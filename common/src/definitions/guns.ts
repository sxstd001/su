import { FireMode } from "../constants";
import { mergeDeep } from "../utils/misc";
import { type BaseBulletDefinition, type ItemDefinition, ItemType, type ReferenceTo } from "../utils/objectDefinitions";
import { v, type Vector } from "../utils/vector";
import { type AmmoDefinition } from "./ammos";

export type GunDefinition = ItemDefinition & {
    readonly itemType: ItemType.Gun

    readonly ammoType: ReferenceTo<AmmoDefinition>
    readonly ammoSpawnAmount?: number
    readonly capacity: number
    readonly reloadTime: number
    readonly singleReload?: boolean
    readonly infiniteAmmo?: boolean

    readonly fireDelay: number
    readonly switchDelay: number

    readonly speedMultiplier: number
    readonly recoilMultiplier: number
    readonly recoilDuration: number
    readonly shotSpread: number
    readonly moveSpread: number
    readonly jitterRadius?: number // Jitters the bullet position, mainly for shotguns
    readonly consistentPatterning?: boolean

    readonly noQuickswitch?: boolean
    readonly bulletCount?: number
    readonly length: number
    readonly killstreak?: boolean
    readonly shootOnRelease?: boolean
    readonly summonAirdrop?: boolean

    readonly fists: {
        readonly leftZIndex?: number
        readonly rightZIndex?: number
        readonly animationDuration: number
    }

    readonly casingParticles?: {
        readonly count?: number
        readonly spawnOnReload?: boolean
        readonly ejectionDelay?: number
    }

    readonly image: {
        readonly angle?: number
    }

    readonly dualVariant?: ReferenceTo<GunDefinition>

    readonly noMuzzleFlash?: boolean
    readonly ballistics: BaseBulletDefinition
} & ({
    readonly fireMode: FireMode.Auto | FireMode.Single
} | {
    readonly fireMode: FireMode.Burst
    readonly burstProperties: {
        readonly shotsPerBurst: number
        readonly burstCooldown: number
        // note: the time between bursts is burstCooldown, and the time between shots within a burst is cooldown
    }
}) & ({
    readonly isDual?: false
    readonly fists: {
        readonly left: Vector
        readonly right: Vector
    }
    readonly image: {
        readonly position: Vector
    }
    readonly casingParticles?: {
        readonly position: Vector
    }
} | {
    readonly isDual: true
    readonly singleVariant: ReferenceTo<GunDefinition>
    /**
     * This offset is used for pretty much everything that's unique to dual weapons: it's an offset for projectile spawns, casing spawns and world images
     */
    readonly leftRightOffset: number
});

export type SingleGunNarrowing = GunDefinition & { readonly isDual: false };
export type DualGunNarrowing = GunDefinition & { readonly isDual: true };

/* eslint-disable @typescript-eslint/indent */

const GunsRaw: Array<GunDefinition & {
    readonly dual?: {
        readonly leftRightOffset: number
    } & {
        [
            K in Extract<
                keyof (GunDefinition & { readonly isDual: true }),
                "wearerAttributes" |
                "ammoSpawnAmount" |
                "capacity" |
                "reloadTime" |
                "fireDelay" |
                "switchDelay" |
                "speedMultiplier" |
                "recoilMultiplier" |
                "recoilDuration" |
                "shotSpread" |
                "moveSpread" |
                "burstProperties" |
                "leftRightOffset"
            >
        ]?: (GunDefinition & { readonly isDual: true })[K]
    }
}> = [
    {
        idString: "ak47",
        name: "AK-47",
        itemType: ItemType.Gun,
        ammoType: "762mm",
        ammoSpawnAmount: 90,
        capacity: 30,
        reloadTime: 2.5,
        fireDelay: 100,
        switchDelay: 400,
        speedMultiplier: 0.92,
        recoilMultiplier: 0.75,
        recoilDuration: 150,
        fireMode: FireMode.Auto,
        shotSpread: 2,
        moveSpread: 6,
        length: 7.5,
        fists: {
            left: v(120, -2),
            right: v(45, 0),
            rightZIndex: 4,
            animationDuration: 100
        },
        image: { position: v(90, 2) },
        casingParticles: {
            position: v(4, 0.6)
        },
        ballistics: {
            damage: 14,
            obstacleMultiplier: 1.5,
            speed: 0.26,
            range: 160
        }
    },
    {
        idString: "arx160",
        name: "ARX-160",
        itemType: ItemType.Gun,
        ammoType: "762mm",
        ammoSpawnAmount: 90,
        capacity: 30,
        reloadTime: 2.75,
        fireDelay: 75,
        switchDelay: 400,
        speedMultiplier: 0.92,
        recoilMultiplier: 0.75,
        recoilDuration: 145,
        fireMode: FireMode.Auto,
        shotSpread: 5,
        moveSpread: 10,
        length: 6.6,
        fists: {
            left: v(98, -2),
            right: v(40, 0),
            rightZIndex: 4,
            animationDuration: 100
        },
        image: { position: v(70, 0) },
        casingParticles: {
            position: v(4, 0.6)
        },
        ballistics: {
            damage: 12.25,
            obstacleMultiplier: 1.5,
            speed: 0.26,
            range: 160
        }
    },
    {
        idString: "aug",
        name: "AUG",
        itemType: ItemType.Gun,
        ammoType: "556mm",
        ammoSpawnAmount: 90,
        fireDelay: 70,
        switchDelay: 400,
        speedMultiplier: 0.92,
        recoilMultiplier: 0.75,
        recoilDuration: 120,
        fireMode: FireMode.Auto,
        shotSpread: 4,
        moveSpread: 11,
        length: 6.7,
        fists: {
            left: v(105, -2),
            right: v(40, 0),
            rightZIndex: 4,
            animationDuration: 100
        },
        image: { position: v(75, -4) },
        casingParticles: {
            position: v(4, 0.5)
        },
        capacity: 30,
        reloadTime: 2.25,
        ballistics: {
            damage: 10.5,
            obstacleMultiplier: 1.5,
            speed: 0.28,
            range: 160
        }
    },
    {
        idString: "acr",
        name: "ACR",
        itemType: ItemType.Gun,
        ammoType: "556mm",
        ammoSpawnAmount: 90,
        fireDelay: 72.5,
        switchDelay: 400,
        speedMultiplier: 0.92,
        recoilMultiplier: 0.75,
        recoilDuration: 130,
        fireMode: FireMode.Auto,
        shotSpread: 2,
        moveSpread: 7,
        noMuzzleFlash: true,
        length: 6.2,
        fists: {
            left: v(95, -2),
            right: v(40, 0),
            rightZIndex: 4,
            animationDuration: 100
        },
        image: { position: v(75, -1) },
        casingParticles: {
            position: v(4, 0.5)
        },
        capacity: 30,
        reloadTime: 3,
        ballistics: {
            damage: 14.5,
            obstacleMultiplier: 1.5,
            speed: 0.3,
            range: 160,
            tracer: {
                opacity: 0.5
            }
        }
    },
    {
        idString: "m3k",
        name: "M3K",
        itemType: ItemType.Gun,
        ammoType: "12g",
        ammoSpawnAmount: 18,
        capacity: 9,
        reloadTime: 0.55,
        fireDelay: 700,
        switchDelay: 700,
        speedMultiplier: 0.92,
        recoilMultiplier: 0.5,
        recoilDuration: 500,
        fireMode: FireMode.Single,
        shotSpread: 5,
        moveSpread: 7,
        jitterRadius: 0.5,
        bulletCount: 9,
        length: 7.7,
        fists: {
            left: v(105, -3),
            right: v(40, 0),
            rightZIndex: 4,
            animationDuration: 100
        },
        image: { position: v(90, 5) },
        casingParticles: {
            position: v(4, 0.6)
        },
        singleReload: true,
        ballistics: {
            damage: 9,
            obstacleMultiplier: 1,
            speed: 0.2,
            range: 80
        }
    },
    {
        idString: "model_37",
        name: "Model 37",
        itemType: ItemType.Gun,
        ammoType: "12g",
        ammoSpawnAmount: 15,
        capacity: 5,
        reloadTime: 0.75,
        fireDelay: 900,
        switchDelay: 900,
        speedMultiplier: 0.92,
        recoilMultiplier: 0.5,
        recoilDuration: 550,
        fireMode: FireMode.Single,
        shotSpread: 11,
        moveSpread: 14,
        jitterRadius: 1.25,
        bulletCount: 10,
        length: 7.9,
        fists: {
            left: v(122, -3),
            right: v(45, 0),
            rightZIndex: 4,
            animationDuration: 100
        },
        image: { position: v(95, 0) },
        casingParticles: {
            position: v(4.5, 0.6),
            ejectionDelay: 450
        },
        singleReload: true,
        ballistics: {
            damage: 10,
            obstacleMultiplier: 1,
            speed: 0.16,
            range: 48,
            tracer: {
                length: 0.7
            }
        }
    },
    {
        idString: "hp18",
        name: "HP18",
        itemType: ItemType.Gun,
        ammoType: "12g",
        ammoSpawnAmount: 15,
        capacity: 5,
        reloadTime: 0.725,
        singleReload: true,
        fireDelay: 300,
        switchDelay: 400,
        speedMultiplier: 0.92,
        recoilMultiplier: 0.6,
        recoilDuration: 600,
        fireMode: FireMode.Single,
        bulletCount: 18,
        shotSpread: 15,
        moveSpread: 22,
        jitterRadius: 1.5,
        length: 8,
        fists: {
            left: v(120, -1),
            right: v(40, 0),
            rightZIndex: 4,
            animationDuration: 100
        },
        image: { position: v(100, 0) },
        casingParticles: {
            position: v(4, 0.6)
        },
        ballistics: {
            damage: 5,
            obstacleMultiplier: 0.5,
            speed: 0.12,
            range: 40,
            tracer: {
                length: 0.5
            }
        }
    },
    {
        idString: "flues",
        name: "Flues",
        itemType: ItemType.Gun,
        ammoType: "12g",
        ammoSpawnAmount: 10,
        capacity: 2,
        reloadTime: 2.6,
        fireDelay: 175,
        switchDelay: 250,
        speedMultiplier: 0.92,
        recoilMultiplier: 0.8,
        recoilDuration: 100,
        fireMode: FireMode.Single,
        bulletCount: 10,
        shotSpread: 11,
        moveSpread: 14,
        jitterRadius: 1.5,
        length: 6,
        fists: {
            left: v(95, -2),
            right: v(40, 0),
            rightZIndex: 4,
            animationDuration: 100
        },
        image: { position: v(75, 0) },
        casingParticles: {
            position: v(4, 0.6),
            count: 2,
            spawnOnReload: true
        },
        ballistics: {
            damage: 10,
            obstacleMultiplier: 1,
            speed: 0.16,
            range: 48,
            tracer: {
                length: 0.5
            }
        }
    },
    {
        idString: "mosin",
        name: "Mosin-Nagant",
        itemType: ItemType.Gun,
        ammoType: "762mm",
        ammoSpawnAmount: 20,
        capacity: 5,
        reloadTime: 0.85,
        singleReload: true,
        fireDelay: 900,
        switchDelay: 900,
        speedMultiplier: 0.92,
        recoilMultiplier: 0.45,
        recoilDuration: 750,
        fireMode: FireMode.Single,
        shotSpread: 1,
        moveSpread: 2,
        length: 8.7,
        shootOnRelease: true,
        fists: {
            left: v(115, -4),
            right: v(40, 0),
            rightZIndex: 4,
            animationDuration: 100
        },
        image: { position: v(90, 6.5) },
        casingParticles: {
            position: v(4, 0.6),
            ejectionDelay: 700
        },
        ballistics: {
            damage: 70,
            obstacleMultiplier: 1,
            speed: 0.33,
            range: 250,
            tracer: {
                width: 1.4,
                length: 2.5
            }
        }
    },
    {
        idString: "tango_51",
        name: "Tango 51",
        itemType: ItemType.Gun,
        ammoType: "762mm",
        ammoSpawnAmount: 20,
        capacity: 5,
        reloadTime: 2.6,
        fireDelay: 900,
        switchDelay: 900,
        speedMultiplier: 0.92,
        recoilMultiplier: 0.4,
        recoilDuration: 1000,
        fireMode: FireMode.Single,
        shotSpread: 0.3,
        moveSpread: 0.6,
        length: 8.9,
        shootOnRelease: true,
        fists: {
            left: v(106, -1),
            right: v(40, 0),
            rightZIndex: 4,
            animationDuration: 100
        },
        image: { position: v(90, 5) },
        casingParticles: {
            position: v(4, 0.6),
            ejectionDelay: 450
        },
        ballistics: {
            damage: 79,
            obstacleMultiplier: 1,
            speed: 0.4,
            range: 280,
            tracer: {
                width: 1.6,
                length: 3.5
            }
        }
    },
    {
        idString: "barrett",
        name: "Barrett M95",
        itemType: ItemType.Gun,
        ammoType: "127mm",
        ammoSpawnAmount: 20,
        capacity: 5,
        reloadTime: 3.4,
        fireDelay: 1400,
        switchDelay: 900,
        speedMultiplier: 0.92,
        recoilMultiplier: 0.3,
        recoilDuration: 1500,
        fireMode: FireMode.Single,
        shotSpread: 0.5,
        moveSpread: 4,
        length: 9.2,
        shootOnRelease: true,
        fists: {
            left: v(115, -4),
            right: v(40, 0),
            rightZIndex: 4,
            animationDuration: 100
        },
        image: { position: v(90, 4) },
        casingParticles: {
            position: v(4, 0.6),
            ejectionDelay: 700
        },
        ballistics: {
            damage: 129,
            obstacleMultiplier: 1,
            speed: 0.45,
            range: 300,
            tracer: {
                width: 2.5,
                length: 4
            }
        }
    },
    {
        idString: "m1895",
        name: "M1895",
        itemType: ItemType.Gun,
        ammoType: "762mm",
        ammoSpawnAmount: 28,
        fireDelay: 375,
        switchDelay: 250,
        speedMultiplier: 0.92,
        recoilMultiplier: 0.75,
        recoilDuration: 135,
        fireMode: FireMode.Single,
        shotSpread: 2,
        moveSpread: 5,
        length: 5.1,
        fists: {
            left: v(40, 0),
            right: v(40, 0),
            leftZIndex: 4,
            rightZIndex: 4,
            animationDuration: 100
        },
        image: { position: v(70, 0) },
        casingParticles: {
            position: v(3.5, 0.5),
            count: 7,
            spawnOnReload: true
        },
        capacity: 7,
        reloadTime: 2.1,
        ballistics: {
            damage: 24.5,
            obstacleMultiplier: 1.5,
            speed: 0.26,
            range: 160
        },
        dual: {
            leftRightOffset: 1.3,
            fireDelay: 187.5,
            shotSpread: 3,
            moveSpread: 6,
            capacity: 14,
            reloadTime: 4
        }
    },
    {
        idString: "g19",
        name: "G19",
        itemType: ItemType.Gun,
        ammoType: "9mm",
        ammoSpawnAmount: 60,
        fireDelay: 110,
        switchDelay: 250,
        speedMultiplier: 0.92,
        recoilMultiplier: 0.8,
        recoilDuration: 90,
        fireMode: FireMode.Single,
        shotSpread: 7,
        moveSpread: 14,
        length: 4.7,
        fists: {
            left: v(40, 0),
            right: v(40, 0),
            leftZIndex: 4,
            rightZIndex: 4,
            animationDuration: 100
        },
        image: { position: v(65, 0) },
        casingParticles: {
            position: v(3.5, 0.5)
        },
        capacity: 15,
        reloadTime: 1.5,
        ballistics: {
            damage: 11.75,
            obstacleMultiplier: 1,
            speed: 0.14,
            range: 120
        },
        dual: {
            leftRightOffset: 1.3,
            fireDelay: 75,
            shotSpread: 10,
            moveSpread: 18,
            capacity: 30,
            reloadTime: 2.9
        }
    },
    {
        idString: "radio",
        name: "Radio",
        itemType: ItemType.Gun,
        summonAirdrop: true,
        ammoType: "curadell",
        ammoSpawnAmount: 1,
        fireDelay: 500,
        switchDelay: 0,
        speedMultiplier: 0.92,
        recoilMultiplier: 1,
        recoilDuration: 0,
        fireMode: FireMode.Single,
        shotSpread: 7,
        moveSpread: 14,
        length: 4.7,
        fists: {
            left: v(38, -35),
            right: v(38, 35),
            leftZIndex: 4,
            rightZIndex: 4,
            animationDuration: 100
        },
        image: { position: v(65, 35) },
        casingParticles: {
            position: v(3.5, 1),
            ejectionDelay: 500
        },
        noMuzzleFlash: true,
        capacity: 1,
        reloadTime: 1.4,
        ballistics: {
            tracer: {
                image: "radio_wave",
                opacity: 0.8,
                forceMaxLength: true
            },
            damage: 0,
            obstacleMultiplier: 1,
            speed: 0.01,
            range: 50
        }
    },
    {
        idString: "cz75a",
        name: "CZ-75A",
        itemType: ItemType.Gun,
        ammoType: "9mm",
        ammoSpawnAmount: 64,
        fireDelay: 60,
        switchDelay: 250,
        speedMultiplier: 0.92,
        recoilMultiplier: 0.8,
        recoilDuration: 90,
        fireMode: FireMode.Auto,
        shotSpread: 12,
        moveSpread: 19,
        length: 5.1,
        fists: {
            left: v(40, 0),
            right: v(40, 0),
            leftZIndex: 4,
            rightZIndex: 4,
            animationDuration: 100
        },
        image: { position: v(70, -1) },
        casingParticles: {
            position: v(3.5, 0.5)
        },
        capacity: 16,
        reloadTime: 1.9,
        ballistics: {
            damage: 9,
            obstacleMultiplier: 1,
            speed: 0.16,
            range: 85
        },
        dual: {
            leftRightOffset: 1.3,
            fireDelay: 30,
            shotSpread: 17,
            moveSpread: 35,
            capacity: 32,
            reloadTime: 3.7
        }
    },
    {
        idString: "saf_200",
        name: "SAF-200",
        itemType: ItemType.Gun,
        ammoType: "9mm",
        ammoSpawnAmount: 90,
        capacity: 30,
        reloadTime: 1.8,
        fireDelay: 75,
        burstProperties: {
            shotsPerBurst: 3,
            burstCooldown: 250
        },
        switchDelay: 300,
        speedMultiplier: 0.92,
        recoilMultiplier: 0.75,
        recoilDuration: 300,
        fireMode: FireMode.Burst,
        shotSpread: 3,
        moveSpread: 4,
        length: 5.9,
        fists: {
            left: v(95, -3),
            right: v(40, 0),
            rightZIndex: 4,
            animationDuration: 100
        },
        image: { position: v(71, 0) },
        casingParticles: {
            position: v(4, 0.5)
        },
        ballistics: {
            damage: 15.5,
            obstacleMultiplier: 1,
            speed: 0.25,
            range: 130
        }
    },
    {
        idString: "m16a4",
        name: "M16A4",
        itemType: ItemType.Gun,
        ammoType: "556mm",
        ammoSpawnAmount: 90,
        capacity: 30,
        reloadTime: 2.2,
        fireDelay: 75,
        burstProperties: {
            shotsPerBurst: 3,
            burstCooldown: 250
        },
        switchDelay: 400,
        speedMultiplier: 0.92,
        recoilMultiplier: 0.75,
        recoilDuration: 350,
        fireMode: FireMode.Burst,
        shotSpread: 1,
        moveSpread: 2.5,
        length: 8.6,
        fists: {
            left: v(120, -3),
            right: v(40, 0),
            rightZIndex: 4,
            animationDuration: 100
        },
        image: { position: v(100, 0) },
        casingParticles: {
            position: v(3.5, 0.5)
        },
        ballistics: {
            damage: 21,
            obstacleMultiplier: 1.5,
            speed: 0.3,
            range: 180
        }
    },
    {
        idString: "micro_uzi",
        name: "Micro Uzi",
        itemType: ItemType.Gun,
        ammoType: "9mm",
        ammoSpawnAmount: 96,
        capacity: 32,
        reloadTime: 1.75,
        fireDelay: 40,
        switchDelay: 300,
        speedMultiplier: 0.92,
        recoilMultiplier: 0.75,
        recoilDuration: 60,
        fireMode: FireMode.Auto,
        shotSpread: 9,
        moveSpread: 19,
        length: 5.8,
        fists: {
            left: v(85, -6),
            right: v(40, 0),
            rightZIndex: 4,
            animationDuration: 100
        },
        casingParticles: {
            position: v(3.5, 0.6)
        },
        image: { position: v(80, 0) },
        ballistics: {
            damage: 7.75,
            obstacleMultiplier: 1,
            speed: 0.16,
            range: 85
        }
    },
    {
        idString: "mp40",
        name: "MP40",
        itemType: ItemType.Gun,
        ammoType: "9mm",
        ammoSpawnAmount: 96,
        capacity: 32,
        reloadTime: 2.1,
        fireDelay: 90,
        switchDelay: 300,
        speedMultiplier: 0.92,
        recoilMultiplier: 0.75,
        recoilDuration: 150,
        fireMode: FireMode.Auto,
        shotSpread: 2,
        moveSpread: 4,
        length: 6.55,
        fists: {
            left: v(103, -2),
            right: v(40, 0),
            rightZIndex: 4,
            animationDuration: 100
        },
        image: { position: v(76, -3) },
        casingParticles: {
            position: v(4, 0.6)
        },
        ballistics: {
            damage: 11,
            obstacleMultiplier: 1,
            speed: 0.25,
            range: 130
        }
    },
    {
        idString: "mcx_spear",
        name: "MCX Spear",
        itemType: ItemType.Gun,
        ammoType: "762mm",
        ammoSpawnAmount: 80,
        capacity: 20,
        reloadTime: 2.75,
        fireDelay: 87.5,
        switchDelay: 400,
        speedMultiplier: 0.92,
        recoilMultiplier: 0.75,
        recoilDuration: 130,
        fireMode: FireMode.Auto,
        shotSpread: 2,
        moveSpread: 4,
        length: 7.7,
        fists: {
            left: v(105, -6),
            right: v(40, 0),
            rightZIndex: 4,
            animationDuration: 100
        },
        image: { position: v(80, 0) },
        casingParticles: {
            position: v(5, 0.5)
        },
        ballistics: {
            damage: 16,
            obstacleMultiplier: 1.5,
            speed: 0.3,
            range: 180,
            tracer: {
                length: 1.4
            }
        }
    },
    {
        idString: "lewis_gun",
        name: "Lewis Gun",
        itemType: ItemType.Gun,
        ammoType: "762mm",
        ammoSpawnAmount: 94,
        capacity: 47,
        reloadTime: 3.4,
        fireDelay: 120,
        switchDelay: 400,
        speedMultiplier: 0.8,
        recoilMultiplier: 0.65,
        recoilDuration: 200,
        fireMode: FireMode.Auto,
        shotSpread: 2,
        moveSpread: 9,
        length: 11.8,
        fists: {
            left: v(140, -10),
            right: v(40, 0),
            rightZIndex: 4,
            animationDuration: 100
        },
        image: { position: v(120, 0) },
        casingParticles: {
            position: v(4.7, 1.6)
        },
        ballistics: {
            damage: 16,
            obstacleMultiplier: 2.5,
            speed: 0.3,
            range: 180,
            tracer: {
                width: 1.1,
                length: 1.4
            }
        }
    },
    {
        idString: "stoner_63",
        name: "Stoner 63",
        itemType: ItemType.Gun,
        ammoType: "556mm",
        ammoSpawnAmount: 150,
        capacity: 75,
        reloadTime: 3.8,
        fireDelay: 90,
        switchDelay: 400,
        speedMultiplier: 0.9,
        recoilMultiplier: 0.7,
        recoilDuration: 175,
        fireMode: FireMode.Auto,
        shotSpread: 3,
        moveSpread: 4.5,
        length: 7.7,
        fists: {
            left: v(105, -3),
            right: v(40, 0),
            rightZIndex: 4,
            animationDuration: 100
        },
        image: { position: v(90, 0) },
        casingParticles: {
            position: v(4, 0.6)
        },
        ballistics: {
            damage: 14.25,
            obstacleMultiplier: 2,
            speed: 0.28,
            range: 180,
            tracer: {
                width: 1.1,
                length: 1.4
            }
        }
    },
    {
        idString: "m1_garand",
        name: "M1 Garand",
        itemType: ItemType.Gun,
        ammoType: "762mm",
        ammoSpawnAmount: 40,
        capacity: 8,
        reloadTime: 2.1,
        fireDelay: 200,
        switchDelay: 400,
        speedMultiplier: 0.92,
        recoilMultiplier: 0.75,
        recoilDuration: 200,
        fireMode: FireMode.Single,
        shotSpread: 1,
        moveSpread: 3.5,
        length: 8.1,
        fists: {
            left: v(110, -3),
            right: v(40, 0),
            rightZIndex: 4,
            animationDuration: 100
        },
        image: { position: v(87, 1) },
        casingParticles: {
            position: v(4, 0.6)
        },
        ballistics: {
            damage: 39,
            obstacleMultiplier: 1.5,
            speed: 0.3,
            range: 230,
            tracer: {
                length: 2
            },
            lastShotFX: true
        }
    },
    {
        idString: "vss",
        name: "VSS",
        itemType: ItemType.Gun,
        ammoType: "9mm",
        ammoSpawnAmount: 60,
        capacity: 20,
        reloadTime: 2.15,
        fireDelay: 140,
        switchDelay: 400,
        speedMultiplier: 0.92,
        recoilMultiplier: 0.7,
        recoilDuration: 140,
        fireMode: FireMode.Single,
        shotSpread: 2,
        moveSpread: 3.5,
        length: 6.9,
        fists: {
            left: v(110, -2),
            right: v(40, 0),
            rightZIndex: 4,
            animationDuration: 100
        },
        image: { position: v(80, 0) },
        casingParticles: {
            position: v(4, 0.5)
        },
        noMuzzleFlash: true,
        ballistics: {
            damage: 22,
            obstacleMultiplier: 1.5,
            speed: 0.22,
            range: 160,
            tracer: {
                opacity: 0.5,
                length: 1.5
            }
        }
    },
    {
        idString: "sr25",
        name: "SR-25",
        itemType: ItemType.Gun,
        ammoType: "762mm",
        ammoSpawnAmount: 80,
        capacity: 20,
        reloadTime: 2.5,
        fireDelay: 190,
        switchDelay: 400,
        speedMultiplier: 0.92,
        recoilMultiplier: 0.7,
        recoilDuration: 190,
        fireMode: FireMode.Single,
        shotSpread: 1,
        moveSpread: 3.5,
        length: 7.2,
        fists: {
            left: v(110, 0),
            right: v(40, 0),
            rightZIndex: 4,
            animationDuration: 100
        },
        image: { position: v(80, 0) },
        casingParticles: {
            position: v(4.2, 0.5)
        },
        ballistics: {
            damage: 28.5,
            obstacleMultiplier: 1.5,
            speed: 0.3,
            range: 230,
            tracer: {
                length: 1.5
            }
        }
    },
    {
        idString: "mini14",
        name: "Mini-14",
        itemType: ItemType.Gun,
        ammoType: "556mm",
        ammoSpawnAmount: 80,
        capacity: 20,
        reloadTime: 2.4,
        fireDelay: 155,
        switchDelay: 400,
        speedMultiplier: 0.92,
        recoilMultiplier: 0.8,
        recoilDuration: 155,
        fireMode: FireMode.Single,
        shotSpread: 2,
        moveSpread: 5,
        length: 7.4,
        fists: {
            left: v(96, -2),
            right: v(40, 0),
            rightZIndex: 4,
            animationDuration: 100
        },
        image: { position: v(85, 0) },
        casingParticles: {
            position: v(5, 0.5)
        },
        ballistics: {
            damage: 25.5,
            obstacleMultiplier: 1.5,
            speed: 0.3,
            range: 230,
            tracer: {
                length: 1.5
            }
        }
    },

    // only event weapons below this point

    {
        idString: "usas12",
        name: "USAS-12",
        itemType: ItemType.Gun,
        ammoType: "12g",
        ammoSpawnAmount: 30,
        capacity: 10,
        reloadTime: 3,
        fireDelay: 525,
        switchDelay: 400,
        speedMultiplier: 0.92,
        recoilMultiplier: 0.7,
        recoilDuration: 525,
        fireMode: FireMode.Auto,
        shotSpread: 5,
        moveSpread: 14,
        length: 7.7,
        fists: {
            left: v(115, -1),
            right: v(40, 0),
            rightZIndex: 4,
            animationDuration: 100
        },
        image: { position: v(90, -3.5) },
        casingParticles: {
            position: v(4, 0.6)
        },
        ballistics: {
            damage: 8,
            obstacleMultiplier: 1,
            speed: 0.16,
            range: 55,
            onHitExplosion: "usas_explosion",
            goToMouse: true,
            tracer: {
                length: 0.5,
                color: 0xff0000
            }
        }
    },
    {
        idString: "s_g17",
        name: "G17 (scoped)",
        itemType: ItemType.Gun,
        ammoType: "bb",
        fireDelay: 35,
        switchDelay: 250,
        speedMultiplier: 1.5,
        recoilMultiplier: 0.99,
        recoilDuration: 10,
        fireMode: FireMode.Auto,
        shotSpread: 0.5,
        moveSpread: 5,
        length: 6.2,
        fists: {
            left: v(40, 0),
            right: v(40, 0),
            leftZIndex: 3,
            rightZIndex: 3,
            animationDuration: 80
        },
        noMuzzleFlash: true,
        image: { position: v(65, 0) },
        capacity: 100,
        reloadTime: 1.5,
        ballistics: {
            damage: 2,
            obstacleMultiplier: 0.5,
            speed: 0.1,
            range: 70,
            tracer: {
                width: 0.7,
                opacity: 0.85,
                color: 0xFF8000
            }
        }/* ,
        dual: {
            leftRightOffset: 1.3,
            capacity: 200,
            fireDelay: 20,
            shotSpread: 1,
            moveSpread: 8,
            reloadTime: 2.8
        } */
        // justice for dual s_g17 when™
    },

    // only dev weapons below this point

    {
        idString: "deathray",
        name: "Death Ray",
        itemType: ItemType.Gun,
        ammoType: "power_cell",
        capacity: 1,
        reloadTime: 1.4,
        fireDelay: 40,
        switchDelay: 500,
        speedMultiplier: 0.92,
        recoilMultiplier: 0.8,
        recoilDuration: 100,
        fireMode: FireMode.Auto,
        shotSpread: 0.15,
        moveSpread: 0.1,
        killstreak: true,
        length: 8.7,
        fists: {
            left: v(135, -6),
            right: v(75, 0),
            animationDuration: 100
        },
        image: { position: v(90, 0) },
        noMuzzleFlash: true,
        casingParticles: {
            position: v(4.5, 0.6),
            spawnOnReload: true
        },
        ballistics: {
            damage: 800,
            obstacleMultiplier: 2,
            speed: 4,
            range: 400,
            penetration: {
                players: true,
                obstacles: true
            },
            tracer: {
                image: "power_cell_trail",
                length: 10
            }
        }
    },
    {
        idString: "revitalizer",
        name: "Revitalizer",
        itemType: ItemType.Gun,
        ammoType: "12g",
        ammoSpawnAmount: 15,
        capacity: 5,
        reloadTime: 0.75,
        fireDelay: 925,
        switchDelay: 925,
        speedMultiplier: 0.92,
        recoilMultiplier: 0.5,
        recoilDuration: 550,
        fireMode: FireMode.Single,
        shotSpread: 11,
        moveSpread: 14,
        killstreak: true,
        consistentPatterning: true,
        bulletCount: 10,
        length: 7.5,
        fists: {
            left: v(120, -2),
            right: v(45, 0),
            animationDuration: 100,
            rightZIndex: 4
        },
        image: { position: v(80, 0) },
        casingParticles: {
            position: v(4, 0.6),
            ejectionDelay: 450
        },
        singleReload: true,
        ballistics: {
            damage: 10,
            obstacleMultiplier: 1,
            speed: 0.16,
            range: 48,
            tracer: {
                length: 0.7
            }
        },
        wearerAttributes: {
            passive: {
                maxHealth: 0.51,
                maxAdrenaline: 0.8
            },
            on: {
                kill: [
                    {
                        limit: 5,
                        maxHealth: 1.488,
                        maxAdrenaline: 1.201,
                        minAdrenaline: 20,
                        speedBoost: 1.02
                    },
                    {
                        healthRestored: 230,
                        adrenalineRestored: 30
                    }
                ],
                damageDealt: [
                    {
                        healthRestored: 2,
                        adrenalineRestored: 1.5
                    }
                ]
            }
        }
    }
];

export const Guns: GunDefinition[] = GunsRaw.map(e => {
    if (e.dual === undefined) {
        return [e];
    }

<<<<<<< HEAD
    const dualDef = mergeDeep({}, e, e.dual) as GunDefinition & { readonly dual?: object, readonly isDual: true };
=======
    const dualDef = mergeDeep(
        {},
        e,
        e.dual,
        {
            idString: `dual_${e.idString}`,
            name: `Dual ${e.name}`,
            isDual: true,
            singleVariant: e.idString
        }
    ) as GunDefinition & { readonly dual?: object, readonly isDual: true };
>>>>>>> 1362a6e7
    // @ts-expect-error init code
    delete dualDef.dual;
    // @ts-expect-error init code
    delete dualDef.fists;
    // @ts-expect-error init code
    delete dualDef.image;
    // @ts-expect-error init code
    delete dualDef.casingParticles;
    // @ts-expect-error init code
<<<<<<< HEAD
    dualDef.isDual = true;
    // @ts-expect-error init code
    dualDef.singleVariant = e.idString;
    // @ts-expect-error init code
    dualDef.idString = `dual_${dualDef.idString}`;
    // @ts-expect-error init code
    e.dualVariant = dualDef.idString;
    // @ts-expect-error init code
    dualDef.name = `Dual ${dualDef.name}`;
=======
    e.dualVariant = dualDef.idString;
>>>>>>> 1362a6e7

    return [e, dualDef];
}).flat();<|MERGE_RESOLUTION|>--- conflicted
+++ resolved
@@ -1324,9 +1324,6 @@
         return [e];
     }
 
-<<<<<<< HEAD
-    const dualDef = mergeDeep({}, e, e.dual) as GunDefinition & { readonly dual?: object, readonly isDual: true };
-=======
     const dualDef = mergeDeep(
         {},
         e,
@@ -1338,7 +1335,6 @@
             singleVariant: e.idString
         }
     ) as GunDefinition & { readonly dual?: object, readonly isDual: true };
->>>>>>> 1362a6e7
     // @ts-expect-error init code
     delete dualDef.dual;
     // @ts-expect-error init code
@@ -1348,19 +1344,7 @@
     // @ts-expect-error init code
     delete dualDef.casingParticles;
     // @ts-expect-error init code
-<<<<<<< HEAD
-    dualDef.isDual = true;
-    // @ts-expect-error init code
-    dualDef.singleVariant = e.idString;
-    // @ts-expect-error init code
-    dualDef.idString = `dual_${dualDef.idString}`;
-    // @ts-expect-error init code
     e.dualVariant = dualDef.idString;
-    // @ts-expect-error init code
-    dualDef.name = `Dual ${dualDef.name}`;
-=======
-    e.dualVariant = dualDef.idString;
->>>>>>> 1362a6e7
 
     return [e, dualDef];
 }).flat();