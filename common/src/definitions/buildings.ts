import { ZIndexes } from "../constants";
import { type Orientation, type Variation } from "../typings";
import { CircleHitbox, HitboxGroup, PolygonHitbox, RectangleHitbox, type Hitbox } from "../utils/hitbox";
import { MapObjectSpawnMode, ObjectDefinitions, type ObjectDefinition, type ReferenceTo } from "../utils/objectDefinitions";
import { randomSign, randomVector } from "../utils/random";
import { type FloorTypes } from "../utils/terrain";
import { Vec, type Vector } from "../utils/vector";
import { type DecalDefinition } from "./decals";
import { type ObstacleDefinition, type RotationMode } from "./obstacles";

interface BuildingObstacle {
    readonly idString: ReferenceTo<ObstacleDefinition> | Record<ReferenceTo<ObstacleDefinition>, number>
    readonly position: Vector
    readonly rotation?: number
    readonly variation?: Variation
    readonly scale?: number
    readonly lootSpawnOffset?: Vector
    readonly puzzlePiece?: string | boolean
}

interface LootSpawner {
    readonly position: Vector
    readonly table: string
}

interface SubBuilding {
    readonly idString: ReferenceTo<BuildingDefinition> | Record<ReferenceTo<BuildingDefinition>, number>
    readonly position: Vector
    readonly orientation?: Orientation
}

interface BuildingDecal {
    readonly idString: ReferenceTo<DecalDefinition>
    readonly position: Vector
    readonly orientation?: Orientation
    readonly scale?: number
}

export interface BuildingDefinition extends ObjectDefinition {
    readonly spawnHitbox: Hitbox
    readonly scopeHitbox?: Hitbox
    readonly ceilingHitbox?: Hitbox
    readonly hideOnMap?: boolean
    readonly spawnMode?: MapObjectSpawnMode

    readonly obstacles?: BuildingObstacle[]
    readonly lootSpawners?: LootSpawner[]
    readonly subBuildings?: SubBuilding[]
    readonly decals?: BuildingDecal[]

    readonly puzzle?: {
        readonly triggerInteractOn: ReferenceTo<ObstacleDefinition>
        readonly interactDelay: number
        readonly order?: string[]
        readonly solvedSound?: boolean
        /**
         * Don't wait for the interact delay before setting solved to true
         */
        readonly setSolvedImmediately?: boolean
    }

    readonly sounds?: {
        readonly normal?: string
        readonly solved?: string
        readonly position?: Vector
        readonly maxRange: number
        readonly falloff: number
    }

    readonly floorImages?: Array<{
        readonly key: string
        readonly position: Vector
        readonly rotation?: number
        readonly scale?: Vector
        readonly tint?: number | `#${string}`
    }>

    readonly ceilingImages?: Array<{
        readonly key: string
        readonly position: Vector
        readonly residue?: string
        readonly tint?: number | `#${string}`
    }>
    readonly ceilingZIndex?: ZIndexes

    /**
     * How many walls need to be broken to destroy the ceiling
     */
    readonly wallsToDestroy?: number

    readonly floors?: Array<{
        readonly type: keyof typeof FloorTypes
        readonly hitbox: Hitbox
    }>

    readonly groundGraphics?: Array<{
        readonly color: number | `#${string}`
        readonly hitbox: Hitbox
    }>

    readonly rotationMode?: RotationMode.Limited | RotationMode.Binary | RotationMode.None
}

function makeContainer(id: number, tint: number, wallsID: number, open: "open2" | "open1" | "closed", damaged?: boolean): BuildingDefinition {
    let spawnHitbox: Hitbox;
    switch (open) {
        case "open2":
            spawnHitbox = RectangleHitbox.fromRect(16, 39.9);
            break;
        case "open1":
            spawnHitbox = RectangleHitbox.fromRect(16, 34.9, Vec.create(0, 2));
            break;
        case "closed":
        default:
            spawnHitbox = RectangleHitbox.fromRect(16, 30);
            break;
    }

    return {
        idString: `container_${id}`,
        name: `Container ${id}`,
        spawnHitbox,
        scopeHitbox: RectangleHitbox.fromRect(12, 27),
        ceilingImages: [{
            key: `container_ceiling_${open}${damaged ? "_damaged" : ""}`,
            position: Vec.create(0, 0),
            tint
        }],
        floors: [
            {
                type: "metal",
                hitbox: RectangleHitbox.fromRect(14, 28)
            }
        ],
        obstacles: [
            {
                idString: `container_walls_${wallsID}`,
                position: Vec.create(0, 0),
                rotation: 0
            }
        ],
        lootSpawners: open === "closed"
            ? undefined
            : [{
                position: Vec.create(0, 0),
                table: "ground_loot"
            }]
    };
}
export const ContainerTints = {
    White: 0xc0c0c0,
    Red: 0xa32900,
    Green: 0x00a30e,
    Blue: 0x005fa3,
    Yellow: 0xcccc00
};

const randomContainer1 = {
    container_1: 1,
    container_2: 2,
    container_3: 3,
    container_4: 4,
    container_5: 3,
    container_6: 4,
    container_7: 3,
    container_8: 4,
    container_10: 3
};

const randomContainer2 = {
    ...randomContainer1,
    container_11: 7
};

const warehouseObstacle = {
    regular_crate: 2,
    barrel: 2,
    flint_crate: 1
};

export const Buildings = new ObjectDefinitions<BuildingDefinition>([
    {
        idString: "porta_potty",
        name: "Porta Potty",
        spawnHitbox: RectangleHitbox.fromRect(20, 32),
        scopeHitbox: RectangleHitbox.fromRect(14, 18),
        floorImages: [{
            key: "porta_potty_floor",
            position: Vec.create(0, 1.5)
        }],
        ceilingImages: [{
            key: "porta_potty_ceiling",
            position: Vec.create(0, 0),
            residue: "porta_potty_residue"
        }],
        wallsToDestroy: 2,
        floors: [
            {
                type: "wood",
                hitbox: RectangleHitbox.fromRect(14, 18)
            },
            {
                type: "wood",
                hitbox: RectangleHitbox.fromRect(9.8, 3.5, Vec.create(1.5, 10.6))
            }
        ],
        obstacles: [
            {
                idString: {
                    porta_potty_toilet_open: 0.7,
                    porta_potty_toilet_closed: 0.3
                },
                position: Vec.create(0, -5),
                rotation: 0
            },
            {
                idString: "porta_potty_back_wall",
                position: Vec.create(0, -8.75),
                rotation: 0
            },
            {
                idString: "porta_potty_sink_wall",
                position: Vec.create(-5.65, 0),
                rotation: 3
            },
            {
                idString: "porta_potty_toilet_paper_wall",
                position: Vec.create(5.7, 0),
                rotation: 3
            },
            {
                idString: "porta_potty_door",
                position: Vec.create(2.2, 8.8),
                rotation: 0
            },
            {
                idString: "porta_potty_front_wall",
                position: Vec.create(-4.6, 8.66),
                rotation: 2
            }
        ]
    },
    {
        idString: "house",
        name: "House",
        spawnHitbox: new HitboxGroup(
            RectangleHitbox.fromRect(41, 51, Vec.create(31.50, -14.50)), // Garage
            RectangleHitbox.fromRect(68, 68, Vec.create(-18, -6)), // Main House
            RectangleHitbox.fromRect(28, 17, Vec.create(-31, 31.50)) // Doorstep
        ),
        scopeHitbox: new HitboxGroup(
            RectangleHitbox.fromRect(34.50, 42, Vec.create(29.25, -15.50)), // Garage
            RectangleHitbox.fromRect(60.50, 56, Vec.create(-17.25, -8.50)), // Main House
            RectangleHitbox.fromRect(15, 11, Vec.create(-31.50, 24.50)) // Doorstep
        ),
        floorImages: [{
            key: "house_floor",
            position: Vec.create(0, 0)
        }],
        ceilingImages: [{
            key: "house_ceiling",
            position: Vec.create(0, -1.5)
        }],
        floors: [
            {
                type: "stone",
                hitbox: RectangleHitbox.fromRect(33, 41.50, Vec.create(29.50, -15.25)) // Garage
            },
            {
                type: "wood",
                hitbox: new HitboxGroup(
                    RectangleHitbox.fromRect(60, 56, Vec.create(-18, -9)), // Main House
                    RectangleHitbox.fromRect(18.80, 14, Vec.create(-31.40, 27)) // Doorstep
                )
            }
        ],
        obstacles: [
            // Bathroom Left
            {
                idString: "house_wall_4",
                position: Vec.create(-3.6, 8.5),
                rotation: 1
            },
            // Bathroom Top
            {
                idString: "house_wall_1",
                position: Vec.create(-2.6, -2.8),
                rotation: 0
            },
            // Entrance Right
            {
                idString: "house_wall_4",
                position: Vec.create(-25.2, 8.5),
                rotation: 1
            },
            // Kitchen Top
            {
                idString: "house_wall_1",
                position: Vec.create(-21.65, -2.8),
                rotation: 0
            },
            // Living Room Bottom Right
            {
                idString: "house_wall_3",
                position: Vec.create(6.35, -14.5),
                rotation: 0
            },
            // Living Room Left
            {
                idString: "house_wall_2",
                position: Vec.create(-18.25, -25.6),
                rotation: 1
            },
            // Bedroom Bottom Left
            {
                idString: "house_wall_3",
                position: Vec.create(-41, -14.5),
                rotation: 0
            },
            // Bedroom Bottom Right/Living Room Bottom Left
            {
                idString: "house_wall_5",
                position: Vec.create(-17.28, -14.5),
                rotation: 0
            },
            {
                idString: {
                    toilet: 0.7,
                    used_toilet: 0.3
                },
                position: Vec.create(7, 14.4),
                rotation: 2
            },
            {
                idString: "stove",
                position: Vec.create(-9.3, 15.3),
                rotation: 2
            },
            {
                idString: "fridge",
                position: Vec.create(-19.5, 15.3),
                rotation: 2
            },
            // Living Room Couch
            {
                idString: "couch",
                position: Vec.create(-13.3, -26),
                rotation: 0
            },
            // Living Room Large Drawers
            {
                idString: "large_drawer",
                position: Vec.create(8.2, -26),
                rotation: 3
            },
            // Living Room TV
            {
                idString: "tv",
                position: Vec.create(11.5, -26),
                rotation: 0
            },
            // House Exterior
            {
                idString: "house_exterior",
                position: Vec.create(0, -2.6),
                rotation: 0
            },
            // Chair Bottom
            {
                idString: "chair",
                position: Vec.create(-41, 13),
                rotation: 0
            },
            // Chair Top
            {
                idString: "chair",
                position: Vec.create(-41, 3),
                rotation: 2
            },
            {
                idString: "table",
                position: Vec.create(-41, 8),
                rotation: 0
            },
            {
                idString: "bed",
                position: Vec.create(-40.6, -27.5),
                rotation: 0
            },
            // Bedroom Bookshelf
            {
                idString: "bookshelf",
                position: Vec.create(-21.6, -29.25),
                rotation: 1
            },
            // Bedroom Drawer
            {
                idString: "small_drawer",
                position: Vec.create(-23, -19.3),
                rotation: 3
            },
            // Toilet Bookshelf
            {
                idString: "bookshelf",
                position: Vec.create(-0.2, 12.5),
                rotation: 1
            },
            // Garage Washing Machine
            {
                idString: "washing_machine",
                position: Vec.create(18.7, -31.9),
                rotation: 0
            },
            // Garage Crate
            {
                idString: "regular_crate",
                position: Vec.create(41.5, -30.9),
                rotation: 0
            },
            // Garage Barrel
            {
                idString: "barrel",
                position: Vec.create(41.5, -20),
                rotation: 0
            },
            // Garage Bookshelf
            {
                idString: "bookshelf",
                position: Vec.create(44.05, -1.55),
                rotation: 1
            },
            // Garage Door
            {
                idString: "garage_door",
                position: Vec.create(30.18, 6.5),
                rotation: 0
            },
            // Front Door
            {
                idString: "door",
                position: Vec.create(-30.85, 20),
                rotation: 0
            },
            // Bedroom Door
            {
                idString: "door",
                position: Vec.create(-29.85, -14.5),
                rotation: 0
            },
            // Living Room Door
            {
                idString: "door",
                position: Vec.create(-3.85, -14.5),
                rotation: 0
            },
            // Kitchen Door
            {
                idString: "door",
                position: Vec.create(-12.6, -2.8),
                rotation: 2
            },
            // Door to Garage
            {
                idString: "door",
                position: Vec.create(13, -8.1),
                rotation: 3
            },
            // Bathroom Door
            {
                idString: "door",
                position: Vec.create(6.5, -2.8),
                rotation: 2
            },
            // Living Room Window
            {
                idString: "window",
                position: Vec.create(-1.4, -36.75),
                rotation: 1
            },
            // Bedroom Window
            {
                idString: "window",
                position: Vec.create(-28.65, -36.75),
                rotation: 1
            },
            // Dining Room Window
            {
                idString: "window",
                position: Vec.create(-47.35, -8.35),
                rotation: 0
            }
        ]
    },
    {
        idString: "warehouse",
        name: "Warehouse",
        spawnHitbox: RectangleHitbox.fromRect(60, 88),
        scopeHitbox: RectangleHitbox.fromRect(40, 70),
        floorImages: [{
            key: "warehouse_floor",
            position: Vec.create(0, 0)
        }],
        ceilingImages: [{
            key: "warehouse_ceiling",
            position: Vec.create(0, 0)
        }],
        floors: [
            {
                type: "stone",
                hitbox: RectangleHitbox.fromRect(40, 88)
            }
        ],
        obstacles: [
            { idString: "warehouse_walls", position: Vec.create(-19.8, 0), rotation: 0 },
            { idString: "warehouse_walls", position: Vec.create(19.8, 0), rotation: 2 },

            { idString: warehouseObstacle, position: Vec.create(14, -28.5) },
            { idString: "regular_crate", position: Vec.create(-14, -28.5) },
            { idString: "regular_crate", position: Vec.create(14, 28.5) },
            { idString: warehouseObstacle, position: Vec.create(-14, 28.5) },

            { idString: "ammo_crate", position: Vec.create(-14, 0) },
            { idString: "ammo_crate", position: Vec.create(14, 0) },

            { idString: { box: 9, grenade_box: 1 }, get position() { return randomVector(-16.6, -11.25, -14.93, -8.03); } },
            { idString: { box: 9, grenade_box: 1 }, get position() { return randomVector(-16.6, -11.25, 14.93, 8.03); } },
            { idString: { box: 9, grenade_box: 1 }, get position() { return randomVector(16.6, 11.25, -14.93, -8.03); } },
            { idString: { box: 9, grenade_box: 1 }, get position() { return randomVector(16.6, 11.25, 14.93, 8.03); } },
            { idString: { box: 9, grenade_box: 1 }, get position() { return Vec.create(16.15 * randomSign(), 20.97 * randomSign()); } }
        ],

        lootSpawners: [
            {
                position: Vec.create(0, 0),
                table: "warehouse"
            }
        ]
    },
    {
        idString: "port_warehouse_red",
        name: "Red Port Warehouse",
        spawnHitbox: RectangleHitbox.fromRect(72, 130),
        scopeHitbox: RectangleHitbox.fromRect(58, 118),
        floorImages: [
            {
                key: "port_warehouse_floor",
                position: Vec.create(2, -30.2)
            },
            {
                key: "port_warehouse_floor",
                position: Vec.create(-2, 30.2),
                rotation: Math.PI
            }
        ],
        ceilingImages: [{
            key: "port_warehouse_ceiling_red",
            position: Vec.create(0, 0)
        }],
        obstacles: [
            {
                idString: "port_warehouse_walls",
                position: Vec.create(2, -30.2),
                rotation: 0
            },
            {
                idString: "port_warehouse_walls",
                position: Vec.create(-2, 30.2),
                rotation: 2
            },
            {
                idString: "super_barrel",
                position: Vec.create(-10, -52)
            },
            {
                idString: "regular_crate",
                position: Vec.create(-22, -52)
            },
            {
                idString: "forklift",
                position: Vec.create(15, -52),
                rotation: 3
            },
            {
                idString: "regular_crate",
                position: Vec.create(-22, -10)
            },
            {
                idString: "regular_crate",
                position: Vec.create(-20, 0)
            },
            {
                idString: "regular_crate",
                position: Vec.create(-22, 10)
            },
            {
                idString: "forklift",
                position: Vec.create(-8, -2),
                rotation: 2
            },
            {
                idString: {
                    regular_crate: 0.3,
                    flint_crate: 1
                },
                position: Vec.create(-11, 50)
            },
            {
                idString: "regular_crate",
                position: Vec.create(-22, 52)
            },
            {
                idString: "barrel",
                position: Vec.create(1, 52)
            },
            {
                idString: "super_barrel",
                position: Vec.create(10, 48)
            },
            {
                idString: "barrel",
                position: Vec.create(23, 52)
            },
            {
                idString: "barrel",
                position: Vec.create(17, 5)
            },
            {
                idString: "barrel",
                position: Vec.create(24, 0)
            },
            {
                idString: "box",
                position: Vec.create(24, 9)
            },
            {
                idString: "box",
                position: Vec.create(19, 12)
            }
        ]
    },
    {
        idString: "port_warehouse_blue",
        name: "Blue Port Warehouse",
        spawnHitbox: RectangleHitbox.fromRect(72, 130),
        scopeHitbox: RectangleHitbox.fromRect(58, 118),
        floorImages: [
            {
                key: "port_warehouse_floor",
                position: Vec.create(2, -30.2)
            },
            {
                key: "port_warehouse_floor",
                position: Vec.create(-2, 30.2),
                rotation: Math.PI
            }
        ],
        ceilingImages: [{
            key: "port_warehouse_ceiling_blue",
            position: Vec.create(0, 0)
        }],
        obstacles: [
            {
                idString: "port_warehouse_walls",
                position: Vec.create(2, -30.2),
                rotation: 0
            },
            {
                idString: "port_warehouse_walls",
                position: Vec.create(-2, 30.2),
                rotation: 2
            },
            {
                idString: "super_barrel",
                position: Vec.create(-10, -52)
            },
            {
                idString: "regular_crate",
                position: Vec.create(-22, -52)
            },
            {
                idString: "forklift",
                position: Vec.create(15, -52),
                rotation: 3
            },
            {
                idString: "regular_crate",
                position: Vec.create(-22, -10)
            },
            {
                idString: "regular_crate",
                position: Vec.create(-20, 0)
            },
            {
                idString: "regular_crate",
                position: Vec.create(-22, 10)
            },
            {
                idString: "forklift",
                position: Vec.create(-8, -2),
                rotation: 2
            },
            {
                idString: {
                    regular_crate: 0.3,
                    flint_crate: 1
                },
                position: Vec.create(-11, 50)
            },
            {
                idString: "regular_crate",
                position: Vec.create(-22, 52)
            },
            {
                idString: "barrel",
                position: Vec.create(1, 52)
            },
            {
                idString: "super_barrel",
                position: Vec.create(10, 48)
            },
            {
                idString: "barrel",
                position: Vec.create(23, 52)
            },
            {
                idString: "barrel",
                position: Vec.create(17, 5)
            },
            {
                idString: "barrel",
                position: Vec.create(24, 0)
            },
            {
                idString: "box",
                position: Vec.create(24, 9)
            },
            {
                idString: "box",
                position: Vec.create(19, 12)
            }
        ]
    },
    {
        idString: "refinery",
        name: "Refinery",
        spawnHitbox: RectangleHitbox.fromRect(184, 131, Vec.create(35, 21.50)),
        scopeHitbox: new HitboxGroup(
            RectangleHitbox.fromRect(33.50, 72, Vec.create(-32.75, 0)),
            RectangleHitbox.fromRect(65.50, 29.50, Vec.create(16.75, -21.25))
        ),
        floorImages: [
            {
                key: "refinery_floor",
                position: Vec.create(0, 0)
            }
        ],
        ceilingImages: [
            {
                key: "refinery_ceiling",
                position: Vec.create(0, 0)
            }
        ],
        groundGraphics: [
            { color: 0x595959, hitbox: RectangleHitbox.fromRect(176, 123, Vec.create(35, 21.50)) }, // base
            { color: 0xb2b200, hitbox: new CircleHitbox(21, Vec.create(45.5, 59.1)) }, // circles
            { color: 0x505050, hitbox: new CircleHitbox(19, Vec.create(45.5, 59.1)) },
            { color: 0xb2b200, hitbox: new CircleHitbox(21, Vec.create(97, 59.1)) },
            { color: 0x505050, hitbox: new CircleHitbox(19, Vec.create(97, 59.1)) },
            { color: 0xb2b200, hitbox: RectangleHitbox.fromRect(2, 81, Vec.create(-9, 42.50)) }, // roads
            { color: 0xb2b200, hitbox: RectangleHitbox.fromRect(2, 59, Vec.create(16, 53.50)) },
            { color: 0xb2b200, hitbox: RectangleHitbox.fromRect(133, 2, Vec.create(56.50, 3)) },
            { color: 0xb2b200, hitbox: RectangleHitbox.fromRect(108, 2, Vec.create(69, 25)) }
        ],
        floors: [
            {
                type: "wood",
                hitbox: RectangleHitbox.fromRect(33.50, 27, Vec.create(-32.75, 22.50))
            },
            {
                type: "stone",
                hitbox: RectangleHitbox.fromRect(176, 123, Vec.create(35, 21.50))
            }
        ],
        obstacles: [
            {
                idString: "refinery_walls",
                position: Vec.create(0, 0),
                rotation: 0
            },
            //
            // Inner room obstacles
            //
            {
                idString: "window",
                position: Vec.create(-16, 18.5),
                rotation: 0
            },
            {
                idString: "door",
                position: Vec.create(-31.15, 9.2),
                rotation: 0
            },
            {
                idString: "table",
                position: Vec.create(-22, 28),
                rotation: 0
            },
            {
                idString: "chair",
                position: Vec.create(-26, 28),
                rotation: 3
            },
            {
                idString: { gun_mount_mcx_spear: 0.99, gun_mount_stoner_63: 0.01 },
                position: Vec.create(-46.8, 28),
                rotation: 1
            },
            //
            // Building obstacles
            //
            {
                idString: "small_refinery_barrel",
                position: Vec.create(41.3, -14.8)
            },
            {
                idString: "distillation_column",
                position: Vec.create(42.7, -28),
                rotation: 0
            },
            {
                idString: "distillation_column",
                position: Vec.create(-42.65, 1),
                rotation: 0
            },
            {
                idString: "distillation_equipment",
                position: Vec.create(0, -18),
                rotation: 2
            },
            {
                idString: "smokestack",
                position: Vec.create(-39, -25.59)
            },
            {
                idString: { barrel: 1, super_barrel: 1 },
                position: Vec.create(-26, -30)
            },
            {
                idString: { barrel: 1, super_barrel: 1 },
                position: Vec.create(-21.5, 4)
            },
            {
                idString: "regular_crate",
                position: Vec.create(28.75, -30)
            },
            {
                idString: "regular_crate",
                position: Vec.create(-43, -11)
            },
            //
            // Outside obstacles
            //
            // Bottom left
            {
                idString: "oil_tank",
                position: Vec.create(-38, 73),
                rotation: 0
            },
            {
                idString: "barrel",
                position: Vec.create(-20.5, 77.5),
                rotation: 0
            },
            {
                idString: "barrel",
                position: Vec.create(-21.5, 67),
                rotation: 0
            },
            {
                idString: "regular_crate",
                position: Vec.create(-46.5, 45.5)
            },
            {
                idString: "regular_crate",
                position: Vec.create(-36, 48)
            },
            // Bottom right
            {
                idString: "large_refinery_barrel",
                position: Vec.create(45.5, 59.1)
            },
            {
                idString: "large_refinery_barrel",
                position: Vec.create(97, 59.2)
            },
            {
                idString: "regular_crate",
                position: Vec.create(69, 62)
            },
            {
                idString: "aegis_crate",
                position: Vec.create(64, 75)
            },
            {
                idString: "aegis_crate",
                position: Vec.create(77, 73)
            },
            {
                idString: "barrel",
                position: Vec.create(117.5, 77.5)
            },
            {
                idString: "regular_crate",
                position: Vec.create(117, 40)
            },
            {
                idString: "super_barrel",
                position: Vec.create(27.5, 39)
            },
            {
                idString: "barrel",
                position: Vec.create(-10, 0)
            },
            // Top right
            {
                idString: "oil_tank",
                position: Vec.create(113, -25),
                rotation: 1
            },
            {
                idString: "barrel",
                position: Vec.create(117.5, -7)
            },
            {
                idString: "regular_crate",
                position: Vec.create(95, -33)
            },
            {
                idString: "aegis_crate",
                position: Vec.create(76.25, -33.5)
            },
            {
                idString: "super_barrel",
                position: Vec.create(85.25, -33.5)
            },
            {
                idString: { barrel: 1, super_barrel: 1 },
                position: Vec.create(83, -25)
            },
            {
                idString: "super_barrel",
                position: Vec.create(75, -23)
            },
            {
                idString: "regular_crate",
                position: Vec.create(76.25, -12)
            },
            //
            // Inner walls
            //
            // Top right
            { idString: "inner_concrete_wall_1", position: Vec.create(116.75, -1.5), rotation: 0 },
            { idString: "inner_concrete_wall_1", position: Vec.create(106.05, -1.5), rotation: 0 },
            { idString: "inner_concrete_wall_2", position: Vec.create(70.05, -20.75), rotation: 1 },
            { idString: "inner_concrete_wall_1", position: Vec.create(74.5, -1.5), rotation: 0 },
            // Bottom right
            { idString: "inner_concrete_wall_1", position: Vec.create(116.75, 34), rotation: 0 },
            { idString: "inner_concrete_wall_1", position: Vec.create(106.05, 34), rotation: 0 },
            { idString: "inner_concrete_wall_1", position: Vec.create(95.35, 34), rotation: 0 },
            { idString: "inner_concrete_wall_1", position: Vec.create(47.84, 34), rotation: 0 },
            { idString: "inner_concrete_wall_1", position: Vec.create(37.14, 34), rotation: 0 },
            { idString: "inner_concrete_wall_1", position: Vec.create(26.44, 34), rotation: 0 },
            { idString: "inner_concrete_wall_4", position: Vec.create(22, 58.5), rotation: 1 },
            // Bottom left
            { idString: "inner_concrete_wall_3", position: Vec.create(-32.45, 39), rotation: 0 },
            { idString: "inner_concrete_wall_1", position: Vec.create(-15, 76.65), rotation: 1 },
            { idString: "inner_concrete_wall_1", position: Vec.create(-15, 65.95), rotation: 1 },
            //
            // Outer walls
            //
            // Bottom left walls
            { idString: "concrete_wall_end", position: Vec.create(-15, 83), rotation: 0 },
            { idString: "concrete_wall_segment_long", position: Vec.create(-32, 83), rotation: 0 },
            { idString: "concrete_wall_segment", position: Vec.create(-44.3, 83), rotation: 0 },
            { idString: "concrete_wall_corner", position: Vec.create(-53, 83), rotation: 0 },
            { idString: "concrete_wall_segment", position: Vec.create(-53, 74.4), rotation: 1 },
            { idString: "concrete_wall_end_broken", position: Vec.create(-53, 65.5), rotation: 1 },
            // Wall from bottom left to top left
            { idString: "concrete_wall_end_broken", position: Vec.create(-53, 44), rotation: 3 },
            { idString: "concrete_wall_segment_long", position: Vec.create(-53, 28), rotation: 3 },
            { idString: "concrete_wall_segment_long", position: Vec.create(-53, 0), rotation: 3 },
            { idString: "concrete_wall_segment_long", position: Vec.create(-53, -23.3), rotation: 3 },
            // Top left corner
            { idString: "concrete_wall_corner", position: Vec.create(-53, -40), rotation: 3 },
            { idString: "concrete_wall_segment_long", position: Vec.create(-36.3, -40), rotation: 0 },
            { idString: "concrete_wall_segment_long", position: Vec.create(-10, -40), rotation: 0 },
            { idString: "concrete_wall_end_broken", position: Vec.create(7, -40), rotation: 0 },
            { idString: "concrete_wall_end_broken", position: Vec.create(20, -40), rotation: 2 },
            { idString: "concrete_wall_segment_long", position: Vec.create(36, -40), rotation: 0 },
            { idString: "concrete_wall_segment_long", position: Vec.create(65, -40), rotation: 0 },
            { idString: "concrete_wall_end_broken", position: Vec.create(82, -40), rotation: 0 },
            { idString: "concrete_wall_end_broken", position: Vec.create(106, -40), rotation: 2 },
            { idString: "concrete_wall_segment", position: Vec.create(114.2, -40), rotation: 2 },
            // Top right corner
            { idString: "concrete_wall_corner", position: Vec.create(123, -40), rotation: 2 },
            { idString: "concrete_wall_segment_long", position: Vec.create(123, -23.2), rotation: 1 },
            { idString: "concrete_wall_segment", position: Vec.create(123, -10), rotation: 1 },
            { idString: "concrete_wall_end", position: Vec.create(123, -1.5), rotation: 3 },
            { idString: "concrete_wall_end", position: Vec.create(123, 29.5), rotation: 1 },
            { idString: "concrete_wall_segment_long", position: Vec.create(123, 46), rotation: 1 },
            { idString: "concrete_wall_segment_long", position: Vec.create(123, 66.3), rotation: 1 },
            // Bottom right corner
            { idString: "concrete_wall_corner", position: Vec.create(123, 83), rotation: 1 },
            { idString: "concrete_wall_segment_long", position: Vec.create(106.3, 83), rotation: 0 },
            { idString: "concrete_wall_segment_long", position: Vec.create(76, 83), rotation: 0 },
            { idString: "concrete_wall_segment_long", position: Vec.create(47, 83), rotation: 0 },
            { idString: "concrete_wall_segment", position: Vec.create(30, 83), rotation: 0 },
            { idString: "concrete_wall_end", position: Vec.create(22, 83), rotation: 2 }
        ],
        subBuildings: [
            {
                idString: "porta_potty",
                position: Vec.create(59.75, -27.6)
            }
        ]
    },
    {
        idString: "small_house",
        name: "Small House",
        spawnHitbox: RectangleHitbox.fromRect(80, 80),
        scopeHitbox: RectangleHitbox.fromRect(60, 56),
        floorImages: [{
            key: "house_floor_small",
            position: Vec.create(0, 0)
        }],
        ceilingImages: [{
            key: "house_ceiling_small",
            position: Vec.create(0, 0)
        }],
        floors: [
            {
                type: "wood",
                hitbox: RectangleHitbox.fromRect(62, 58.50, Vec.create(0, -0.25))
            },
            {
                type: "stone",
                hitbox: RectangleHitbox.fromRect(-10.10, 4.70, Vec.create(16.55, -31.75))

            },
            {
                type: "stone",
                hitbox: RectangleHitbox.fromRect(10.10, -4.70, Vec.create(-14.45, 31.75))
            }
        ],
        obstacles: [
            // Bedroom Right
            {
                idString: "house_wall_2",
                position: Vec.create(-19.5, -6.75),
                rotation: 2
            },
            // Bedroom Bottom Right
            {
                idString: "house_wall_1",
                position: Vec.create(5.4, -6.75),
                rotation: 2
            },
            // Bedroom Bottom Left
            {
                idString: "house_wall_2",
                position: Vec.create(8.85, -18),
                rotation: 1
            },
            // Bedroom Door
            {
                idString: "door",
                position: Vec.create(-4.5, -6.75),
                rotation: 2
            },
            // Bathroom Left
            {
                idString: "house_wall_4",
                position: Vec.create(-2.50, 17.2),
                rotation: 1
            },
            // Bathroom Right
            {
                idString: "house_wall_4",
                position: Vec.create(9.55, 17.2),
                rotation: 1
            },
            // Bathroom Door
            {
                idString: "door",
                position: Vec.create(3.1, 7.2),
                rotation: 2
            },
            // Bathroom Toilet
            {
                idString: { toilet: 2, used_toilet: 1 },
                position: Vec.create(3.6, 23.5),
                rotation: 2
            },
            // Front Door
            {
                idString: "door",
                position: Vec.create(-14.8, 29),
                rotation: 2
            },
            {
                idString: "door",
                position: Vec.create(16.2, -29.5),
                rotation: 2
            },
            // Living Room Cough
            {
                idString: "couch",
                position: Vec.create(-21.6, -1.8),
                rotation: 3
            },
            // Living Room Drawer
            {
                idString: "large_drawer",
                position: Vec.create(-26.2, 21.5),
                rotation: 1
            },
            // Living Room Bookshelf
            {
                idString: "bookshelf",
                position: Vec.create(-6, 17.5),
                rotation: 3
            },
            // Kitchen Stove
            {
                idString: "stove",
                position: Vec.create(15.5, 24),
                rotation: 2
            },
            // Kitchen Fridge
            {
                idString: "fridge",
                position: Vec.create(25, 24),
                rotation: 2
            },
            // Near Kitchen Chair
            {
                idString: "chair",
                position: Vec.create(25, 5),
                rotation: 0
            },
            // Near Backdoor Chair
            {
                idString: "chair",
                position: Vec.create(25, -5),
                rotation: 2
            },
            // Dining Room Table
            {
                idString: "table",
                position: Vec.create(25, 0),
                rotation: 2
            },
            // Backdoor Drawer
            {
                idString: "small_drawer",
                position: Vec.create(26, -25),
                rotation: 3
            },
            // Bedroom Bed
            {
                idString: "bed",
                position: Vec.create(-21.5, -22.5),
                rotation: 1
            },
            // Bedroom Drawer
            {
                idString: "small_drawer",
                position: Vec.create(-26, -11.5),
                rotation: 1
            },
            // Bedroom Bookshelf
            {
                idString: "bookshelf",
                position: Vec.create(5.5, -22),
                rotation: 1
            },
            // Bedroom Window
            {
                idString: "window",
                position: Vec.create(-7.2, -29.5),
                rotation: 1
            },
            // Living Room Window
            {
                idString: "window",
                position: Vec.create(-31, 7.5),
                rotation: 2
            },
            // Kitchen Window
            {
                idString: "window",
                position: Vec.create(31, 15.4),
                rotation: 2
            },
            // Backdoor Window
            {
                idString: "window",
                position: Vec.create(31, -15.9),
                rotation: 2
            },
            {
                idString: "small_house_exterior",
                position: Vec.create(0, 0),
                rotation: 2
            }
        ]
    },
    {
        idString: "crane",
        name: "Crane",
        spawnHitbox: RectangleHitbox.fromRect(210, 100, Vec.create(55, -60)),
        ceilingHitbox: RectangleHitbox.fromRect(210, 100, Vec.create(55, -60)),
        ceilingImages: [
            {
                key: "crane_ceiling",
                position: Vec.create(55.5, -60)
            }
        ],
        ceilingZIndex: ZIndexes.BuildingsCeiling + 1, // makes the crane ceiling render above container ceilings
        obstacles: [
            { idString: "crane_base_part", position: Vec.create(-31.55, -87.3), rotation: 0 },
            { idString: "crane_base_part", position: Vec.create(-31.55, -35.6), rotation: 0 },

            { idString: "crane_base_part", position: Vec.create(32, -87.3), rotation: 0 },
            { idString: "crane_base_part", position: Vec.create(32, -35.6), rotation: 0 }
        ]
    },
    {
        idString: "port_shed",
        name: "Port Shed",
        spawnHitbox: RectangleHitbox.fromRect(27, 37, Vec.create(-0.8, 0)),
        scopeHitbox: RectangleHitbox.fromRect(20, 27.5, Vec.create(-0.8, -1.5)),
        floorImages: [{
            key: "port_shed_floor",
            position: Vec.create(0, 0)
        }],
        ceilingImages: [{
            key: "port_shed_ceiling",
            position: Vec.create(-0.8, -1.7)
        }],
        obstacles: [
            {
                idString: "port_shed_exterior",
                position: Vec.create(-0.8, 0),
                rotation: 0
            },
            {
                idString: "door",
                position: Vec.create(3.95, 12.15),
                rotation: 0
            },
            {
                idString: "window",
                position: Vec.create(9.45, -2.6),
                rotation: 0
            },
            {
                idString: "bookshelf",
                position: Vec.create(-7.75, 4.9),
                rotation: 1
            },
            {
                idString: "table",
                position: Vec.create(2.2, -10.35),
                rotation: 1
            },
            {
                idString: "chair",
                position: Vec.create(2.2, -5.5),
                rotation: 0
            }
        ]
    },
    // TODO Refactor this mess
    makeContainer(1, ContainerTints.White, 1, "closed"),
    makeContainer(2, ContainerTints.Red, 1, "closed"),
    makeContainer(3, ContainerTints.Green, 2, "open1"),
    makeContainer(4, ContainerTints.Green, 2, "open1", true),
    makeContainer(5, ContainerTints.Blue, 3, "open1"),
    makeContainer(6, ContainerTints.Blue, 3, "open1", true),
    makeContainer(7, ContainerTints.Blue, 4, "open2"),
    makeContainer(8, ContainerTints.Blue, 4, "open2", true),
    makeContainer(9, ContainerTints.Yellow, 5, "open1"),
    makeContainer(10, ContainerTints.Yellow, 6, "open2"),
    {
        idString: "container_11",
        name: "Invisible Container",
        spawnHitbox: RectangleHitbox.fromRect(16, 30)
    },
    {
        idString: "ship",
        name: "Ship",
        spawnHitbox: RectangleHitbox.fromRect(110, 300, Vec.create(0, 0)),
        scopeHitbox: new HitboxGroup(
            RectangleHitbox.fromRect(44, 38, Vec.create(9.5, -70.5)),
            RectangleHitbox.fromRect(10, 15, Vec.create(-17, -60)),
            RectangleHitbox.fromRect(50, 24, Vec.create(8, 93.2))
        ),
        puzzle: {
            triggerInteractOn: "vault_door",
            interactDelay: 2000
        },
        sounds: {
            solved: "generator_running",
            position: Vec.create(23, 75),
            maxRange: 416,
            falloff: 2
        },
        floorImages: [
            {
                key: "ship_floor_1",
                position: Vec.create(0, -65)
            },
            {
                key: "ship_floor_2",
                position: Vec.create(0.02, 64.8)
            }
        ],
        ceilingImages: [
            {
                key: "ship_cabin_roof",
                position: Vec.create(4, -68)
            },
            {
                key: "ship_tango_room_roof",
                position: Vec.create(8.5, 101.75)
            }
        ],
        floors: [
            {
                type: "stone",
                hitbox: RectangleHitbox.fromRect(82, 220, Vec.create(8.5, -20))
            },
            {
                type: "stone",
                hitbox: RectangleHitbox.fromRect(54, 20, Vec.create(8.5, 95))
            },
            {
                type: "metal",
                hitbox: RectangleHitbox.fromRect(20, 14, Vec.create(-40.6, -33.7))
            },
            {
                type: "metal",
                hitbox: RectangleHitbox.fromRect(20, 14, Vec.create(-40.6, 43))
            }
        ],
        obstacles: [
            // Tango room
            { idString: "vault_door", position: Vec.create(7.45, 81.5), rotation: 0 },
            { idString: "tango_crate", position: Vec.create(9, 93.5), rotation: 0 },
            { idString: "super_barrel", position: Vec.create(-12, 89) },
            { idString: "box", position: Vec.create(28.5, 87) },
            { idString: "box", position: Vec.create(30, 93) },
            { idString: "box", position: Vec.create(-12, 99) },

            // Main hitbox
            { idString: "ship", position: Vec.create(0, 0), rotation: 0 },

            { idString: "ship_thing_1", position: Vec.create(-14, -111), rotation: 0 },
            { idString: "generator", position: Vec.create(23, 75), rotation: 0, puzzlePiece: true },
            { idString: "barrel", position: Vec.create(24, 66) },
            {
                idString: { barrel: 1, super_barrel: 1 },
                position: Vec.create(21, 58)
            },
            { idString: "regular_crate", position: Vec.create(-6, 73) },
            { idString: "regular_crate", position: Vec.create(-4, 61) },

            // Captain's cabin
            { idString: "control_panel_small", position: Vec.create(14.5, -57), rotation: 2 },
            { idString: "control_panel2", position: Vec.create(5, -57), rotation: 2 },
            { idString: "regular_crate", position: Vec.create(-7, -84) },
            { idString: "barrel", position: Vec.create(2, -85) },
            { idString: "bookshelf", position: Vec.create(23.5, -86.5), rotation: 2 },

            { idString: "window2", position: Vec.create(-16, -50.5), rotation: 1 },
            { idString: "window2", position: Vec.create(-6, -50.5), rotation: 1 },
            { idString: "window2", position: Vec.create(7, -50.5), rotation: 1 },
            { idString: "window2", position: Vec.create(18, -50.5), rotation: 1 }

        ],
        subBuildings: [
            {
                idString: randomContainer1,
                position: Vec.create(19, -64),
                orientation: 2
            },
            {
                idString: randomContainer1,
                position: Vec.create(-15, 20)
            },
            {
                idString: randomContainer1,
                position: Vec.create(-16, -20),
                orientation: 2
            },
            {
                idString: randomContainer1,
                position: Vec.create(-31, -20),
                orientation: 2
            },
            {
                idString: randomContainer1,
                position: Vec.create(16, -22)
            },
            {
                idString: randomContainer1,
                position: Vec.create(15, 22),
                orientation: 2
            },
            {
                idString: randomContainer1,
                position: Vec.create(-1, 22),
                orientation: 2
            },
            {
                idString: randomContainer1,
                position: Vec.create(16, -110)
            },
            {
                idString: randomContainer1,
                position: Vec.create(31, -110)
            }
        ],
        lootSpawners: [{
            position: Vec.create(10, -73),
            table: "gas_can"
        }]
    },
    {
        idString: "oil_tanker_ship",
        name: "Oil Tanker",
        spawnHitbox: RectangleHitbox.fromRect(110, 300, Vec.create(0, 0)),
        scopeHitbox: new HitboxGroup(
            RectangleHitbox.fromRect(65, 29, Vec.create(4.5, -102.5)),
            RectangleHitbox.fromRect(7.5, 28, Vec.create(41.7, -101.5))
        ),
        puzzle: {
            triggerInteractOn: "vault_door",
            interactDelay: 1500
        },
        floorImages: [
            {
                key: "oil_tanker_ship_floor_1",
                position: Vec.create(0, -59.439)
            },
            {
                key: "oil_tanker_ship_floor_2",
                position: Vec.create(0, 59.439)
            }
        ],
        ceilingImages: [
            {
                key: "oil_tanker_ship_ceiling",
                position: Vec.create(7, -99.5)
            },
            {
                key: "oil_tanker_ship_tank_ceiling",
                position: Vec.create(9.5, 20)
            }
        ],
        floors: [
            {
                type: "stone",
                hitbox: RectangleHitbox.fromRect(82, 210, Vec.create(8.5, -13))
            },
            {
                type: "metal",
                hitbox: RectangleHitbox.fromRect(20, 10, Vec.create(-42, 18.5))
            },
            {
                type: "metal",
                hitbox: RectangleHitbox.fromRect(20, 10, Vec.create(-42, 58.5))
            }
        ],
        obstacles: [
            // Main Ship Hitbox
            { idString: "oil_tanker_ship", position: Vec.create(0, 0), rotation: 0 },

            // Oil Tanks
            { idString: "large_oil_tank", position: Vec.create(9, -46.5), rotation: -Math.PI * 2 },
            { idString: "large_oil_tank", position: Vec.create(9, 20), rotation: Math.PI / 2 },
            { idString: "large_oil_tank", position: Vec.create(9, 88), rotation: -Math.PI / 2 },

            // Cabin Windows
            { idString: "window2", position: Vec.create(-0.25, -87.5), rotation: 1 },
            { idString: "window2", position: Vec.create(9.75, -87.5), rotation: 1 },

            { idString: "window2", position: Vec.create(22, -87.5), rotation: 1 },
            { idString: "window2", position: Vec.create(31, -87.5), rotation: 1 },

            // Cabin Furniture
            { idString: "control_panel_small", position: Vec.create(-1, -93.8), rotation: 2 },
            { idString: "large_drawer", position: Vec.create(9.5, -93.5), rotation: 2 },

            { idString: "control_panel", position: Vec.create(22, -93.8), rotation: 2, puzzlePiece: true },
            { idString: "control_panel_small", position: Vec.create(31.7, -93.8), rotation: 2 },

            // Vector Vault
            { idString: "vault_door", position: Vec.create(-6.5, -110), rotation: 3 },
            { idString: "briefcase", position: Vec.create(-22.5, -94), rotation: 0 },
            { idString: "regular_crate", position: Vec.create(-12.19, -94.34) },
            { idString: "regular_crate", position: Vec.create(-23.1, -102.93) },

            // Front of ship
            { idString: "barrel", position: Vec.create(-27, 68) },
            { idString: "regular_crate", position: Vec.create(-18, 66) },
            { idString: "regular_crate", position: Vec.create(42, 66) },
            {
                idString: {
                    regular_crate: 2,
                    aegis_crate: 1,
                    flint_crate: 1
                },
                position: Vec.create(32, 60),
                rotation: 2
            },

            // Mid Ship
            { idString: "sandbags", position: Vec.create(-22, 1), rotation: 2 },
            { idString: "super_barrel", position: Vec.create(-27, -20) },
            { idString: "barrel", position: Vec.create(-15, -15) },
            { idString: "regular_crate", position: Vec.create(-25, -10) },
            { idString: "sandbags", position: Vec.create(43, -20), rotation: 1 },
            { idString: "super_barrel", position: Vec.create(43, -7.5) },
            { idString: "sandbags", position: Vec.create(30, -16), rotation: 2 },
            { idString: "flint_crate", position: Vec.create(41, -35) }
        ]
    },
    {
        idString: "port",
        name: "Port",
        spawnHitbox: RectangleHitbox.fromRect(315, 290, Vec.create(-5, 0)),
        groundGraphics: [
            {
                color: "#6664",
                hitbox: RectangleHitbox.fromRect(297.2, 271.7, Vec.create(-4.5, 0))
            },
            {
                color: 0x595959,
                hitbox: RectangleHitbox.fromRect(293.5, 267.96, Vec.create(-4.5, 0))
            },
            {
                color: 0xe6e6e6,
                hitbox: new HitboxGroup(
                    RectangleHitbox.fromRect(1.47, 102.18, Vec.create(129.93, 73.42)),
                    RectangleHitbox.fromRect(126.01, 1.5, Vec.create(67.66, 123.77)),
                    RectangleHitbox.fromRect(84.61, 1.48, Vec.create(88.35, 74.7)),
                    RectangleHitbox.fromRect(74.74, 1.52, Vec.create(-113.86, -33.25)),
                    RectangleHitbox.fromRect(84.61, 1.49, Vec.create(88.35, 49.55)),
                    RectangleHitbox.fromRect(1.51, 56, Vec.create(-77.24, -5)),
                    RectangleHitbox.fromRect(207.5, 1.5, Vec.create(25.75, 23.08)),
                    RectangleHitbox.fromRect(84.61, 1.49, Vec.create(88.35, 98.77)),
                    RectangleHitbox.fromRect(1.47, 63.43, Vec.create(5.4, 92.81)),
                    RectangleHitbox.fromRect(82.47, 1.48, Vec.create(-35.1, 61.83)),
                    RectangleHitbox.fromRect(1.44, 8.6, Vec.create(-75.61, 65.39)),
                    RectangleHitbox.fromRect(1.46, 8.6, Vec.create(-102.2, 65.39)),
                    RectangleHitbox.fromRect(14, 1.48, Vec.create(-109.9, 61.83)),
                    RectangleHitbox.fromRect(1.46, 55.47, Vec.create(-116.51, 34.84)),
                    RectangleHitbox.fromRect(35.45, 1.47, Vec.create(-133.5, 7.85))
                )
            },
            {
                color: 0xb2b200,
                hitbox: RectangleHitbox.fromRect(1.87, 186.8, Vec.create(143.17, -33.97))
            },
            {
                color: 0x2b2b2b,
                hitbox: new HitboxGroup(
                    RectangleHitbox.fromRect(0.75, 128, Vec.create(64.33, -46)),
                    RectangleHitbox.fromRect(0.75, 128, Vec.create(66.55, -46)),
                    RectangleHitbox.fromRect(0.75, 128, Vec.create(127.9, -46)),
                    RectangleHitbox.fromRect(0.75, 128, Vec.create(130.1, -46))
                )
            }
        ],
        floors: [{
            type: "stone",
            hitbox: RectangleHitbox.fromRect(300, 270, Vec.create(-5, 0))
        }],
        decals: [
            { idString: "floor_oil_01", position: Vec.create(69.49, 116.11) },
            { idString: "floor_oil_02", position: Vec.create(-87.54, -117.88) },
            { idString: "floor_oil_03", position: Vec.create(-147.56, -92.28) },
            { idString: "floor_oil_04", position: Vec.create(86.72, -64.06) },
            { idString: "floor_oil_05", position: Vec.create(-135.24, 82.47) },
            { idString: "floor_oil_06", position: Vec.create(-79.85, -46.97) },
            { idString: "floor_oil_07", position: Vec.create(-13.48, 10.95) },

            // Group 1 Near Entrance
            {
                idString: "container_mark",
                position: Vec.create(-60, 5)
            },
            {
                idString: "container_mark",
                position: Vec.create(-45, 5)
            },
            {
                idString: "container_mark",
                position: Vec.create(-30, 5)
            },
            {
                idString: "container_mark",
                position: Vec.create(-60, -25)
            },
            {
                idString: "container_mark",
                position: Vec.create(-45, -25)
            },
            {
                idString: "container_mark",
                position: Vec.create(-30, -25)
            },
            // Group 2 Near Crane
            {
                idString: "container_mark",
                position: Vec.create(5, 5)
            },
            {
                idString: "container_mark",
                position: Vec.create(20, 5)
            },
            {
                idString: "container_mark",
                position: Vec.create(35, 5)
            },
            {
                idString: "container_mark",
                position: Vec.create(5, -25)
            },
            {
                idString: "container_mark",
                position: Vec.create(20, -25)
            },
            {
                idString: "container_mark",
                position: Vec.create(35, -25)
            },

            // Group 3 Top Left corner
            {
                idString: "container_mark",
                position: Vec.create(-100, -60)
            },
            {
                idString: "container_mark",
                position: Vec.create(-115, -60)
            },
            {
                idString: "container_mark",
                position: Vec.create(-130, -60)
            },
            {
                idString: "container_mark",
                position: Vec.create(-100, -90)
            },
            {
                idString: "container_mark",
                position: Vec.create(-115, -90)
            },
            {
                idString: "container_mark",
                position: Vec.create(-130, -90)
            },

            // Group 4 Under crane
            {
                idString: "container_mark",
                position: Vec.create(82.5, 0)
            },
            {
                idString: "container_mark",
                position: Vec.create(97.5, 0)
            },
            {
                idString: "container_mark",
                position: Vec.create(112.5, 0)
            },
            {
                idString: "container_mark",
                position: Vec.create(82.5, -30)
            },
            {
                idString: "container_mark",
                position: Vec.create(97.5, -30)
            },
            {
                idString: "container_mark",
                position: Vec.create(112.5, -30)
            }
        ],
        obstacles: [
            // Parking lot
            { idString: "truck", position: Vec.create(72.5, 34), rotation: 3 },
            { idString: "trailer", position: Vec.create(100, 34), rotation: 3 },

            { idString: "regular_crate", position: Vec.create(67.36, 58.18) },

            { idString: "forklift", position: Vec.create(95, 64), rotation: 1 },
            { idString: "pallet", position: Vec.create(107.5, 64), rotation: 1 },
            { idString: "barrel", position: Vec.create(107.5, 64) },

            { idString: "trailer", position: Vec.create(100, 84), rotation: 1 },

            { idString: "regular_crate", position: Vec.create(100, 110) },
            { idString: { regular_crate: 3, grenade_crate: 1 }, position: Vec.create(110, 115) },
            { idString: "regular_crate", position: Vec.create(113, 103) },

            { idString: "box", position: Vec.create(37, 113) },
            { idString: "box", position: Vec.create(42, 110) },
            { idString: "box", position: Vec.create(35, 107) },
            { idString: "box", position: Vec.create(42, 104) },

            { idString: "forklift", position: Vec.create(20, 102.5), rotation: 2 },
            { idString: "pallet", position: Vec.create(20, 90), rotation: 2 },

            // Above red warehouse
            { idString: "truck", position: Vec.create(-50, 50), rotation: 1 },

            // The main entrance
            { idString: "barrier", position: Vec.create(-124, -10), rotation: 0 },

            { idString: "sandbags", position: Vec.create(-135, -5), rotation: 1 },
            { idString: "sandbags", position: Vec.create(-135, -20), rotation: 2 },

            // Secret loot area sort of
            { idString: "sandbags", position: Vec.create(-144, 65), rotation: 1 },
            { idString: "sandbags", position: Vec.create(-132, 60), rotation: 2 },

            { idString: "super_barrel", position: Vec.create(-137, 75) },
            { idString: "barrel", position: Vec.create(-147, 80) },

            { idString: "super_barrel", position: Vec.create(-134, 90) },
            { idString: "barrel", position: Vec.create(-126, 85) },

            {
                idString: {
                    aegis_crate: 1,
                    flint_crate: 1
                },
                position: Vec.create(-126, 100)
            },
            {
                idString: {
                    aegis_crate: 1,
                    flint_crate: 1
                },
                position: Vec.create(-136, 105)
            },

            // Top left corner above group 3 of the port.
            { idString: "sandbags", position: Vec.create(-132, 117), rotation: 2 },
            { idString: "barrel", position: Vec.create(-145, 117) },

            { idString: "forklift", position: Vec.create(-110, -120), rotation: 3 },
            { idString: "pallet", position: Vec.create(-122.5, -120), rotation: 1 },
            { idString: "grenade_crate", position: Vec.create(-122.5, -120) },

            { idString: { regular_crate: 3, grenade_crate: 1 }, position: Vec.create(-135, -125) },
            {
                idString: {
                    regular_crate: 2,
                    flint_crate: 1,
                    aegis_crate: 1
                },
                position: Vec.create(-140, -115),
                rotation: 1
            },

            { idString: "flint_crate", position: Vec.create(-64.6, -58.48) },
            { idString: { flint_crate: 1, regular_crate: 1 }, position: Vec.create(-53.6, -55.38) },

            { idString: "barrel", position: Vec.create(-142, -95) },
            { idString: "super_barrel", position: Vec.create(-147, -87) },

            { idString: "regular_crate", position: Vec.create(54.57, -72.34) },

            // Top right corner above crane of the port
            { idString: { regular_crate: 3, grenade_crate: 1 }, position: Vec.create(108, -110) },
            { idString: "regular_crate", position: Vec.create(100, -100) },
            { idString: { regular_crate: 3, grenade_crate: 1 }, position: Vec.create(104, -90) },
            { idString: "forklift", position: Vec.create(110, -65), rotation: 2 },
            { idString: "pallet", position: Vec.create(110, -77.5), rotation: 2 },
            { idString: "box", position: Vec.create(112.28, -78.85) },
            { idString: { barrel: 2, super_barrel: 1 }, position: Vec.create(93.77, -72.33) },
            { idString: { barrel: 2, super_barrel: 1 }, position: Vec.create(75.38, -68.72) },

            { idString: "aegis_crate", position: Vec.create(54.48, -118.9) },
            { idString: { aegis_crate: 1, regular_crate: 1 }, position: Vec.create(64.96, -123.57) },

            ...(() => Array.from(
                { length: 5 },
                (_, i) => ({
                    idString: "bollard",
                    position: Vec.create(140.4, 50 - (41.5 * i)),
                    rotation: 0
                })
            ))(),

            // Fence to the bottom of the red warehouse
            ...(() => Array.from(
                { length: 20 },
                (_, i) => ({
                    idString: "port_fence",
                    position: Vec.create(-0.75 - (7.8 * i), 135),
                    rotation: 0
                })
            ))(),

            // Fence to the bottom of the parking lot
            ...(() => Array.from(
                { length: 14 },
                (_, i) => ({
                    idString: "port_fence",
                    position: Vec.create(130 - (7.8 * i), 135),
                    rotation: 0
                })
            ))(),

            // Fence to the left of the red warehouse
            ...(() => Array.from(
                { length: 16 },
                (_, i) => ({
                    idString: "port_fence",
                    position: Vec.create(-152.3, 131.8 - (7.8 * i)),
                    rotation: 1
                })
            ))(),

            // Fence going north of the main entrance to the left.
            ...(() => Array.from(
                { length: 13 },
                (_, i) => ({
                    idString: "port_fence",
                    position: Vec.create(-152.3, -37.8 - (7.8 * i)),
                    rotation: 1
                })
            ))(),

            // Fence directly north of the main entrance
            ...(() => Array.from(
                { length: 24 },
                (_, i) => ({
                    idString: "port_fence",
                    position: Vec.create(46 - (7.8 * i), -135),
                    rotation: 0
                })
            ))(),

            // Fence north of the crane
            ...(() => Array.from(
                { length: 9 },
                (_, i) => ({
                    idString: "port_fence",
                    position: Vec.create(132.2 - (7.8 * i), -135),
                    rotation: 0
                })
            ))(),
            { idString: "port_fence_side", position: Vec.create(139.95, -131.59), rotation: 1 },

            { idString: "crane_base_end", position: Vec.create(65.5, 18.59), rotation: 0 },
            { idString: "crane_base_end", position: Vec.create(129, -110.46), rotation: 0 },
            { idString: "crane_base_end", position: Vec.create(129, 18.59), rotation: 0 },
            { idString: "crane_base_end", position: Vec.create(65.5, -110.46), rotation: 0 }
        ],
        subBuildings: [
            { idString: "container_1", position: Vec.create(-84, 100), orientation: 1 },
            { idString: "crane", position: Vec.create(97, 25) },
            { idString: "port_warehouse_red", position: Vec.create(-95, -59), orientation: 1 },
            { idString: "port_warehouse_blue", position: Vec.create(-97, 15), orientation: 3 },
            { idString: "port_shed", position: Vec.create(-25, -134), orientation: 1 },
            // Below port shed
            { idString: "porta_potty", position: Vec.create(-47, -140.8), orientation: 1 },
            // Top left corner above crane
            { idString: "porta_potty", position: Vec.create(82.5, -100) },

            // Group 1
            {
                idString: randomContainer2,
                position: Vec.create(-60, 5)
            },
            {
                idString: randomContainer2,
                position: Vec.create(-45, 5)
            },
            {
                idString: randomContainer2,
                position: Vec.create(-30, 5)
            },
            {
                idString: randomContainer2,
                position: Vec.create(60, 25),
                orientation: 2
            },
            {
                idString: randomContainer2,
                position: Vec.create(45, 25),
                orientation: 2
            },
            {
                idString: randomContainer2,
                position: Vec.create(30, 25),
                orientation: 2
            },
            // Group 2
            {
                idString: randomContainer2,
                position: Vec.create(5, 5)
            },
            {
                idString: randomContainer2,
                position: Vec.create(20, 5)
            },
            {
                idString: randomContainer2,
                position: Vec.create(35, 5)
            },
            {
                idString: randomContainer2,
                position: Vec.create(-5, 25),
                orientation: 2
            },
            {
                idString: randomContainer2,
                position: Vec.create(-20, 25),
                orientation: 2
            },
            {
                idString: randomContainer2,
                position: Vec.create(-35, 25),
                orientation: 2
            },
            // Group 3
            {
                idString: randomContainer2,
                position: Vec.create(-100, -60)
            },
            {
                idString: randomContainer2,
                position: Vec.create(-115, -60)
            },
            {
                idString: randomContainer2,
                position: Vec.create(-130, -60)
            },
            {
                idString: randomContainer2,
                position: Vec.create(100, 90),
                orientation: 2
            },
            {
                idString: randomContainer2,
                position: Vec.create(115, 90),
                orientation: 2
            },
            {
                idString: randomContainer2,
                position: Vec.create(130, 90),
                orientation: 2
            },

            // Group 4
            {
                idString: randomContainer2,
                position: Vec.create(82.5, 0)
            },
            {
                idString: randomContainer2,
                position: Vec.create(97.5, 0)
            },
            {
                idString: randomContainer2,
                position: Vec.create(112.5, 0)
            },
            {
                idString: randomContainer2,
                position: Vec.create(-82.5, 30),
                orientation: 2
            },
            {
                idString: randomContainer2,
                position: Vec.create(-97.5, 30),
                orientation: 2
            },
            {
                idString: randomContainer2,
                position: Vec.create(-112.5, 30),
                orientation: 2
            }
        ]
    },
    {
        idString: "port_complex",
        name: "Port Complex",
        spawnHitbox: RectangleHitbox.fromRect(360, 285, Vec.create(-25, 0)),
        spawnMode: MapObjectSpawnMode.Beach,
        subBuildings: [
            { idString: "port", position: Vec.create(-120, 0) },
            { idString: { ship: 1, oil_tanker_ship: 1 }, position: Vec.create(74, -65) }
        ]
    },
    {
        idString: "armory_barracks",
        name: "Armory Barracks",
        spawnHitbox: RectangleHitbox.fromRect(50, 84),
        scopeHitbox: RectangleHitbox.fromRect(50, 84),
        floorImages: [{
            key: "armory_barracks_floor",
            position: Vec.create(0, 0)
        }],
        ceilingImages: [{
            key: "armory_barracks_ceiling",
            position: Vec.create(0, 0)
        }],
        floors: [{
            type: "wood",
            hitbox: RectangleHitbox.fromRect(50, 84)
        }],
        obstacles: [
            { idString: "armory_barracks_walls", position: Vec.create(0, 0), rotation: 0 },
            { idString: "door", position: Vec.create(2.7, -41.3), rotation: 2 },
            { idString: "fridge", position: Vec.create(-19.8, -35.5), rotation: 1 },
            { idString: "stove", position: Vec.create(-19.8, -26.1), rotation: 1 },
            { idString: "bunk_bed", position: Vec.create(18, -31.25), rotation: 0 },
            { idString: "small_drawer", position: Vec.create(18.4, -18.7), rotation: 0 },
            { idString: "small_drawer", position: Vec.create(-2, -13.6), rotation: 1 },
            { idString: "bunk_bed", position: Vec.create(-14.43, -13.21), rotation: 1 },
            { idString: "bunk_bed", position: Vec.create(-18.1, 7.6), rotation: 2 },
            { idString: "bunk_bed", position: Vec.create(17.95, 7), rotation: 0 },
            { idString: "bunk_bed", position: Vec.create(-14.48, 34.83), rotation: 3 },
            { idString: "cabinet", position: Vec.create(16, 37.6), rotation: 2 },
            { idString: "cabinet", position: Vec.create(16, 20.9), rotation: 0 },
            { idString: "door", position: Vec.create(1.15, 41.3), rotation: 0 },
            { idString: "window", position: Vec.create(24.5, -9.5), rotation: 0 },
            { idString: "window", position: Vec.create(24.5, 28.75), rotation: 0 },
            { idString: "window", position: Vec.create(-24.5, 23), rotation: 0 }
        ]
    },
    {
        idString: "armory_center",
        name: "Armory Center",
        spawnHitbox: RectangleHitbox.fromRect(31, 44, Vec.create(1.5, 0)),
        scopeHitbox: RectangleHitbox.fromRect(31, 44, Vec.create(1.5, 0)),
        floorImages: [{
            key: "armory_center_floor",
            position: Vec.create(0, 0)
        }],
        ceilingImages: [{
            key: "armory_center_ceiling",
            position: Vec.create(1.25, 0)
        }],
        floors: [{
            type: "wood",
            hitbox: RectangleHitbox.fromRect(31, 44, Vec.create(1.5, 0))
        }],
        obstacles: [
            { idString: "armory_center_walls", position: Vec.create(0, 0), rotation: 0 },
            { idString: "door", position: Vec.create(-13.9, -12.43), rotation: 1 },
            { idString: "cabinet", position: Vec.create(12.45, -11.6), rotation: 3 },
            { idString: "table", position: Vec.create(8.85, 1.6), rotation: 1 },
            { idString: "chair", position: Vec.create(3, 1.7), rotation: 3 },
            { idString: "chair", position: Vec.create(10.1, 6), rotation: 0 },
            { idString: "small_drawer", position: Vec.create(-9.2, 16.8), rotation: 2 },
            { idString: "gun_mount_maul", position: Vec.create(3, 19.05), rotation: 2 },
            { idString: "window", position: Vec.create(-13.9, 7.1), rotation: 0 }
        ]
    },
    {
        idString: "armory_vault",
        name: "Armory Vault",
        spawnHitbox: RectangleHitbox.fromRect(72, 38, Vec.create(0, -2)),
        scopeHitbox: RectangleHitbox.fromRect(72, 38, Vec.create(0, -2)),
        puzzle: {
            triggerInteractOn: "vault_door",
            interactDelay: 1500,
            order: ["y", "o", "j", "l"],
            solvedSound: true,
            setSolvedImmediately: true
        },
        floorImages: [{
            key: "armory_vault_floor",
            position: Vec.create(0, 0)
        }],
        ceilingImages: [{
            key: "armory_vault_ceiling",
            position: Vec.create(0, -2.5)
        }],
        ceilingZIndex: ZIndexes.BuildingsCeiling + 1,
        floors: [{
            type: "wood",
            hitbox: RectangleHitbox.fromRect(72, 38, Vec.create(0, -2))
        }],
        subBuildings: [{
            idString: "armory_inner_vault",
            position: Vec.create(-25, -2.25)
        }],
        obstacles: [
            { idString: "armory_vault_walls", position: Vec.create(0, 0), rotation: 0 },
            { idString: "door", position: Vec.create(3.8, 16.5), rotation: 0 },
            { idString: "window", position: Vec.create(18.1, 16.5), rotation: 1 },
            { idString: "gun_case", position: Vec.create(31.9, 10), rotation: 3 },
            { idString: "gun_case", position: Vec.create(-7.5, 12.4), rotation: 2 },
            { idString: "ammo_crate", position: Vec.create(29.5, -0.45), rotation: 0 },
            { idString: "ammo_crate", position: Vec.create(12.85, -0.45), rotation: 0 },
            { idString: "tear_gas_crate", position: Vec.create(21.2, -0.45), rotation: 1 },
            { idString: "grenade_crate", position: Vec.create(-9.1, -15.9), rotation: 0 },
            ...Array.from(
                { length: 4 },
                (_, i) => ({
                    idString: "button",
                    position: Vec.create(10 + 4.75 * i, -19.2),
                    rotation: 0,
                    puzzlePiece: ["y", "o", "j", "l"][i]
                } satisfies BuildingObstacle)
            ),
            { idString: "control_panel2", position: Vec.create(30.7, -14), rotation: 1 },
            { idString: "ammo_crate", position: Vec.create(-20, -14.8), rotation: 0 },
            { idString: "regular_crate", position: Vec.create(-29.8, -14.8), rotation: 0 },
            { idString: "barrel", position: Vec.create(-30.9, 11.3) },
            { idString: "briefcase", position: Vec.create(-20.7, 10.85), rotation: 0 },
            { idString: "vault_door", position: Vec.create(-14.1, -3.22), rotation: 3 }
        ]
    },
    {
        idString: "armory_inner_vault",
        name: "Armory Inner Vault",
        spawnHitbox: RectangleHitbox.fromRect(20.87, 36.34),
        scopeHitbox: RectangleHitbox.fromRect(20.87, 36.34),
        ceilingImages: [{
            key: "armory_inner_vault_ceiling",
            position: Vec.create(0, 0)
        }]
    },
    {
        idString: "armory",
        name: "Armory",
        spawnHitbox: RectangleHitbox.fromRect(160, 176),
        spawnMode: MapObjectSpawnMode.GrassAndSand,
        subBuildings: [
            { idString: "armory_barracks", position: Vec.create(-41.31, 27.86) },
            { idString: "armory_center", position: Vec.create(55.4, 15.07) },
            { idString: "armory_vault", position: Vec.create(-35.03, -58.37) },
            { idString: "port_shed", position: Vec.create(-60.9, -65.63), orientation: 2 },
            { idString: "porta_potty", position: Vec.create(31.87, -60.35), orientation: 1 }
        ],
        groundGraphics: [
            {
                color: "#6664",
                hitbox: RectangleHitbox.fromRect(153.09, 1.87, Vec.create(0, -83.96))
            },
            {
                color: "#6664",
                hitbox: RectangleHitbox.fromRect(153.09, 1.87, Vec.create(0, 83.96))
            },
            {
                color: "#6664",
                hitbox: RectangleHitbox.fromRect(1.93, 168, Vec.create(-75.57, 0))
            },
            {
                color: "#6664",
                hitbox: RectangleHitbox.fromRect(1.93, 168, Vec.create(75.57, 0))
            },
            {
                color: 0x404040,
                hitbox: new PolygonHitbox([
                    Vec.create(5.54, -80.63),
                    Vec.create(62.37, -80.63),
                    Vec.create(62.37, -24.57),
                    Vec.create(48.11, -15.97),
                    Vec.create(34.01, -15.97),
                    Vec.create(34.01, 84.86),
                    Vec.create(-8.82, 84.86),
                    Vec.create(-8.82, -32.87),
                    Vec.create(5.54, -41.2)
                ])
            },
            ...Array.from(
                { length: 4 },
                (_, i) => ({
                    color: 0x555555,
                    hitbox: RectangleHitbox.fromRect(13.15, 24.16, Vec.create(-1.5, -3.4 + 25.2 * i))
                })
            ),
            ...Array.from(
                { length: 6 },
                (_, i) => ({
                    color: 0x555555,
                    hitbox: RectangleHitbox.fromRect(13.15, 24.16, Vec.create(12.7, -53.8 + 25.2 * i))
                })
            ),
            ...Array.from(
                { length: 6 },
                (_, i) => ({
                    color: 0x555555,
                    hitbox: RectangleHitbox.fromRect(13.15, 24.16, Vec.create(26.95, -53.8 + 25.2 * i))
                })
            ),
            ...Array.from(
                { length: 2 },
                (_, i) => ({
                    color: 0x555555,
                    hitbox: RectangleHitbox.fromRect(13.15, 24.16, Vec.create(41.1, -53.8 + 25.2 * i))
                })
            ),
            {
                color: 0x555555,
                hitbox: RectangleHitbox.fromRect(13.15, 24.16, Vec.create(55.3, -53.8))
            },
            {
                color: 0x555555,
                hitbox: RectangleHitbox.fromRect(27.27, 13.11, Vec.create(19.83, -73.38))
            },
            {
                color: 0x555555,
                hitbox: RectangleHitbox.fromRect(27.27, 13.11, Vec.create(48.2, -73.38))
            },
            {
                color: 0x555555,
                hitbox: new PolygonHitbox([
                    Vec.create(5.05, -40.17),
                    Vec.create(5.05, -16.47),
                    Vec.create(-8.06, -16.47),
                    Vec.create(-8.06, -32.29)
                ])
            },
            {
                color: 0x555555,
                hitbox: new PolygonHitbox([
                    Vec.create(61.82, -40.67),
                    Vec.create(61.75, -24.97),
                    Vec.create(48.71, -16.97),
                    Vec.create(48.71, -40.73)
                ])
            }
        ],
        floors: [{
            type: "stone",
            hitbox: new PolygonHitbox([
                Vec.create(5.54, -80.63),
                Vec.create(62.37, -80.63),
                Vec.create(62.37, -24.57),
                Vec.create(48.11, -15.97),
                Vec.create(34.01, -15.97),
                Vec.create(34.01, 84.86),
                Vec.create(-8.82, 84.86),
                Vec.create(-8.82, -32.87),
                Vec.create(5.54, -41.2)
            ])
        }],
        obstacles: [
            { idString: "regular_crate", position: Vec.create(63.13, -15.17) },
            { idString: "regular_crate", position: Vec.create(-7.99, 2.28) },
            { idString: "regular_crate", position: Vec.create(7.06, 30.07) },
            { idString: "regular_crate", position: Vec.create(18.06, 27.86) },
            { idString: "regular_crate", position: Vec.create(-64.29, 76.5) },
            { idString: "regular_crate", position: Vec.create(65.01, -56.73) },
            { idString: "regular_crate", position: Vec.create(8.45, -66.79) },
            { idString: "flint_crate", position: Vec.create(33.86, -46.16), rotation: 0 },
            { idString: "barrel", position: Vec.create(-10.72, -7.93) },
            { idString: "barrel", position: Vec.create(9.13, 40.34) },
            { idString: "barrel", position: Vec.create(69.75, 42.55) },
            { idString: "barrel", position: Vec.create(24.36, -46.95) },
            { idString: "barrel", position: Vec.create(70.01, -72.17) },
            { idString: "super_barrel", position: Vec.create(34.44, -55.28), rotation: 0 },
            { idString: "super_barrel", position: Vec.create(44.51, 78.15), rotation: 0 },
            { idString: "sandbags", position: Vec.create(15.15, 17.92), rotation: 0 },
            { idString: "sandbags", position: Vec.create(1.4, 78.77), rotation: 0 },
            { idString: "sandbags", position: Vec.create(18.2, 79.97), rotation: 0 },
            { idString: "sandbags", position: Vec.create(31.6, -36.18), rotation: 0 },
            { idString: "sandbags", position: Vec.create(30.66, -70.69), rotation: 0 },
            { idString: "sandbags", position: Vec.create(18.54, -67.73), rotation: 1 },
            { idString: "m1117", position: Vec.create(48.93, -53.75), rotation: 0 },
            { idString: "gun_case", position: Vec.create(30.66, -28.84), rotation: 0 },
            { idString: "gun_case", position: Vec.create(63.16, -36.39), rotation: 1 },
            { idString: "gun_case", position: Vec.create(19.48, 36.69), rotation: 0 },
            { idString: "tear_gas_crate", position: Vec.create(16.55, 9.68), rotation: 0 },
            { idString: "tear_gas_crate", position: Vec.create(33.06, -62.76), rotation: 0 },
            { idString: "grenade_crate", position: Vec.create(-55.29, 78.02), rotation: 0 },
            { idString: "grenade_crate", position: Vec.create(69.81, -34.24), rotation: 0 },
            { idString: "ammo_crate", position: Vec.create(50.07, -20.07), rotation: 0 },
            { idString: "barrier", position: Vec.create(13.91, 70.32), rotation: 1 },

            { idString: "port_fence_side", position: Vec.create(72.29, 80.72), rotation: 0 },
            { idString: "port_fence_side", position: Vec.create(72.32, -80.71), rotation: 1 },
            { idString: "port_fence_side", position: Vec.create(-72.32, -80.69), rotation: 2 },

            ...Array.from(
                { length: 9 },
                (_, i) => ({
                    idString: "port_fence",
                    position: Vec.create(-63.89 + 8.45 * i, -84.11),
                    rotation: 0
                })
            ),
            ...Array.from(
                { length: 3 },
                (_, i) => ({
                    idString: "port_fence",
                    position: Vec.create(21.1 + 8.45 * i, -84.11),
                    rotation: 0
                })
            ),
            ...Array.from(
                { length: 6 },
                (_, i) => ({
                    idString: "port_fence",
                    position: Vec.create(75.75, -72.31 + 8.45 * i),
                    rotation: 1
                })
            ),
            ...Array.from(
                { length: 9 },
                (_, i) => ({
                    idString: "port_fence",
                    position: Vec.create(75.75, 4.7 + 8.45 * i),
                    rotation: 1
                })
            ),
            ...Array.from(
                { length: 3 },
                (_, i) => ({
                    idString: "port_fence",
                    position: Vec.create(46.95 + 8.45 * i, 84.11),
                    rotation: 0
                })
            ),
            ...Array.from(
                { length: 6 },
                (_, i) => ({
                    idString: "port_fence",
                    position: Vec.create(-55.3 + 8.45 * i, 84.11),
                    rotation: 0
                })
            ),
            ...Array.from(
                { length: 9 },
                (_, i) => ({
                    idString: "port_fence",
                    position: Vec.create(-75.75, 4.7 + 8.45 * i),
                    rotation: 1
                })
            ),
            ...Array.from(
                { length: 8 },
                (_, i) => ({
                    idString: "port_fence",
                    position: Vec.create(-75.75, -72.31 + 8.45 * i),
                    rotation: 1
                })
            )
        ]
    },
    {
        idString: "mobile_home",
        name: "Mobile Home",
        spawnHitbox: RectangleHitbox.fromRect(65, 40),
        scopeHitbox: RectangleHitbox.fromRect(42, 20, Vec.create(2, -1)),
        floorImages: [{
            key: "mobile_home_floor",
            position: Vec.create(0, 0)
        }],
        ceilingImages: [{
            key: "mobile_home_ceiling",
            position: Vec.create(2, -1),
            residue: "mobile_home_residue"
        }],
        floors: [
            {
                type: "wood",
                hitbox: RectangleHitbox.fromRect(43, 20, Vec.create(2, -1))
            },
            {
                type: "metal",
                hitbox: RectangleHitbox.fromRect(10, 4.5, Vec.create(6, 11))
            },
            {
                type: "metal",
                hitbox: RectangleHitbox.fromRect(4.5, 10, Vec.create(-21.3, -4.4))
            }
        ],
        wallsToDestroy: 2,
        obstacles: [
            { idString: "door", position: Vec.create(-18.75, -4.05), rotation: 3 },
            { idString: "door", position: Vec.create(6.45, 8.33), rotation: 0 },
            { idString: "mobile_home_wall_1", position: Vec.create(-16, -10.43), rotation: 0 },
            { idString: "mobile_home_wall_1", position: Vec.create(-18.65, 4.03), rotation: 1 },
            { idString: "mobile_home_wall_2", position: Vec.create(16.45, 8.37), rotation: 0 },
            { idString: "mobile_home_wall_3", position: Vec.create(22.7, -1.03), rotation: 1 },
            { idString: "mobile_home_wall_3", position: Vec.create(11.65, -10.43), rotation: 0 },
            { idString: "mobile_home_wall_3", position: Vec.create(-9.35, 8.32), rotation: 0 },
            { idString: "mobile_home_bed", position: Vec.create(13.55, -5.72), rotation: 3 },
            { idString: "small_drawer", position: Vec.create(17.45, 3.27), rotation: 3 },
            { idString: "mobile_home_sink", position: Vec.create(-12.8, 3.4), rotation: 2 },
            { idString: "mobile_home_stove", position: Vec.create(-3.75, 3.57), rotation: 2 },
            { idString: "tire", position: Vec.create(-21.25, 4.85), rotation: 0 },
            { idString: "mobile_home_window", position: Vec.create(-5.6, -10.42), rotation: 0 },

            { idString: "box", position: Vec.create(26.2, -3.43), rotation: 0 },
            { idString: "box", position: Vec.create(28, 1.52), rotation: 0 },
            { idString: "barrel", position: Vec.create(-18.9, 14.62), rotation: 0 }
        ]
    },
    {
        idString: "tugboat_red",
        name: "Tugboat",
        spawnMode: MapObjectSpawnMode.Beach,
        spawnHitbox: RectangleHitbox.fromRect(70, 110, Vec.create(90, 0)),
        scopeHitbox: RectangleHitbox.fromRect(30, 35, Vec.create(90, 12.5)),
        floorImages: [{
            key: "tugboat_red_floor",
            position: Vec.create(90, 0)
        }],
        ceilingImages: [{
            key: "tugboat_red_ceiling",
            position: Vec.create(90, 12.5)
        }],
        floors: [
            { type: "wood", hitbox: new HitboxGroup(
                RectangleHitbox.fromRect(29, 71.5, Vec.create(90, -7))
            ) },
            { type: "metal", hitbox: RectangleHitbox.fromRect(39.5, 75, Vec.create(90, -8)) }
        ],
        obstacles: [
            { idString: "tugboat", position: Vec.create(90, 0), rotation: 0 },
            { idString: "tire", position: Vec.create(111.28, 5.18), rotation: 0 },
            { idString: "tire", position: Vec.create(111.4, 14.57), rotation: 0 },
            { idString: "tire", position: Vec.create(111.4, 24.17), rotation: 0 },
            { idString: "tire", position: Vec.create(71.55, 24.17), rotation: 0 },
            { idString: "tire", position: Vec.create(71.5, 14.57), rotation: 0 },
            { idString: "tire", position: Vec.create(71.45, 5.12), rotation: 0 },
            { idString: "regular_crate", position: Vec.create(81.48, -37.36) },
            { idString: "regular_crate", position: Vec.create(101.49, -11.45) },
            { idString: "grenade_crate", position: Vec.create(102.3, -38.43) },
            { idString: "barrel", position: Vec.create(102.74, -26.23) },
            { idString: "tugboat_control_panel", position: Vec.create(90, 24.1), rotation: 0 },
            { idString: "office_chair", position: Vec.create(90, 16.65), rotation: 0 },
            { idString: "door", position: Vec.create(90.45, -4.8), rotation: 0 },
            { idString: "large_drawer", position: Vec.create(99.29, 2.98), rotation: 3 },
            { idString: "life_preserver", position: Vec.create(101.23, 14.67), rotation: 0 },
            { idString: "lux_crate", position: Vec.create(80.38, 4.29), rotation: 1 },
            { idString: "window2", position: Vec.create(83.91, 30.75), rotation: 1 },
            { idString: "window2", position: Vec.create(95.63, 30.75), rotation: 1 }
        ]
    },
    {
        idString: "tugboat_white",
        name: "Tugboat",
        spawnMode: MapObjectSpawnMode.Beach,
        spawnHitbox: RectangleHitbox.fromRect(70, 110, Vec.create(90, 0)),
        scopeHitbox: RectangleHitbox.fromRect(30, 35, Vec.create(90, 12.5)),
        floorImages: [{
            key: "tugboat_white_floor",
            position: Vec.create(90, 0)
        }],
        ceilingImages: [{
            key: "tugboat_white_ceiling",
            position: Vec.create(90, 12.5)
        }],
        floors: [
            { type: "wood", hitbox: RectangleHitbox.fromRect(29, 71.5, Vec.create(90, -7)) },
            { type: "metal", hitbox: RectangleHitbox.fromRect(39.5, 75, Vec.create(90, -8)) }
        ],
        obstacles: [
<<<<<<< HEAD
            { idString: "tugboat", position: Vec.create(90, 0), rotation: 0 },
            { idString: "tire", position: Vec.create(111.28, 5.18), rotation: 0 },
            { idString: "tire", position: Vec.create(111.4, 14.57), rotation: 0 },
            { idString: "tire", position: Vec.create(111.4, 24.17), rotation: 0 },
            { idString: "tire", position: Vec.create(71.55, 24.17), rotation: 0 },
            { idString: "tire", position: Vec.create(71.5, 14.57), rotation: 0 },
            { idString: "tire", position: Vec.create(71.45, 5.12), rotation: 0 },
            { idString: "regular_crate", position: Vec.create(81.48, -37.36) },
            { idString: "regular_crate", position: Vec.create(101.49, -11.45) },
            { idString: "grenade_crate", position: Vec.create(102.3, -38.43) },
            { idString: "barrel", position: Vec.create(102.74, -26.23) },
            { idString: "tugboat_control_panel", position: Vec.create(90, 24.1), rotation: 0 },
            { idString: "office_chair", position: Vec.create(90, 16.65), rotation: 0 },
            { idString: "door", position: Vec.create(90.45, -4.8), rotation: 0 },
            { idString: "large_drawer", position: Vec.create(99.29, 2.98), rotation: 3 },
            { idString: "life_preserver", position: Vec.create(101.23, 14.67), rotation: 0 },
            { idString: "gun_case", position: Vec.create(80.38, 4.29), rotation: 1 },
            { idString: "window2", position: Vec.create(83.91, 30.75), rotation: 1 },
            { idString: "window2", position: Vec.create(95.63, 30.75), rotation: 1 }
=======
            { idString: "tugboat", position: Vec.create(0, 0), rotation: 0 },
            { idString: "tire", position: Vec.create(21.28, 5.18), rotation: 0 },
            { idString: "tire", position: Vec.create(21.4, 14.57), rotation: 0 },
            { idString: "tire", position: Vec.create(21.4, 24.17), rotation: 0 },
            { idString: "tire", position: Vec.create(-21.55, 24.17), rotation: 0 },
            { idString: "tire", position: Vec.create(-21.5, 14.57), rotation: 0 },
            { idString: "tire", position: Vec.create(-21.45, 5.12), rotation: 0 },
            { idString: "regular_crate", position: Vec.create(-11.48, -37.36) },
            { idString: "regular_crate", position: Vec.create(11.49, -11.45) },
            { idString: "grenade_crate", position: Vec.create(12.3, -38.43) },
            { idString: "barrel", position: Vec.create(12.74, -26.23) },
            { idString: "tugboat_control_panel", position: Vec.create(0, 24.1), rotation: 0 },
            { idString: "office_chair", position: Vec.create(0, 16.65), rotation: 0 },
            { idString: "door", position: Vec.create(0.45, -4.8), rotation: 0 },
            { idString: "large_drawer", position: Vec.create(9.29, 2.98), rotation: 3 },
            { idString: "life_preserver", position: Vec.create(11.23, 14.67), rotation: 0 },
            { idString: "lux_crate", position: Vec.create(-9.62, 4.29), rotation: 1 },
            { idString: "window2", position: Vec.create(-6.09, 30.75), rotation: 1 },
            { idString: "window2", position: Vec.create(5.63, 30.75), rotation: 1 }
>>>>>>> c5dc2f9f
        ]
    },
    {
        idString: "sea_traffic_control",
        name: "Sea Traffic Control",
        spawnHitbox: RectangleHitbox.fromRect(48, 98, Vec.create(0, 15)),
        scopeHitbox: RectangleHitbox.fromRect(40, 55, Vec.create(0, -2)),
        spawnMode: MapObjectSpawnMode.Beach,
        floorImages: [{
            key: "sea_traffic_control_floor",
            position: Vec.create(0, 0)
        }],
        ceilingImages: [{
            key: "sea_traffic_control_ceiling",
            position: Vec.create(-0.25, -2.4)
        }],
        floors: [
<<<<<<< HEAD
            { type: "wood", hitbox: RectangleHitbox.fromRect(40, 55, Vec.create(0, -2)) },
            { type: "stone", hitbox: RectangleHitbox.fromRect(10.5, 5.2, Vec.create(-1.7, 28.2)) }
        ],
        obstacles: [
            { idString: "sea_traffic_control", position: Vec.create(0, 0), rotation: 0 },
            { idString: "sandbags", position: Vec.create(-16.79, 33.53), rotation: 1 },
            { idString: "sandbags", position: Vec.create(-16.79, 47.1), rotation: 1 },
            { idString: "sandbags", position: Vec.create(-14.15, 58.27), rotation: 2 },
            { idString: "barrel", position: Vec.create(-7.67, 47.77) },
            { idString: "barrel", position: Vec.create(14.07, 42) },
            { idString: "regular_crate", position: Vec.create(11.03, 32.15) },
            { idString: "door", position: Vec.create(-1.35, 25.19), rotation: 0 },
            { idString: "gun_case", position: Vec.create(-13.41, 20.92), rotation: 2 },
            { idString: "large_drawer", position: Vec.create(13.83, 1.1), rotation: 3 },
            { idString: "office_chair", position: Vec.create(0.43, -16.77), rotation: 2 },
            { idString: "office_chair", position: Vec.create(-11.78, -16.82), rotation: 2 },
            { idString: "office_chair", position: Vec.create(5.67, 13.88), rotation: 1 },
            { idString: "aegis_crate", position: Vec.create(13.27, -23.45) },
            { idString: "life_preserver", position: Vec.create(-17.63, -2.6), rotation: 2 },
            { idString: "life_preserver", position: Vec.create(-17.63, 7.05), rotation: 2 },
            { idString: "table", position: Vec.create(13.47, 13.95), rotation: 2 },
            { idString: "control_panel_activated", position: Vec.create(-5.75, -24.7), rotation: 0 },
            { idString: "control_panel_small", position: Vec.create(3.81, -24.7), rotation: 0 },
            { idString: "control_panel_small", position: Vec.create(-15.34, -24.7), rotation: 0 },
            { idString: "window2", position: Vec.create(20.57, -4.5), rotation: 0 },
            { idString: "window2", position: Vec.create(20.57, 7.4), rotation: 0 },
            { idString: "window2", position: Vec.create(20.57, 19.2), rotation: 0 }
=======
            { type: "wood", hitbox: RectangleHitbox.fromRect(55, 40, Vec.create(-2, 0)) },
            { type: "stone", hitbox: RectangleHitbox.fromRect(5.2, 10.5, Vec.create(28.2, 1.7)) }
        ],
        obstacles: [
            { idString: "sea_traffic_control", position: Vec.create(0, 0), rotation: 0 },
            { idString: "sandbags", position: Vec.create(33.53, 16.79), rotation: 0 },
            { idString: "sandbags", position: Vec.create(47.1, 16.79), rotation: 0 },
            { idString: "sandbags", position: Vec.create(58.27, 14.15), rotation: 1 },
            { idString: "barrel", position: Vec.create(47.77, 7.67) },
            { idString: "barrel", position: Vec.create(42, -14.07) },
            { idString: "regular_crate", position: Vec.create(32.15, -11.03), rotation: 0 },
            { idString: "door", position: Vec.create(25.19, 1.35), rotation: 1 },
            { idString: "gun_case", position: Vec.create(20.92, 13.41), rotation: 3 },
            { idString: "large_drawer", position: Vec.create(1.1, -13.83), rotation: 0 },
            { idString: "office_chair", position: Vec.create(-16.77, -0.43), rotation: 3 },
            { idString: "office_chair", position: Vec.create(-16.82, 11.78), rotation: 3 },
            { idString: "office_chair", position: Vec.create(13.88, -5.67), rotation: 2 },
            { idString: "aegis_crate", position: Vec.create(-23.45, -13.27) },
            { idString: "life_preserver", position: Vec.create(-2.6, 17.63), rotation: 3 },
            { idString: "life_preserver", position: Vec.create(7.05, 17.67), rotation: 3 },
            { idString: "table", position: Vec.create(13.95, -13.47), rotation: 1 },
            { idString: "control_panel_activated", position: Vec.create(-24.7, 5.75), rotation: 1 },
            { idString: "control_panel_small", position: Vec.create(-24.71, -3.81), rotation: 1 },
            { idString: "control_panel_small", position: Vec.create(-24.71, 15.34), rotation: 1 },
            { idString: "window2", position: Vec.create(-4.5, -20.57), rotation: 1 },
            { idString: "window2", position: Vec.create(7.4, -20.57), rotation: 1 },
            { idString: "window2", position: Vec.create(19.2, -20.57), rotation: 1 }
>>>>>>> c5dc2f9f
        ],
        lootSpawners: [
            { table: "sea_traffic_control_floor", position: Vec.create(0, 0) }
        ]
    },
    {
        idString: "small_bridge",
        name: "Small Bridge",
        spawnHitbox: RectangleHitbox.fromRect(20, 62),
        spawnMode: MapObjectSpawnMode.Bridge,
        floorImages: [{
            key: "small_bridge",
            position: Vec.create(0, 0)
        }],
        floors: [
            { type: "wood", hitbox: RectangleHitbox.fromRect(13.6, 55.7, Vec.create(0, 0)) }
        ],
        obstacles: [
            { idString: "small_bridge", position: Vec.create(0, 0), rotation: 0 }
        ],
        lootSpawners: [
            { table: "ground_loot", position: Vec.create(0, 0) }
        ]
    }
]);<|MERGE_RESOLUTION|>--- conflicted
+++ resolved
@@ -2432,67 +2432,6 @@
             { type: "metal", hitbox: RectangleHitbox.fromRect(39.5, 75, Vec.create(90, -8)) }
         ],
         obstacles: [
-            { idString: "tugboat", position: Vec.create(90, 0), rotation: 0 },
-            { idString: "tire", position: Vec.create(111.28, 5.18), rotation: 0 },
-            { idString: "tire", position: Vec.create(111.4, 14.57), rotation: 0 },
-            { idString: "tire", position: Vec.create(111.4, 24.17), rotation: 0 },
-            { idString: "tire", position: Vec.create(71.55, 24.17), rotation: 0 },
-            { idString: "tire", position: Vec.create(71.5, 14.57), rotation: 0 },
-            { idString: "tire", position: Vec.create(71.45, 5.12), rotation: 0 },
-            { idString: "regular_crate", position: Vec.create(81.48, -37.36) },
-            { idString: "regular_crate", position: Vec.create(101.49, -11.45) },
-            { idString: "grenade_crate", position: Vec.create(102.3, -38.43) },
-            { idString: "barrel", position: Vec.create(102.74, -26.23) },
-            { idString: "tugboat_control_panel", position: Vec.create(90, 24.1), rotation: 0 },
-            { idString: "office_chair", position: Vec.create(90, 16.65), rotation: 0 },
-            { idString: "door", position: Vec.create(90.45, -4.8), rotation: 0 },
-            { idString: "large_drawer", position: Vec.create(99.29, 2.98), rotation: 3 },
-            { idString: "life_preserver", position: Vec.create(101.23, 14.67), rotation: 0 },
-            { idString: "lux_crate", position: Vec.create(80.38, 4.29), rotation: 1 },
-            { idString: "window2", position: Vec.create(83.91, 30.75), rotation: 1 },
-            { idString: "window2", position: Vec.create(95.63, 30.75), rotation: 1 }
-        ]
-    },
-    {
-        idString: "tugboat_white",
-        name: "Tugboat",
-        spawnMode: MapObjectSpawnMode.Beach,
-        spawnHitbox: RectangleHitbox.fromRect(70, 110, Vec.create(90, 0)),
-        scopeHitbox: RectangleHitbox.fromRect(30, 35, Vec.create(90, 12.5)),
-        floorImages: [{
-            key: "tugboat_white_floor",
-            position: Vec.create(90, 0)
-        }],
-        ceilingImages: [{
-            key: "tugboat_white_ceiling",
-            position: Vec.create(90, 12.5)
-        }],
-        floors: [
-            { type: "wood", hitbox: RectangleHitbox.fromRect(29, 71.5, Vec.create(90, -7)) },
-            { type: "metal", hitbox: RectangleHitbox.fromRect(39.5, 75, Vec.create(90, -8)) }
-        ],
-        obstacles: [
-<<<<<<< HEAD
-            { idString: "tugboat", position: Vec.create(90, 0), rotation: 0 },
-            { idString: "tire", position: Vec.create(111.28, 5.18), rotation: 0 },
-            { idString: "tire", position: Vec.create(111.4, 14.57), rotation: 0 },
-            { idString: "tire", position: Vec.create(111.4, 24.17), rotation: 0 },
-            { idString: "tire", position: Vec.create(71.55, 24.17), rotation: 0 },
-            { idString: "tire", position: Vec.create(71.5, 14.57), rotation: 0 },
-            { idString: "tire", position: Vec.create(71.45, 5.12), rotation: 0 },
-            { idString: "regular_crate", position: Vec.create(81.48, -37.36) },
-            { idString: "regular_crate", position: Vec.create(101.49, -11.45) },
-            { idString: "grenade_crate", position: Vec.create(102.3, -38.43) },
-            { idString: "barrel", position: Vec.create(102.74, -26.23) },
-            { idString: "tugboat_control_panel", position: Vec.create(90, 24.1), rotation: 0 },
-            { idString: "office_chair", position: Vec.create(90, 16.65), rotation: 0 },
-            { idString: "door", position: Vec.create(90.45, -4.8), rotation: 0 },
-            { idString: "large_drawer", position: Vec.create(99.29, 2.98), rotation: 3 },
-            { idString: "life_preserver", position: Vec.create(101.23, 14.67), rotation: 0 },
-            { idString: "gun_case", position: Vec.create(80.38, 4.29), rotation: 1 },
-            { idString: "window2", position: Vec.create(83.91, 30.75), rotation: 1 },
-            { idString: "window2", position: Vec.create(95.63, 30.75), rotation: 1 }
-=======
             { idString: "tugboat", position: Vec.create(0, 0), rotation: 0 },
             { idString: "tire", position: Vec.create(21.28, 5.18), rotation: 0 },
             { idString: "tire", position: Vec.create(21.4, 14.57), rotation: 0 },
@@ -2512,7 +2451,6 @@
             { idString: "lux_crate", position: Vec.create(-9.62, 4.29), rotation: 1 },
             { idString: "window2", position: Vec.create(-6.09, 30.75), rotation: 1 },
             { idString: "window2", position: Vec.create(5.63, 30.75), rotation: 1 }
->>>>>>> c5dc2f9f
         ]
     },
     {
@@ -2530,35 +2468,6 @@
             position: Vec.create(-0.25, -2.4)
         }],
         floors: [
-<<<<<<< HEAD
-            { type: "wood", hitbox: RectangleHitbox.fromRect(40, 55, Vec.create(0, -2)) },
-            { type: "stone", hitbox: RectangleHitbox.fromRect(10.5, 5.2, Vec.create(-1.7, 28.2)) }
-        ],
-        obstacles: [
-            { idString: "sea_traffic_control", position: Vec.create(0, 0), rotation: 0 },
-            { idString: "sandbags", position: Vec.create(-16.79, 33.53), rotation: 1 },
-            { idString: "sandbags", position: Vec.create(-16.79, 47.1), rotation: 1 },
-            { idString: "sandbags", position: Vec.create(-14.15, 58.27), rotation: 2 },
-            { idString: "barrel", position: Vec.create(-7.67, 47.77) },
-            { idString: "barrel", position: Vec.create(14.07, 42) },
-            { idString: "regular_crate", position: Vec.create(11.03, 32.15) },
-            { idString: "door", position: Vec.create(-1.35, 25.19), rotation: 0 },
-            { idString: "gun_case", position: Vec.create(-13.41, 20.92), rotation: 2 },
-            { idString: "large_drawer", position: Vec.create(13.83, 1.1), rotation: 3 },
-            { idString: "office_chair", position: Vec.create(0.43, -16.77), rotation: 2 },
-            { idString: "office_chair", position: Vec.create(-11.78, -16.82), rotation: 2 },
-            { idString: "office_chair", position: Vec.create(5.67, 13.88), rotation: 1 },
-            { idString: "aegis_crate", position: Vec.create(13.27, -23.45) },
-            { idString: "life_preserver", position: Vec.create(-17.63, -2.6), rotation: 2 },
-            { idString: "life_preserver", position: Vec.create(-17.63, 7.05), rotation: 2 },
-            { idString: "table", position: Vec.create(13.47, 13.95), rotation: 2 },
-            { idString: "control_panel_activated", position: Vec.create(-5.75, -24.7), rotation: 0 },
-            { idString: "control_panel_small", position: Vec.create(3.81, -24.7), rotation: 0 },
-            { idString: "control_panel_small", position: Vec.create(-15.34, -24.7), rotation: 0 },
-            { idString: "window2", position: Vec.create(20.57, -4.5), rotation: 0 },
-            { idString: "window2", position: Vec.create(20.57, 7.4), rotation: 0 },
-            { idString: "window2", position: Vec.create(20.57, 19.2), rotation: 0 }
-=======
             { type: "wood", hitbox: RectangleHitbox.fromRect(55, 40, Vec.create(-2, 0)) },
             { type: "stone", hitbox: RectangleHitbox.fromRect(5.2, 10.5, Vec.create(28.2, 1.7)) }
         ],
@@ -2586,7 +2495,6 @@
             { idString: "window2", position: Vec.create(-4.5, -20.57), rotation: 1 },
             { idString: "window2", position: Vec.create(7.4, -20.57), rotation: 1 },
             { idString: "window2", position: Vec.create(19.2, -20.57), rotation: 1 }
->>>>>>> c5dc2f9f
         ],
         lootSpawners: [
             { table: "sea_traffic_control_floor", position: Vec.create(0, 0) }
