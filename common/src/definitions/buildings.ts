import { type Orientation, type Variation } from "../typings";
import { CircleHitbox, ComplexHitbox, RectangleHitbox, type Hitbox } from "../utils/hitbox";
import { type FloorTypes } from "../utils/mapUtils";
import { ObjectDefinitions, type ObjectDefinition } from "../utils/objectDefinitions";
import { randomBoolean, weightedRandom } from "../utils/random";
import { v, type Vector } from "../utils/vector";
import { type RotationMode } from "./obstacles";
<<<<<<< HEAD

interface BuildingObstacle {
    readonly idString: string
=======
import { ZIndexes } from "../constants";

interface BuildingObstacle {
    readonly id: string
>>>>>>> 0f57ca34
    readonly position: Vector
    readonly rotation?: number
    readonly variation?: Variation
    readonly scale?: number
    readonly lootSpawnOffset?: Vector
}

interface LootSpawner {
    readonly position: Vector
    readonly table: string
}

interface SubBuilding {
<<<<<<< HEAD
    readonly idString: string
    readonly position: Vector
    readonly orientation?: Orientation
=======
    readonly id: string
    readonly position: Vector
    readonly orientation?: Orientation
}

interface BuildingDecal {
    id: string
    position: Vector
    rotation?: Orientation
    scale?: number
>>>>>>> 0f57ca34
}

export interface BuildingDefinition extends ObjectDefinition {
    readonly spawnHitbox: Hitbox
    readonly ceilingHitbox?: Hitbox
<<<<<<< HEAD
    readonly scopeHitbox: Hitbox
=======
    readonly scopeHitbox?: Hitbox
>>>>>>> 0f57ca34
    readonly hideOnMap?: boolean

    readonly obstacles?: BuildingObstacle[]
    readonly lootSpawners?: LootSpawner[]
    readonly subBuildings?: SubBuilding[]
<<<<<<< HEAD
=======
    readonly decals?: BuildingDecal[]
>>>>>>> 0f57ca34

    readonly floorImages?: Array<{
        readonly key: string
        readonly position: Vector
<<<<<<< HEAD
        readonly tint?: string
=======
        readonly tint?: number
>>>>>>> 0f57ca34
    }>

    readonly ceilingImages?: Array<{
        readonly key: string
        readonly position: Vector
        readonly residue?: string
<<<<<<< HEAD
        readonly tint?: string
=======
        readonly tint?: number
>>>>>>> 0f57ca34
    }>
    readonly ceilingZIndex?: number

    // How many walls need to be broken to destroy the ceiling
    readonly wallsToDestroy?: number

    readonly floors?: Array<{
        readonly type: keyof typeof FloorTypes
        readonly hitbox: Hitbox
    }>

    readonly groundGraphics?: Array<{
        readonly color: number
        readonly hitbox: Hitbox
    }>

    readonly rotationMode?: RotationMode.Limited | RotationMode.Binary | RotationMode.None
<<<<<<< HEAD
=======
}

function makeContainer(id: number, tint: number, wallsID: number, open: "open2" | "open1" | "closed", damaged?: boolean): BuildingDefinition {
    let spawnHitbox: Hitbox;
    let ceilingHitbox: Hitbox | undefined;
    switch (open) {
        case "open2":
            spawnHitbox = RectangleHitbox.fromRect(16, 39.9);
            ceilingHitbox = RectangleHitbox.fromRect(14, 37.9);
            break;
        case "open1":
            spawnHitbox = RectangleHitbox.fromRect(16, 34.9, v(0, 7));
            ceilingHitbox = RectangleHitbox.fromRect(14, 32.9, v(0, 5));
            break;
        case "closed":
        default:
            spawnHitbox = RectangleHitbox.fromRect(16, 30);
            break;
    }
    return {
        idString: `container_${id}`,
        name: `Container ${id}`,
        spawnHitbox,
        ceilingHitbox,
        scopeHitbox: RectangleHitbox.fromRect(13.9, 27.9),
        ceilingImages: [{
            key: `container_ceiling_${open}${damaged ? "_damaged" : ""}`,
            position: v(0, 0),
            tint
        }],
        floors: [
            {
                type: "metal",
                hitbox: RectangleHitbox.fromRect(14, 28)
            }
        ],
        obstacles: [
            {
                id: `container_walls_${wallsID}`,
                position: v(0, 0),
                rotation: 0
            }
        ],
        lootSpawners: open === "closed"
            ? undefined
            : [{
                position: v(0, 0),
                table: "ground_loot"
            }]
    };
>>>>>>> 0f57ca34
}
export const ContainerTints = {
    White: 0xc0c0c0,
    Red: 0xa32900,
    Green: 0x00a30e,
    Blue: 0x005fa3,
    Yellow: 0xcccc00
};

export const Buildings = new ObjectDefinitions<BuildingDefinition>([
    {
        idString: "porta_potty",
        name: "Porta Potty",
        spawnHitbox: RectangleHitbox.fromRect(20, 32),
        ceilingHitbox: RectangleHitbox.fromRect(14, 18),
        scopeHitbox: RectangleHitbox.fromRect(14, 18),
        floorImages: [{
            key: "porta_potty_floor",
            position: v(0, 1.5)
        }],
        ceilingImages: [{
            key: "porta_potty_ceiling",
            position: v(0, 0),
            residue: "porta_potty_residue"
        }],
        wallsToDestroy: 2,
        floors: [
            {
                type: "wood",
                hitbox: RectangleHitbox.fromRect(14, 18)
            }
        ],
        obstacles: [
            {
                get idString() {
                    return weightedRandom(["porta_potty_toilet_open", "porta_potty_toilet_closed"], [0.7, 0.3]);
                },
                position: v(0, -5),
                rotation: 0
            },
            {
                idString: "porta_potty_back_wall",
                position: v(0, -8.7),
                rotation: 0
            },
            {
                idString: "porta_potty_sink_wall",
                position: v(-5.65, 0),
                rotation: 3
            },
            {
                idString: "porta_potty_toilet_paper_wall",
                position: v(5.7, 0),
                rotation: 3
            },
            {
                idString: "porta_potty_door",
                position: v(2.2, 8.8),
                rotation: 0
            },
            {
                idString: "porta_potty_front_wall",
                position: v(-4.6, 8.7),
                rotation: 2
            }
        ]
    },
    {
        idString: "house",
        name: "House",
        spawnHitbox: new ComplexHitbox(
            RectangleHitbox.fromRect(41, 51, v(31.50, -14.50)), // Garage
            RectangleHitbox.fromRect(68, 68, v(-18, -6)), // Main House
            RectangleHitbox.fromRect(28, 17, v(-31, 31.50)) // Doorstep
        ),
        ceilingHitbox: new ComplexHitbox(
            RectangleHitbox.fromRect(34.50, 42, v(29.25, -15.50)), // Garage
            RectangleHitbox.fromRect(60.50, 56, v(-17.25, -8.50)), // Main House
            RectangleHitbox.fromRect(21, 16, v(-31.50, 27)), // Doorstep
            new CircleHitbox(5, v(-1.5, -37)), // Living room window
            new CircleHitbox(5, v(-28.5, -37)), // Bedroom window
            new CircleHitbox(5, v(-47.5, -8.5)) // Dining Room Window
        ),
        scopeHitbox: new ComplexHitbox(
            RectangleHitbox.fromRect(34.50, 42, v(29.25, -15.50)), // Garage
            RectangleHitbox.fromRect(60.50, 56, v(-17.25, -8.50)), // Main House
            RectangleHitbox.fromRect(15, 11, v(-31.50, 24.50)) // Doorstep
        ),
        floorImages: [{
            key: "house_floor",
            position: v(0, 0)
        }],
        ceilingImages: [{
            key: "house_ceiling",
            position: v(0, -1.5)
        }],
        floors: [
            {
                type: "stone",
                hitbox: RectangleHitbox.fromRect(33, 41.50, v(29.50, -15.25)) // Garage
            },
            {
                type: "wood",
                hitbox: new ComplexHitbox(
                    RectangleHitbox.fromRect(60, 56, v(-18, -9)), // Main House
                    RectangleHitbox.fromRect(18.80, 14, v(-31.40, 27)) // Doorstep
                )
            }
        ],
        obstacles: [
            // Bathroom Left
            {
                idString: "house_wall_4",
                position: v(-3.6, 8.5),
                rotation: 1
            },
            // Bathroom Top
            {
                idString: "house_wall_1",
                position: v(-2.6, -2.8),
                rotation: 0
            },
            // Entrance Right
            {
                idString: "house_wall_4",
                position: v(-25.2, 8.5),
                rotation: 1
            },
            // Kitchen Top
            {
                idString: "house_wall_1",
                position: v(-21.65, -2.8),
                rotation: 0
            },
            // Living Room Bottom Right
            {
                idString: "house_wall_3",
                position: v(6.35, -14.5),
                rotation: 0
            },
            // Living Room Left
            {
                idString: "house_wall_2",
                position: v(-18.25, -25.6),
                rotation: 1
            },
            // Bedroom Bottom Left
            {
                idString: "house_wall_3",
                position: v(-41, -14.5),
                rotation: 0
            },
            // Bedroom Bottom Right/Living Room Bottom Left
            {
                idString: "house_wall_5",
                position: v(-17.28, -14.5),
                rotation: 0
            },
            {
                get idString() {
                    return weightedRandom(["toilet", "used_toilet"], [0.7, 0.3]);
                },
                position: v(7, 14.4),
                rotation: 2
            },
            {
                idString: "stove",
                position: v(-9.3, 15.3),
                rotation: 2
            },
            {
                idString: "fridge",
                position: v(-19.5, 15.3),
                rotation: 2
            },
            // Living Room Couch
            {
                idString: "couch",
                position: v(-13.3, -26),
                rotation: 0
            },
            // Living Room Large Drawers
            {
                idString: "large_drawer",
                position: v(8.2, -26),
                rotation: 3
            },
            // Living Room TV
            {
                idString: "tv",
                position: v(11.5, -26),
                rotation: 0
            },
            // House Exterior
            {
                idString: "house_exterior",
                position: v(0, -2.6),
                rotation: 0
            },
            // Chair Bottom
            {
                idString: "chair",
                position: v(-41, 13),
                rotation: 0
            },
            // Chair Top
            {
                idString: "chair",
                position: v(-41, 3),
                rotation: 2
            },
            {
                idString: "table",
                position: v(-41, 8),
                rotation: 0
            },
            {
                idString: "bed",
                position: v(-40.6, -27.5),
                rotation: 0
            },
            // Bedroom Bookshelf
            {
                idString: "bookshelf",
                position: v(-21.6, -29.25),
                rotation: 1
            },
            // Bedroom Drawer
            {
                idString: "small_drawer",
                position: v(-23, -19.3),
                rotation: 3
            },
            // Toilet Bookshelf
            {
                idString: "bookshelf",
                position: v(-0.2, 12.5),
                rotation: 1
            },
            // Garage Washing Machine
            {
                idString: "washing_machine",
                position: v(18.7, -31.9),
                rotation: 0
            },
            // Garage Crate
            {
                idString: "regular_crate",
                position: v(41.5, -30.9),
                rotation: 0
            },
            // Garage Barrel
            {
                idString: "barrel",
                position: v(41.5, -20),
                rotation: 0
            },
            // Garage Bookshelf
            {
                idString: "bookshelf",
                position: v(44.05, -1.55),
                rotation: 1
            },
            // Garage Door
            {
                idString: "garage_door",
                position: v(30.18, 6.5),
                rotation: 0
            },
            // Front Door
            {
                idString: "door",
                position: v(-30.85, 20),
                rotation: 0
            },
            // Bedroom Door
            {
                idString: "door",
                position: v(-29.85, -14.5),
                rotation: 0
            },
            // Living Room Door
            {
                idString: "door",
                position: v(-3.85, -14.5),
                rotation: 0
            },
            // Kitchen Door
            {
                idString: "door",
                position: v(-12.6, -2.8),
                rotation: 2
            },
            // Door to Garage
            {
                idString: "door",
                position: v(13, -8.1),
                rotation: 3
            },
            // Bathroom Door
            {
                idString: "door",
                position: v(6.5, -2.8),
                rotation: 2
            },
            // Living Room Window
            {
                idString: "window",
                position: v(-1.4, -36.75),
                rotation: 1
            },
            // Bedroom Window
            {
                idString: "window",
                position: v(-28.65, -36.75),
                rotation: 1
            },
            // Dining Room Window
            {
                idString: "window",
                position: v(-47.35, -8.35),
                rotation: 0
            }
        ]
    },
    {
        idString: "warehouse",
        name: "Warehouse",
        spawnHitbox: RectangleHitbox.fromRect(60, 88),
        ceilingHitbox: RectangleHitbox.fromRect(40, 80),
        scopeHitbox: RectangleHitbox.fromRect(40, 70),
        floorImages: [{
            key: "warehouse_floor",
            position: v(0, 0)
        }],
        ceilingImages: [{
            key: "warehouse_ceiling",
            position: v(0, -1.5)
        }],
        floors: [
            {
                type: "stone",
                hitbox: RectangleHitbox.fromRect(40, 88)
            }
        ],
        obstacles: [
            {
                idString: "warehouse_wall_1",
                position: v(-20, 0),
                rotation: 1
            },
            {
                idString: "warehouse_wall_1",
                position: v(20, 0),
                rotation: 1
            },
            {
                idString: "warehouse_wall_2",
                position: v(14, -34.4),
                rotation: 0
            },
            {
                idString: "warehouse_wall_2",
                position: v(-14, -34.4),
                rotation: 0
            },
            {
                idString: "warehouse_wall_2",
                position: v(14, 34.4),
                rotation: 0
            },
            {
                idString: "warehouse_wall_2",
                position: v(-14, 34.4),
                rotation: 0
            },
            {
                idString: "regular_crate",
                position: v(14, -28.5)
            },
            {
                idString: "regular_crate",
                position: v(-14, -28.5)
            },
            {
                // TODO: better way of adding random obstacles
                get idString() {
                    return weightedRandom(["regular_crate", "flint_crate"], [0.7, 0.3]);
                },
                position: v(-14, 28.5)
            },
            {
                idString: "barrel",
                position: v(14.6, 29.2)
            },
            {
                idString: "metal_shelf",
                position: v(-16, 0),
                rotation: 1
            },
            {
                idString: "box",
                position: v(-15.7, 0),
                lootSpawnOffset: v(5, 0)
            },
            {
                idString: "box",
                position: v(-15.8, 6.4),
                lootSpawnOffset: v(5, 0)
            },
            {
                idString: "box",
                position: v(-15.7, -8),
                lootSpawnOffset: v(5, 0)
            },
            {
                idString: "metal_shelf",
                position: v(16, 0),
                rotation: 1
            },
            {
                idString: "box",
                position: v(15.8, 0),
                lootSpawnOffset: v(-5, 0)
            },
            {
                idString: "box",
                position: v(15.7, 6),
                lootSpawnOffset: v(-5, 0)
            },
            {
                idString: "box",
                position: v(15.6, -7),
                lootSpawnOffset: v(-5, 0)
            }
        ],

        lootSpawners: [
            {
                position: v(0, 0),
                table: "warehouse"
            }
        ]
    },
    {
        idString: "port_warehouse",
        name: "Port Warehouse",
        spawnHitbox: RectangleHitbox.fromRect(70.00, 130.00),
        ceilingHitbox: new ComplexHitbox(
            RectangleHitbox.fromRect(60.00, 120.00),
            RectangleHitbox.fromRect(12, 30, v(29.3, -30.3)),
            RectangleHitbox.fromRect(12, 30, v(29.3, 30.4))
        ),
        scopeHitbox: RectangleHitbox.fromRect(55.00, 115.00),
        floorImages: [{
            key: "port_warehouse_floor",
            position: v(0, 0)
        }],
        ceilingImages: [{
            key: "port_warehouse_ceiling",
            position: v(0, 0)
        }],
        obstacles: [
            {
                id: "port_warehouse_wall_short",
                position: v(29.3, -51),
                rotation: 0,
                scale: 1.076
            },
            {
                id: "port_warehouse_wall_short",
                position: v(-29.3, -51),
                rotation: 0,
                scale: 1.076
            },
            {
                id: "port_warehouse_windows",
                position: v(-29.3, -30.3),
                rotation: 0,
                scale: 1.076
            },
            // {
            //     id: "port_warehouse_windows",
            //     position: v(29.3, -30.3),
            //     rotation: 0,
            //     scale: 1.076
            // },
            {
                id: "port_warehouse_wall_long",
                position: v(29.3, 0),
                rotation: 0,
                scale: 1.076
            },
            {
                id: "port_warehouse_wall_long",
                position: v(-29.3, 0),
                rotation: 0,
                scale: 1.076
            },
            {
                id: "port_warehouse_wall_short",
                position: v(20.4, 16.3),
                rotation: 1,
                scale: 1.076
            },
            {
                id: "port_warehouse_wall_short",
                position: v(-20.4, 16.3),
                rotation: 1,
                scale: 1.076
            },
            {
                id: "port_warehouse_windows",
                position: v(-29.3, 30.4),
                rotation: 0,
                scale: 1.076
            },
            // {
            //     id: "port_warehouse_windows",
            //     position: v(29.3, 30.4),
            //     rotation: 0,
            //     scale: 1.076
            // },
            {
                id: "port_warehouse_wall_short",
                position: v(29.3, 51),
                rotation: 0,
                scale: 1.076
            },
            {
                id: "port_warehouse_wall_short",
                position: v(-29.3, 51),
                rotation: 0,
                scale: 1.076
            },
            {
                id: "port_warehouse_wall_superlong",
                position: v(0, -59.5),
                rotation: 1,
                scale: 1.076
            },
            {
                id: "port_warehouse_wall_superlong",
                position: v(0, 59.5),
                rotation: 1,
                scale: 1.076
            },
            {
                id: "super_barrel",
                position: v(-10, -52)
            },
            {
                id: "regular_crate",
                position: v(-22, -52)
            },
            {
                id: "forklift",
                position: v(15, -52),
                rotation: 3
            },
            {
                id: "regular_crate",
                position: v(-22, -10)
            },
            {
                id: "regular_crate",
                position: v(-20, 0)
            },
            {
                id: "regular_crate",
                position: v(-22, 10)
            },
            {
                id: "forklift",
                position: v(-8, -2),
                rotation: 2
            },
            {
                // TODO: better way of adding random obstacles
                get id() {
                    return weightedRandom(["regular_crate", "flint_crate"], [0.3, 1]);
                },
                position: v(-11, 50)
            },
            {
                id: "regular_crate",
                position: v(-22, 52)
            },
            {
                id: "barrel",
                position: v(1, 52)
            },
            {
                id: "super_barrel",
                position: v(10, 48)
            },
            {
                id: "barrel",
                position: v(25, 52)
            },
            {
                id: "barrel",
                position: v(17, 5)
            },
            {
                id: "barrel",
                position: v(24, 0)
            },
            {
                id: "box",
                position: v(24, 9)
            },
            {
                id: "box",
                position: v(19, 12)
            }
        ]
    },
    {
        idString: "refinery",
        name: "Refinery",
        spawnHitbox: RectangleHitbox.fromRect(184, 131, v(35, 21.50)),
        scopeHitbox: new ComplexHitbox(
            RectangleHitbox.fromRect(33.50, 72, v(-32.75, 0)),
            RectangleHitbox.fromRect(65.50, 29.50, v(16.75, -21.25))
        ),
        ceilingHitbox: new ComplexHitbox(
            RectangleHitbox.fromRect(33.50, 72, v(-32.75, 0)),
            RectangleHitbox.fromRect(65.50, 29.50, v(16.75, -21.25)),
            RectangleHitbox.fromRect(13, 7, v(28.50, -3.50)), // door
            new CircleHitbox(5, v(-16, 18.5)) // window
        ),
        floorImages: [
            {
                key: "refinery_floor",
                position: v(0, 0)
            }
        ],
        ceilingImages: [
            {
                key: "refinery_ceiling",
                position: v(0, 0)
            }
        ],
        groundGraphics: [
            { color: 0x595959, hitbox: RectangleHitbox.fromRect(176, 123, v(35, 21.50)) }, // base
            { color: 0xb2b200, hitbox: new CircleHitbox(21, v(45.5, 59.1)) }, // circles
            { color: 0x505050, hitbox: new CircleHitbox(19, v(45.5, 59.1)) },
            { color: 0xb2b200, hitbox: new CircleHitbox(21, v(97, 59.1)) },
            { color: 0x505050, hitbox: new CircleHitbox(19, v(97, 59.1)) },
            { color: 0xb2b200, hitbox: RectangleHitbox.fromRect(2, 81, v(-9, 42.50)) }, // roads
            { color: 0xb2b200, hitbox: RectangleHitbox.fromRect(2, 59, v(16, 53.50)) },
            { color: 0xb2b200, hitbox: RectangleHitbox.fromRect(133, 2, v(56.50, 3)) },
            { color: 0xb2b200, hitbox: RectangleHitbox.fromRect(108, 2, v(69, 25)) }
        ],
        floors: [
            {
                type: "wood",
                hitbox: RectangleHitbox.fromRect(33.50, 27, v(-32.75, 22.50))
            },
            {
                type: "stone",
                hitbox: RectangleHitbox.fromRect(176, 123, v(35, 21.50))
            }
        ],
        obstacles: [
            {
                idString: "refinery_walls",
                position: v(0, 0),
                rotation: 0
            },
            //
            // Inner room obstacles
            //
            {
                idString: "window",
                position: v(-16, 18.5),
                rotation: 0
            },
            {
                idString: "door",
                position: v(-31.15, 9.2),
                rotation: 0
            },
            {
                idString: "table",
                position: v(-22, 28),
                rotation: 0
            },
            {
                idString: "chair",
                position: v(-26, 28),
                rotation: 3
            },
            {
                idString: "gun_mount",
                position: v(-46.8, 28),
                rotation: 1
            },
            //
            // Building obstacles
            //
            {
                idString: "small_refinery_barrel",
                position: v(41.3, -14.8)
            },
            {
                idString: "distillation_column",
                position: v(42.7, -28),
                rotation: 0
            },
            {
                idString: "distillation_column",
                position: v(-42.65, 1),
                rotation: 0
            },
            {
                idString: "distillation_equipment",
                position: v(0, -18),
                rotation: 2
            },
            {
                idString: "smokestack",
                position: v(-39, -25.59)
            },
            {
                get idString(): string {
                    return randomBoolean() ? "barrel" : "super_barrel";
                },
                position: v(-26, -30)
            },
            {
                get idString(): string {
                    return randomBoolean() ? "barrel" : "super_barrel";
                },
                position: v(-21.5, 4)
            },
            {
                idString: "regular_crate",
                position: v(28.75, -30)
            },
            {
                idString: "regular_crate",
                position: v(-43, -11)
            },
            //
            // Outside obstacles
            //
            // Bottom left
            {
                idString: "oil_tank",
                position: v(-38, 73),
                rotation: 0
            },
            {
                idString: "barrel",
                position: v(-20.5, 77.5),
                rotation: 0
            },
            {
                idString: "barrel",
                position: v(-21.5, 67),
                rotation: 0
            },
            {
                idString: "regular_crate",
                position: v(-46.5, 45.5)
            },
            {
                idString: "regular_crate",
                position: v(-36, 48)
            },
            // Bottom right
            {
                idString: "large_refinery_barrel",
                position: v(45.5, 59.1)
            },
            {
                idString: "large_refinery_barrel",
                position: v(97, 59.2)
            },
            {
                idString: "regular_crate",
                position: v(69, 62)
            },
            {
                idString: "aegis_crate",
                position: v(64, 75)
            },
            {
                idString: "aegis_crate",
                position: v(77, 73)
            },
            {
                idString: "barrel",
                position: v(117.5, 77.5)
            },
            {
                idString: "regular_crate",
                position: v(117, 40)
            },
            {
                idString: "super_barrel",
                position: v(27.5, 39)
            },
            {
                idString: "barrel",
                position: v(-10, 0)
            },
            // Top right
            {
                idString: "oil_tank",
                position: v(113, -25),
                rotation: 1
            },
            {
                idString: "barrel",
                position: v(117.5, -7)
            },
            {
                idString: "regular_crate",
                position: v(95, -33)
            },
            {
                idString: "aegis_crate",
                position: v(76.25, -33.5)
            },
            {
                idString: "super_barrel",
                position: v(85.25, -33.5)
            },
            {
                get idString(): string {
                    return randomBoolean() ? "barrel" : "super_barrel";
                },
                position: v(83, -25)
            },
            {
                idString: "super_barrel",
                position: v(75, -23)
            },
            {
                idString: "regular_crate",
                position: v(76.25, -12)
            },
            //
            // Inner walls
            //
            // Top right
            { idString: "inner_concrete_wall_1", position: v(116.75, -1.5), rotation: 0 },
            { idString: "inner_concrete_wall_1", position: v(106.05, -1.5), rotation: 0 },
            { idString: "inner_concrete_wall_2", position: v(70.05, -20.75), rotation: 1 },
            { idString: "inner_concrete_wall_1", position: v(74.5, -1.5), rotation: 0 },
            // Bottom right
            { idString: "inner_concrete_wall_1", position: v(116.75, 34), rotation: 0 },
            { idString: "inner_concrete_wall_1", position: v(106.05, 34), rotation: 0 },
            { idString: "inner_concrete_wall_1", position: v(95.35, 34), rotation: 0 },
            { idString: "inner_concrete_wall_1", position: v(47.84, 34), rotation: 0 },
            { idString: "inner_concrete_wall_1", position: v(37.14, 34), rotation: 0 },
            { idString: "inner_concrete_wall_1", position: v(26.44, 34), rotation: 0 },
            { idString: "inner_concrete_wall_4", position: v(22, 58.5), rotation: 1 },
            // Bottom left
            { idString: "inner_concrete_wall_3", position: v(-32.45, 39), rotation: 0 },
            { idString: "inner_concrete_wall_1", position: v(-15, 76.65), rotation: 1 },
            { idString: "inner_concrete_wall_1", position: v(-15, 65.95), rotation: 1 },
            //
            // Outer walls
            //
            // Bottom left walls
            { idString: "concrete_wall_end", position: v(-15, 83), rotation: 0 },
            { idString: "concrete_wall_segment_long", position: v(-32, 83), rotation: 0 },
            { idString: "concrete_wall_segment", position: v(-44.3, 83), rotation: 0 },
            { idString: "concrete_wall_corner", position: v(-53, 83), rotation: 0 },
            { idString: "concrete_wall_segment", position: v(-53, 74.4), rotation: 1 },
            { idString: "concrete_wall_end_broken", position: v(-53, 65.5), rotation: 1 },
            // Wall from bottom left to top left
            { idString: "concrete_wall_end_broken", position: v(-53, 44), rotation: 3 },
            { idString: "concrete_wall_segment_long", position: v(-53, 28), rotation: 3 },
            { idString: "concrete_wall_segment_long", position: v(-53, 0), rotation: 3 },
            { idString: "concrete_wall_segment_long", position: v(-53, -23.3), rotation: 3 },
            // Top left corner
            { idString: "concrete_wall_corner", position: v(-53, -40), rotation: 3 },
            { idString: "concrete_wall_segment_long", position: v(-36.3, -40), rotation: 0 },
            { idString: "concrete_wall_segment_long", position: v(-10, -40), rotation: 0 },
            { idString: "concrete_wall_end_broken", position: v(7, -40), rotation: 0 },
            { idString: "concrete_wall_end_broken", position: v(20, -40), rotation: 2 },
            { idString: "concrete_wall_segment_long", position: v(36, -40), rotation: 0 },
            { idString: "concrete_wall_segment_long", position: v(65, -40), rotation: 0 },
            { idString: "concrete_wall_end_broken", position: v(82, -40), rotation: 0 },
            { idString: "concrete_wall_end_broken", position: v(106, -40), rotation: 2 },
            { idString: "concrete_wall_segment", position: v(114.2, -40), rotation: 2 },
            // Top right corner
            { idString: "concrete_wall_corner", position: v(123, -40), rotation: 2 },
            { idString: "concrete_wall_segment_long", position: v(123, -23.2), rotation: 1 },
            { idString: "concrete_wall_segment", position: v(123, -10), rotation: 1 },
            { idString: "concrete_wall_end", position: v(123, -1.5), rotation: 3 },
            { idString: "concrete_wall_end", position: v(123, 29.5), rotation: 1 },
            { idString: "concrete_wall_segment_long", position: v(123, 46), rotation: 1 },
            { idString: "concrete_wall_segment_long", position: v(123, 66.3), rotation: 1 },
            // Bottom right corner
            { idString: "concrete_wall_corner", position: v(123, 83), rotation: 1 },
            { idString: "concrete_wall_segment_long", position: v(106.3, 83), rotation: 0 },
            { idString: "concrete_wall_segment_long", position: v(76, 83), rotation: 0 },
            { idString: "concrete_wall_segment_long", position: v(47, 83), rotation: 0 },
            { idString: "concrete_wall_segment", position: v(30, 83), rotation: 0 },
            { idString: "concrete_wall_end", position: v(22, 83), rotation: 2 }
        ],
        subBuildings: [
            {
                idString: "porta_potty",
                position: v(59.75, -27.6)
            }
        ]
    },
    {
        idString: "small_house",
        name: "Small House",
        spawnHitbox: RectangleHitbox.fromRect(80, 80),
        ceilingHitbox: new ComplexHitbox(
            RectangleHitbox.fromRect(62, 58, v(0, -0.3)),
            new CircleHitbox(5, v(-7.2, -29.5)),
            new CircleHitbox(5, v(-31, 7.5)),
            new CircleHitbox(5, v(31, 15.4)),
            new CircleHitbox(5, v(31, -15.9))
        ),
        scopeHitbox: RectangleHitbox.fromRect(62, 58, v(0, -0.3)),
        floorImages: [{
            key: "house_floor_small",
            position: v(0, 0)
        }],
        ceilingImages: [{
            key: "house_ceiling_small",
            position: v(0, 0)
        }],
        floors: [
            {
                type: "wood",
                hitbox: RectangleHitbox.fromRect(62, 58.50, v(0, -0.25))
            },
            {
                type: "stone",
                hitbox: RectangleHitbox.fromRect(-10.10, 4.70, v(16.55, -31.75))

            },
            {
                type: "stone",
                hitbox: RectangleHitbox.fromRect(10.10, -4.70, v(-14.45, 31.75))
            }
        ],
        obstacles: [
            // Bedroom Right
            {
                idString: "house_wall_2",
                position: v(-19.5, -6.75),
                rotation: 2
            },
            // Bedroom Bottom Right
            {
                idString: "house_wall_1",
                position: v(5.4, -6.75),
                rotation: 2
            }, // Bedroom Bottom Left
            {
                idString: "house_wall_2",
                position: v(8.85, -18),
                rotation: 1
            }, // Bedroom Door
            {
                idString: "door",
                position: v(-4.5, -6.75),
                rotation: 2
            }, //  Bathroom Left
            {
                idString: "house_wall_4",
                position: v(-2.50, 17.2),
                rotation: 1
            }, //  Bathroom Right
            {
                idString: "house_wall_4",
                position: v(9.55, 17.2),
                rotation: 1
            }, // Bathroom Door
            {
                idString: "door",
                position: v(3.1, 7.2),
                rotation: 2
            }, // Bathroom Toilet
            {
                idString: "toilet",
                position: v(3.6, 23.5),
                rotation: 2
            }, // Front Door
            {
                idString: "door",
                position: v(-14.8, 29),
                rotation: 2
            },
            {
                idString: "door",
                position: v(16.2, -29.5),
                rotation: 2
            }, // Living Room Cough
            {
                idString: "couch",
                position: v(-21.6, -1.8),
                rotation: 3
            },
            // Living Room Drawer
            {
                idString: "large_drawer",
                position: v(-26.2, 21.5),
                rotation: 1
            },
            // Living Room Bookshelf
            {
                idString: "bookshelf",
                position: v(-6, 17.5),
                rotation: 3
            }, // Kitchen Stove
            {
                idString: "stove",
                position: v(15.5, 24),
                rotation: 2
            }, // Kitchen Fridge
            {
                idString: "fridge",
                position: v(25, 24),
                rotation: 2
            },
            // Near Kitchen Chair
            {
                idString: "chair",
                position: v(25, 5),
                rotation: 0
            }, // Near Backdoor Chair
            {
                idString: "chair",
                position: v(25, -5),
                rotation: 2
            },
            // Dining Room Table
            {
                idString: "table",
                position: v(25, 0),
                rotation: 2
            },
            // Backdoor Drawer
            {
                idString: "small_drawer",
                position: v(26, -25),
                rotation: 3
            },
            // Bedroom Bed
            {
                idString: "bed",
                position: v(-21.5, -22.5),
                rotation: 1
            }, // Bedroom Drawer
            {
                idString: "small_drawer",
                position: v(-26, -11.5),
                rotation: 1
            }, // Bedroom Bookshelf
            {
                idString: "bookshelf",
                position: v(5.5, -22),
                rotation: 1
            }, // Bedroom Window
            {
                idString: "window",
                position: v(-7.2, -29.5),
                rotation: 1
            }, // Living Room Window
            {
                idString: "window",
                position: v(-31, 7.5),
                rotation: 2
            }, // Kitchen Window
            {
                idString: "window",
                position: v(31, 15.4),
                rotation: 2
            }, // Backdoor Window
            {
                idString: "window",
                position: v(31, -15.9),
                rotation: 2
            },
            {
                idString: "small_house_exterior",
                position: v(0, 0),
                rotation: 2
            }
        ]
    },
    {
        idString: "crane",
        name: "Crane",
        spawnHitbox: RectangleHitbox.fromRect(210, 220, v(55, 0)),
        ceilingHitbox: RectangleHitbox.fromRect(210, 220, v(55, 0)),
        ceilingImages: [
            {
                key: "crane_ceiling",
                position: v(55.5, -60)
            },
            {
                key: "crane_ceiling",
                position: v(55.5, 60)
            }
        ],
        ceilingZIndex: ZIndexes.BuildingsCeiling + 1, // makes the crane ceiling render above container ceilings
        obstacles: [
            { id: "crane_base_end", position: v(-31.6, -106.15), rotation: 0, scale: 1.07 },
            { id: "crane_base_part", position: v(-31.55, -87.3), rotation: 0, scale: 1.07 },
            { id: "crane_base_part", position: v(-31.55, -35.6), rotation: 0, scale: 1.07 },
            { id: "crane_base_part", position: v(-31.55, 32), rotation: 0, scale: 1.07 },
            { id: "crane_base_part", position: v(-31.55, 83.7), rotation: 0, scale: 1.07 },
            { id: "crane_base_end", position: v(-31.6, 106.15), rotation: 0, scale: 1.07 },

            { id: "crane_base_end", position: v(31.5, -106.15), rotation: 0, scale: 1.07 },
            { id: "crane_base_part", position: v(31.55, -87.3), rotation: 0, scale: 1.07 },
            { id: "crane_base_part", position: v(31.55, -35.6), rotation: 0, scale: 1.07 },
            { id: "crane_base_part", position: v(31.55, 32), rotation: 0, scale: 1.07 },
            { id: "crane_base_part", position: v(31.55, 83.7), rotation: 0, scale: 1.07 },
            { id: "crane_base_end", position: v(31.5, 106.15), rotation: 0, scale: 1.07 }
        ]
    },
    {
        idString: "port_shed",
        name: "Port Shed",
        spawnHitbox: RectangleHitbox.fromRect(27, 37, v(-0.8, 0)),
        ceilingHitbox: new ComplexHitbox(
            RectangleHitbox.fromRect(20, 28.1, v(-0.8, -1)),
            new CircleHitbox(5, v(9.45, -2.6))
        ),
        scopeHitbox: RectangleHitbox.fromRect(20, 28.1, v(-0.8, -1)),
        floorImages: [{
            key: "port_shed_floor",
            position: v(0, 0)
        }],
        ceilingImages: [{
            key: "port_shed_ceiling",
            position: v(-0.8, -1.7)
        }],
        obstacles: [
            {
                id: "port_shed_exterior",
                position: v(-0.8, 0),
                rotation: 0
            },
            {
                id: "door",
                position: v(3.95, 12.15),
                rotation: 0
            },
            {
                id: "window",
                position: v(9.45, -2.6),
                rotation: 0
            },
            {
                id: "bookshelf",
                position: v(-7.75, 4.9),
                rotation: 1
            },
            {
                id: "table",
                position: v(2.2, -10.35),
                rotation: 1
            },
            {
                id: "chair",
                position: v(2.2, -5.5),
                rotation: 0
            }
        ]
    },
    // TODO Refactor this mess
    makeContainer(1, ContainerTints.White, 1, "closed"),
    makeContainer(2, ContainerTints.Red, 1, "closed"),
    makeContainer(3, ContainerTints.Green, 2, "open1"),
    makeContainer(4, ContainerTints.Green, 2, "open1", true),
    makeContainer(5, ContainerTints.Blue, 3, "open1"),
    makeContainer(6, ContainerTints.Blue, 3, "open1", true),
    makeContainer(7, ContainerTints.Blue, 4, "open2"),
    makeContainer(8, ContainerTints.Blue, 4, "open2", true),
    makeContainer(9, ContainerTints.Yellow, 5, "open1"),
    makeContainer(10, ContainerTints.Yellow, 6, "open2"),
    {
        idString: "container_11",
        name: "Invisible Container",
        spawnHitbox: RectangleHitbox.fromRect(16, 30)
    },
    {
        idString: "ship",
        name: "Ship",
        spawnHitbox: RectangleHitbox.fromRect(110, 300, v(0, 0)),
        ceilingHitbox: new ComplexHitbox(
            RectangleHitbox.fromRect(45.5, 39, v(9.5, -70.5)),
            RectangleHitbox.fromRect(10, 13, v(35, -73)),
            RectangleHitbox.fromRect(10, 19, v(-17, -63)),

            RectangleHitbox.fromRect(60, 25, v(8, 93.2))
        ),
        scopeHitbox: new ComplexHitbox(
            RectangleHitbox.fromRect(45.5, 39, v(9.5, -70.5)),
            RectangleHitbox.fromRect(60, 25, v(8, 93.2))
        ),
        floorImages: [
            {
                key: "ship_floor_1",
                position: v(0, -65)
            },
            {
                key: "ship_floor_2",
                position: v(0, 64.8)
            }
        ],
        ceilingImages: [
            {
                key: "ship_cabin_roof",
                position: v(4, -68)
            },
            {
                key: "ship_tango_room_roof",
                position: v(8.5, 101.75)
            }
        ],
        floors: [
            {
                type: "stone",
                hitbox: RectangleHitbox.fromRect(82, 260, v(8.5, 0))
            },
            {
                type: "stone",
                hitbox: RectangleHitbox.fromRect(20, 10.8, v(-40.6, -33.7))
            },
            {
                type: "stone",
                hitbox: RectangleHitbox.fromRect(20, 10.8, v(-40.6, 43))
            }
        ],
        obstacles: [
            // Tango room
            { id: "vault_door", position: v(7.55, 81.5), rotation: 0, scale: 1.07 },
            { id: "tango_crate", position: v(9, 93.5), rotation: 0, scale: 0.90 },
            { id: "super_barrel", position: v(-12, 89) },
            { id: "box", position: v(28.5, 87) },
            { id: "box", position: v(31.5, 92) },
            { id: "box", position: v(-12, 101) },

            // Main hitbox
            { id: "ship", position: v(0, 0), rotation: 0 },

            { id: "ship_thing_1", position: v(-14, -111), rotation: 0, scale: 1.07 },
            { id: "generator", position: v(23, 75), rotation: 0, scale: 1.07 },
            { id: "barrel", position: v(24, 66) },
            {
                get id() {
                    return weightedRandom(["barrel", "super_barrel"], [1, 1]);
                },
                position: v(21, 58)
            },
            { id: "regular_crate", position: v(-6, 73) },
            { id: "regular_crate", position: v(-4, 61) },

            // Captain's cabin
            { id: "panel_with_a_button", position: v(24.8, -55.9), rotation: 2 },
            { id: "panel_without_button_small", position: v(15, -55.9), rotation: 2 },
            { id: "panel_without_button", position: v(5.5, -55.9), rotation: 2 },
            { id: "regular_crate", position: v(-7, -83) },
            { id: "barrel", position: v(2, -84) },
            { id: "bookshelf", position: v(22, -85), rotation: 2 },

            { id: "ship_cabin_windows", position: v(3.9, -51), rotation: 1, scale: 1.07 },
            { id: "ship_cabin_window", position: v(-17.3, -50.3), rotation: 1, scale: 1.07 },
            { id: "ship_cabin_window", position: v(-7.4, -50.3), rotation: 1, scale: 1.07 },
            { id: "ship_cabin_window", position: v(5.4, -50.3), rotation: 1, scale: 1.07 },
            { id: "ship_cabin_window", position: v(15.3, -50.3), rotation: 1, scale: 1.07 },
            { id: "ship_small_wall", position: v(-23.6, -58.6), rotation: 0, scale: 1.07 },
            { id: "ship_medium_wall", position: v(31.5, -60.5), rotation: 0, scale: 1.07 },
            { id: "ship_exterior_long_wall", position: v(41, -65.6), rotation: 0, scale: 1.07 },
            { id: "ship_exterior_small_wall", position: v(37.15, -82), rotation: 1, scale: 1.07 },
            { id: "ship_tiny_wall", position: v(31.5, -84.8), rotation: 0, scale: 1.07 },
            { id: "ship_long_wall", position: v(9.2, -89.5), rotation: 1, scale: 1.07 },
            { id: "ship_medium_wall2", position: v(-13.1, -77.8), rotation: 0, scale: 1.07 },
            { id: "ship_exterior_medium_wall", position: v(-23.6, -77.8), rotation: 0, scale: 1.07 }

        ],
        subBuildings: [
            {
                get id() { return weightedRandom(Array.from({ length: 10 }, (_, i) => `container_${i + 1}`), [1, 2, 3, 4, 3, 4, 3, 4, 3, 3]); },
                position: v(19, -64),
                orientation: 2
            },
            {
                get id() { return weightedRandom(Array.from({ length: 10 }, (_, i) => `container_${i + 1}`), [1, 2, 3, 4, 3, 4, 3, 4, 3, 3]); },
                position: v(-15, 20),
                orientation: 0
            },
            {
                get id() { return weightedRandom(Array.from({ length: 10 }, (_, i) => `container_${i + 1}`), [1, 2, 3, 4, 3, 4, 3, 4, 3, 3]); },
                position: v(-16, -20),
                orientation: 2
            },
            {
                get id() { return weightedRandom(Array.from({ length: 10 }, (_, i) => `container_${i + 1}`), [1, 2, 3, 4, 3, 4, 3, 4, 3, 3]); },
                position: v(-31, -20),
                orientation: 2
            },
            {
                get id() { return weightedRandom(Array.from({ length: 10 }, (_, i) => `container_${i + 1}`), [1, 2, 3, 4, 3, 4, 3, 4, 3, 3]); },
                position: v(16, -22),
                orientation: 0
            },
            {
                get id() { return weightedRandom(Array.from({ length: 10 }, (_, i) => `container_${i + 1}`), [1, 2, 3, 4, 3, 4, 3, 4, 3, 3]); },
                position: v(15, 22),
                orientation: 2
            },
            {
                get id() { return weightedRandom(Array.from({ length: 10 }, (_, i) => `container_${i + 1}`), [1, 2, 3, 4, 3, 4, 3, 4, 3, 3]); },
                position: v(-1, 22),
                orientation: 2
            },
            {
                get id() { return weightedRandom(Array.from({ length: 10 }, (_, i) => `container_${i + 1}`), [1, 2, 3, 4, 3, 4, 3, 4, 3, 3]); },
                position: v(16, -110),
                orientation: 0
            },
            {
                get id() { return weightedRandom(Array.from({ length: 10 }, (_, i) => `container_${i + 1}`), [1, 2, 3, 4, 3, 4, 3, 4, 3, 3]); },
                position: v(31, -110),
                orientation: 0
            }
        ],
        lootSpawners: [{
            position: v(10, -73),
            table: "gas_can"
        }]
    },
    {
        idString: "port",
        name: "Port",
        spawnHitbox: RectangleHitbox.fromRect(430, 425, v(50, 0)),
        groundGraphics: [
            { color: 0x626262, hitbox: RectangleHitbox.fromRect(315, 425, v(0, 0)) },
            { color: 0x525252, hitbox: RectangleHitbox.fromRect(310, 420, v(0, 0)) },

            // Crane tracks
            { color: 0x2b2b2b, hitbox: RectangleHitbox.fromRect(0.8, 211, v(67.2, -95)) },
            { color: 0x2b2b2b, hitbox: RectangleHitbox.fromRect(0.8, 211, v(69.6, -95)) },
            { color: 0x2b2b2b, hitbox: RectangleHitbox.fromRect(0.8, 211, v(130.3, -95)) },
            { color: 0x2b2b2b, hitbox: RectangleHitbox.fromRect(0.8, 211, v(132.7, -95)) },

            // Road Lines
            { color: 0xffff00, hitbox: RectangleHitbox.fromRect(1.2476, 340.443, v(155.28, -37.84)) },

            { color: 0xe6e6e6, hitbox: RectangleHitbox.fromRect(1.53195, 105.9294, v(-26.25, -28.92)) },
            { color: 0xe6e6e6, hitbox: RectangleHitbox.fromRect(117.5118, 1.53195, v(31.75, 23.32)) },
            { color: 0xe6e6e6, hitbox: RectangleHitbox.fromRect(1.53195, 164.3926, v(89.73, 105.48)) },
            { color: 0xe6e6e6, hitbox: RectangleHitbox.fromRect(39.00715, 1.53195, v(71, 186.96)) },
            { color: 0xe6e6e6, hitbox: RectangleHitbox.fromRect(1.53195, 125.15, v(52.01, 125.13)) },
            { color: 0xe6e6e6, hitbox: RectangleHitbox.fromRect(79.62335, 1.53195, v(12.97, 63.32)) },
            { color: 0xe6e6e6, hitbox: RectangleHitbox.fromRect(1.53195, 28.7803, v(-26.08, 77)) },
            { color: 0xe6e6e6, hitbox: RectangleHitbox.fromRect(8.85475, 1.53195, v(-22.42, 92.04)) },
            { color: 0xe6e6e6, hitbox: RectangleHitbox.fromRect(8.4059, 1.52505, v(-22.16, 112.58)) },
            { color: 0xe6e6e6, hitbox: RectangleHitbox.fromRect(1.53195, 41.4343, v(-26.08, 132.54)) },
            { color: 0xe6e6e6, hitbox: RectangleHitbox.fromRect(8.8755, 1.53195, v(-22.39, 152.49)) },
            { color: 0xe6e6e6, hitbox: RectangleHitbox.fromRect(8.4059, 1.53195, v(-22.13, 173.03)) },
            { color: 0xe6e6e6, hitbox: RectangleHitbox.fromRect(1.53195, 15.5026, v(-26.02, 180.02)) },
            { color: 0xe6e6e6, hitbox: RectangleHitbox.fromRect(39.05895, 1.53195, v(-45.09, 187)) },
            { color: 0xe6e6e6, hitbox: RectangleHitbox.fromRect(1.53195, 14.80615, v(-63.85, 180.36)) },
            { color: 0xe6e6e6, hitbox: RectangleHitbox.fromRect(9.6335, 1.53195, v(-67.9, 173.31)) },
            { color: 0xe6e6e6, hitbox: RectangleHitbox.fromRect(9.6278, 1.55265, v(-67.9, 152.66)) },
            { color: 0xe6e6e6, hitbox: RectangleHitbox.fromRect(1.53195, 40.41345, v(-63.85, 133.1)) },
            { color: 0xe6e6e6, hitbox: RectangleHitbox.fromRect(9.622, 1.53195, v(-67.9, 113.66)) },
            { color: 0xe6e6e6, hitbox: RectangleHitbox.fromRect(9.62375, 1.53195, v(-67.9, 92.26)) },
            { color: 0xe6e6e6, hitbox: RectangleHitbox.fromRect(1.53195, 125.33895, v(-63.85, 30.35)) },
            { color: 0xe6e6e6, hitbox: RectangleHitbox.fromRect(90.9875, 1.53195, v(-108.58, -31.94)) },
            { color: 0xe6e6e6, hitbox: RectangleHitbox.fromRect(45.67215, 1.53195, v(-131.27, -77.39)) },
            { color: 0xe6e6e6, hitbox: RectangleHitbox.fromRect(1.53195, 85.47215, v(-129.44, -165.98)) },
            { color: 0xe6e6e6, hitbox: RectangleHitbox.fromRect(1.53195, 85.47215, v(-103.91, -166.1)) },
            { color: 0xe6e6e6, hitbox: RectangleHitbox.fromRect(1.53195, 85.47215, v(-77.74, -165.82)) },
            { color: 0xe6e6e6, hitbox: RectangleHitbox.fromRect(1.53195, 85.47215, v(-50.76, -166.28)) }
        ],
        floors: [{
            type: "stone",
            hitbox: RectangleHitbox.fromRect(315, 425, v(0, 0))
        }],
        decals: [
            // Group 1
            {
                id: "container_mark",
                position: v(37.52, -184.72),
                rotation: 0
            },
            {
                id: "container_mark",
                position: v(51.98, -184.73),
                rotation: 0
            },
            {
                id: "container_mark",
                position: v(37.83, -157.25),
                rotation: 0
            },
            {
                id: "container_mark",
                position: v(52.23, -157.25),
                rotation: 0
            },
            // Group 2
            {
                id: "container_mark",
                position: v(98.38, -184.09),
                rotation: 0
            },
            {
                id: "container_mark",
                position: v(112.84, -184.09),
                rotation: 0
            },
            {
                id: "container_mark",
                position: v(98.69, -156.62),
                rotation: 0
            },
            {
                id: "container_mark",
                position: v(113.09, -156.62),
                rotation: 0
            },
            // Group 3
            {
                id: "container_mark",
                position: v(45.04, -110.4),
                rotation: 1
            },
            {
                id: "container_mark",
                position: v(45.04, -96.9),
                rotation: 1
            },
            {
                id: "container_mark",
                position: v(45.04, -83.32),
                rotation: 1
            },
            // Group 4
            {
                id: "container_mark",
                position: v(110, -110.4),
                rotation: 1
            },
            {
                id: "container_mark",
                position: v(110, -96.9),
                rotation: 1
            },
            {
                id: "container_mark",
                position: v(110, -83.32),
                rotation: 1
            },
            // Group 5
            {
                id: "container_mark",
                position: v(6.21, -45.74),
                rotation: 0
            },
            {
                id: "container_mark",
                position: v(20.57, -45.74),
                rotation: 0
            },
            {
                id: "container_mark",
                position: v(35.03, -45.74),
                rotation: 0
            },
            {
                id: "container_mark",
                position: v(6.21, -18.22),
                rotation: 0
            },
            {
                id: "container_mark",
                position: v(20.88, -18.22),
                rotation: 0
            },
            {
                id: "container_mark",
                position: v(35.28, -18.22),
                rotation: 0
            },
            // Group 6
            {
                id: "container_mark",
                position: v(104.35, -18.42),
                rotation: 0
            },
            {
                id: "container_mark",
                position: v(119.01, -18.42),
                rotation: 0
            },
            // Group 7
            {
                id: "container_mark",
                position: v(116.82, 83),
                rotation: 0
            },
            {
                id: "container_mark",
                position: v(131.21, 83),
                rotation: 0
            },
            {
                id: "container_mark",
                position: v(116.82, 110.65),
                rotation: 0
            },
            {
                id: "container_mark",
                position: v(131.21, 110.65),
                rotation: 0
            },
            // Group 8
            {
                id: "container_mark",
                position: v(116.79, 150.27),
                rotation: 0
            },
            {
                id: "container_mark",
                position: v(131.18, 150.27),
                rotation: 0
            },
            {
                id: "container_mark",
                position: v(116.59, 178.02),
                rotation: 0
            },
            {
                id: "container_mark",
                position: v(130.97, 178.02),
                rotation: 0
            },
            // Group 9
            {
                id: "container_mark",
                position: v(-128.55, 25.76),
                rotation: 1
            },
            {
                id: "container_mark",
                position: v(-128.55, 40.31),
                rotation: 1
            },
            {
                id: "container_mark",
                position: v(-128.55, 55.18),
                rotation: 1
            },
            {
                id: "container_mark",
                position: v(-101.15, 55.18),
                rotation: 1
            },
            {
                id: "container_mark",
                position: v(-101.15, 40.44),
                rotation: 1
            },
            {
                id: "container_mark",
                position: v(-101.15, 25.67),
                rotation: 1
            },
            {
                id: "floor_oil_01",
                position: v(-50.76, -140.28)
            },
            {
                id: "floor_oil_02",
                position: v(50, -130.4)
            },
            {
                id: "floor_oil_03",
                position: v(-40, -85)
            },
            {
                id: "floor_oil_02",
                position: v(100, -55)
            },
            {
                id: "floor_oil_06",
                position: v(35, 5)
            },
            {
                id: "floor_oil_07",
                position: v(-35, 40)
            },
            {
                id: "floor_oil_04",
                position: v(-95, -10)
            },
            {
                id: "floor_oil_03",
                position: v(-35, 190)
            },
            {
                id: "floor_oil_02",
                position: v(65, 115)
            },
            {
                id: "floor_oil_05",
                position: v(120, 55)
            }

        ],
        obstacles: [
            { id: "barrier", position: v(-111.03, -53.92), rotation: 0 },

            { id: "forklift", position: v(-47.33, 82.5), rotation: 0 },
            { id: "pallet", position: v(-47.3, 94.99), rotation: 0 },
            { id: "box", position: v(-50.13, 94.43), rotation: 0 },

            { id: "forklift", position: v(115.62, -65.16), rotation: 3 },
            { id: "pallet", position: v(103, -65.16), rotation: 3 },
            { id: "box", position: v(105, -67), rotation: 3 },
            { id: "box", position: v(105, -62), rotation: 3 },
            { id: "box", position: v(100, -67), rotation: 3 },

            { id: "forklift", position: v(-10.34, -100.2), rotation: 0 },
            { id: "super_barrel", position: v(1, -107) },
            { id: "regular_crate", position: v(10, -100) },

            { id: "forklift", position: v(51.85, 123.47), rotation: 2 },

            { id: "barrel", position: v(-107.03, -21.1) },
            { id: "barrel", position: v(-97.03, -13.1) },
            { id: "super_barrel", position: v(-85.03, -16.1) },
            { id: "barrel", position: v(-85.03, -7.1) },
            { id: "barrel", position: v(-75.03, -1.1) },
            { id: "regular_crate", position: v(-97.03, -2.1) },
            { id: "barrel", position: v(-107, 4) },
            { id: "regular_crate", position: v(-85.03, 4) },

            { id: "trailer", position: v(-40, 140), rotation: 0 },

            // Parked trucks (from left to right)
            { id: "truck", position: v(-141.63, -178.02), rotation: 2 },
            { id: "trailer", position: v(-141.63, -147), rotation: 2 },

            { id: "truck", position: v(-115.02, -179.26), rotation: 2 },

            { id: "truck", position: v(-89, -147.99), rotation: 0 },
            { id: "trailer", position: v(-89, -178), rotation: 0 },

            { id: "trailer", position: v(-36.19, -175.77), rotation: 0 },

            // Porta potty top loot
            { id: "regular_crate", position: v(-7, -200.2) },
            { id: "super_barrel", position: v(-10, -190.2) },

            { id: "regular_crate", position: v(25, -178.2) },

            // Other stuff idk
            { id: "regular_crate", position: v(-19, -35) },
            { id: "barrel", position: v(-10, -20) },

            { id: "barrel", position: v(5, 14) },
            {
                get id() {
                    return weightedRandom(["aegis_crate", "flint_crate"], [1, 1]);
                },
                position: v(15, 14)
            },
            { id: "super_barrel", position: v(25, 11) },

            {
                get id() {
                    return weightedRandom(["aegis_crate", "flint_crate"], [1, 1]);
                },
                position: v(90, -32)
            },
            {
                get id() {
                    return weightedRandom(["barrel", "super_barrel"], [1, 1]);
                },
                position: v(85, -42)
            },

            { id: "barrel", position: v(125, 20) },
            { id: "regular_crate", position: v(120, 30) },
            { id: "regular_crate", position: v(130, 35) },
            { id: "barrel", position: v(112, 45) },
            { id: "super_barrel", position: v(125, 48) },
            { id: "barrel", position: v(135, 55) },
            { id: "barrel", position: v(120, 58) },
            { id: "barrel", position: v(108, 60) },

            { id: "barrel", position: v(105, 105) },

            { id: "regular_crate", position: v(103, 187) },
            { id: "barrel", position: v(99, 198) },
            { id: "regular_crate", position: v(110, 200) },

            { id: "regular_crate", position: v(-60, 200) },
            { id: "regular_crate", position: v(-50, 195) },

            { id: "barrel", position: v(-150, 192) },
            { id: "regular_crate", position: v(-140, 190) },
            { id: "barrel", position: v(-140, 200) },

            { id: "regular_crate", position: v(-140, 80) },

            { id: "regular_crate", position: v(100, -125) },
            { id: "barrel", position: v(110, -130) },

            { id: "regular_crate", position: v(90, -90) },
            { id: "barrel", position: v(80, -90) },
            { id: "super_barrel", position: v(85, -100) },

            ...Array.from(
                { length: 11 },
                (_, i) => ({
                    id: "inner_concrete_wall_1",
                    position: v(-26.23, -204 + 11.6 * i),
                    rotation: 1,
                    scale: 1.07
                })
            ),
            ...Array.from(
                { length: 4 },
                (_, i) => ({
                    id: "inner_concrete_wall_1",
                    position: v(-148 + 11.6 * i, -82.4),
                    rotation: 0,
                    scale: 1.07
                })
            ),

            ...(() => Array.from(
                { length: 8 },
                (_, i) => ({
                    id: "bollard",
                    position: v(152.79, 115.23 - (45.54 * i)),
                    rotation: 0
                })
            ))()

        ],
        subBuildings: [
            { id: "ship", position: v(205, -50) },
            { id: "crane", position: v(100, -95) },

            { id: "porta_potty", position: v(171.2, -12.34), orientation: 1 },
            { id: "porta_potty", position: v(151.2, -12.34), orientation: 1 },
            { id: "porta_potty", position: v(131.2, -12.34), orientation: 1 },
            { id: "port_shed", position: v(15.68, -136.56), orientation: 1 },
            { id: "port_warehouse", position: v(-10, -132), orientation: 2 },
            { id: "port_warehouse", position: v(-100, 132) },

            // Containers on trucks
            { id: "container_2", position: v(-40, 140) },
            { id: "container_2", position: v(-36.19, -175.77) },
            { id: "container_1", position: v(-141.63, -147) },

            // Group 1
            {
                get id() { return weightedRandom(Array.from({ length: 11 }, (_, i) => `container_${i + 1}`), [1, 2, 3, 4, 3, 4, 3, 4, 3, 3, 7]); },
                position: v(-37.52, 184.72),
                orientation: 2
            },
            {
                get id() { return weightedRandom(Array.from({ length: 11 }, (_, i) => `container_${i + 1}`), [1, 2, 3, 4, 3, 4, 3, 4, 3, 3, 7]); },
                position: v(-51.98, 184.73),
                orientation: 2
            },
            {
                get id() { return weightedRandom(Array.from({ length: 11 }, (_, i) => `container_${i + 1}`), [1, 2, 3, 4, 3, 4, 3, 4, 3, 3, 7]); },
                position: v(37.83, -157.25),
                orientation: 0
            },
            {
                get id() { return weightedRandom(Array.from({ length: 11 }, (_, i) => `container_${i + 1}`), [1, 2, 3, 4, 3, 4, 3, 4, 3, 3, 7]); },
                position: v(51.98, -157.25),
                orientation: 0
            },
            // Group 2
            {
                get id() { return weightedRandom(Array.from({ length: 11 }, (_, i) => `container_${i + 1}`), [1, 2, 3, 4, 3, 4, 3, 4, 3, 3, 7]); },
                position: v(-98.38, 184.09),
                orientation: 2
            },
            {
                get id() { return weightedRandom(Array.from({ length: 11 }, (_, i) => `container_${i + 1}`), [1, 2, 3, 4, 3, 4, 3, 4, 3, 3, 7]); },
                position: v(-112.84, 184.09),
                orientation: 2
            },
            {
                get id() { return weightedRandom(Array.from({ length: 11 }, (_, i) => `container_${i + 1}`), [1, 2, 3, 4, 3, 4, 3, 4, 3, 3, 7]); },
                position: v(113.09, -156.62),
                orientation: 0
            },
            {
                get id() { return weightedRandom(Array.from({ length: 11 }, (_, i) => `container_${i + 1}`), [1, 2, 3, 4, 3, 4, 3, 4, 3, 3, 7]); },
                position: v(98.38, -156.62),
                orientation: 0
            },
            // Group 3
            {
                get id() { return weightedRandom(Array.from({ length: 11 }, (_, i) => `container_${i + 1}`), [1, 2, 3, 4, 3, 4, 3, 4, 3, 3, 7]); },
                position: v(-110.4, -45.04),
                orientation: 3
            },
            {
                get id() { return weightedRandom(Array.from({ length: 11 }, (_, i) => `container_${i + 1}`), [1, 2, 3, 4, 3, 4, 3, 4, 3, 3, 7]); },
                position: v(-96.9, -45.04),
                orientation: 3
            },
            {
                get id() { return weightedRandom(Array.from({ length: 11 }, (_, i) => `container_${i + 1}`), [1, 2, 3, 4, 3, 4, 3, 4, 3, 3, 7]); },
                position: v(83.32, 45.04),
                orientation: 1
            },
            // Group 4
            {
                get id() { return weightedRandom(Array.from({ length: 11 }, (_, i) => `container_${i + 1}`), [1, 2, 3, 4, 3, 4, 3, 4, 3, 3, 7]); },
                position: v(110.4, 110),
                orientation: 1
            },
            {
                get id() { return weightedRandom(Array.from({ length: 11 }, (_, i) => `container_${i + 1}`), [1, 2, 3, 4, 3, 4, 3, 4, 3, 3, 7]); },
                position: v(-96.9, -110),
                orientation: 3
            },
            {
                get id() { return weightedRandom(Array.from({ length: 11 }, (_, i) => `container_${i + 1}`), [1, 2, 3, 4, 3, 4, 3, 4, 3, 3, 7]); },
                position: v(83.32, 110),
                orientation: 1
            },
            // Group 5
            {
                get id() { return weightedRandom(Array.from({ length: 11 }, (_, i) => `container_${i + 1}`), [1, 2, 3, 4, 3, 4, 3, 4, 3, 3, 7]); },
                position: v(-6.21, 45.74),
                orientation: 2
            },
            {
                get id() { return weightedRandom(Array.from({ length: 11 }, (_, i) => `container_${i + 1}`), [1, 2, 3, 4, 3, 4, 3, 4, 3, 3, 7]); },
                position: v(-20.57, 45.74),
                orientation: 2
            },
            {
                get id() { return weightedRandom(Array.from({ length: 11 }, (_, i) => `container_${i + 1}`), [1, 2, 3, 4, 3, 4, 3, 4, 3, 3, 7]); },
                position: v(-35.28, 45.74),
                orientation: 2
            },
            {
                get id() { return weightedRandom(Array.from({ length: 11 }, (_, i) => `container_${i + 1}`), [1, 2, 3, 4, 3, 4, 3, 4, 3, 3, 7]); },
                position: v(6.21, -18.22),
                orientation: 0
            },
            {
                get id() { return weightedRandom(Array.from({ length: 11 }, (_, i) => `container_${i + 1}`), [1, 2, 3, 4, 3, 4, 3, 4, 3, 3, 7]); },
                position: v(20.88, -18.22),
                orientation: 0
            },
            {
                get id() { return weightedRandom(Array.from({ length: 11 }, (_, i) => `container_${i + 1}`), [1, 2, 3, 4, 3, 4, 3, 4, 3, 3, 7]); },
                position: v(35.28, -18.22),
                orientation: 0
            },
            // Group 6
            {
                get id() { return weightedRandom(Array.from({ length: 11 }, (_, i) => `container_${i + 1}`), [1, 2, 3, 4, 3, 4, 3, 4, 3, 3, 7]); },
                position: v(104.35, -18.42),
                orientation: 0
            },
            {
                get id() { return weightedRandom(Array.from({ length: 11 }, (_, i) => `container_${i + 1}`), [1, 2, 3, 4, 3, 4, 3, 4, 3, 3, 7]); },
                position: v(119.01, -18.42),
                orientation: 0
            },
            // Group 7
            {
                get id() { return weightedRandom(Array.from({ length: 11 }, (_, i) => `container_${i + 1}`), [1, 2, 3, 4, 3, 4, 3, 4, 3, 3, 7]); },
                position: v(-116.82, -83),
                orientation: 2
            },
            {
                get id() { return weightedRandom(Array.from({ length: 11 }, (_, i) => `container_${i + 1}`), [1, 2, 3, 4, 3, 4, 3, 4, 3, 3, 7]); },
                position: v(-131.21, -83),
                orientation: 2
            },
            {
                get id() { return weightedRandom(Array.from({ length: 11 }, (_, i) => `container_${i + 1}`), [1, 2, 3, 4, 3, 4, 3, 4, 3, 3, 7]); },
                position: v(131.21, 83),
                orientation: 0
            },
            {
                get id() { return weightedRandom(Array.from({ length: 11 }, (_, i) => `container_${i + 1}`), [1, 2, 3, 4, 3, 4, 3, 4, 3, 3, 7]); },
                position: v(131.21, 110.65),
                orientation: 0
            },

            // Group 8
            {
                get id() { return weightedRandom(Array.from({ length: 11 }, (_, i) => `container_${i + 1}`), [1, 2, 3, 4, 3, 4, 3, 4, 3, 3, 7]); },
                position: v(-116.79, -150.27),
                orientation: 2
            },
            {
                get id() { return weightedRandom(Array.from({ length: 11 }, (_, i) => `container_${i + 1}`), [1, 2, 3, 4, 3, 4, 3, 4, 3, 3, 7]); },
                position: v(-131.18, -150.27),
                orientation: 2
            },
            {
                get id() { return weightedRandom(Array.from({ length: 11 }, (_, i) => `container_${i + 1}`), [1, 2, 3, 4, 3, 4, 3, 4, 3, 3, 7]); },
                position: v(130.97, 178.02),
                orientation: 0
            },
            {
                get id() { return weightedRandom(Array.from({ length: 11 }, (_, i) => `container_${i + 1}`), [1, 2, 3, 4, 3, 4, 3, 4, 3, 3, 7]); },
                position: v(116.59, 178.02),
                orientation: 0
            },
            // Group 9
            {
                get id() { return weightedRandom(Array.from({ length: 11 }, (_, i) => `container_${i + 1}`), [1, 2, 3, 4, 3, 4, 3, 4, 3, 3, 7]); },
                position: v(25.76, 128.55),
                orientation: 3
            },
            {
                get id() { return weightedRandom(Array.from({ length: 11 }, (_, i) => `container_${i + 1}`), [1, 2, 3, 4, 3, 4, 3, 4, 3, 3, 7]); },
                position: v(40.31, 128.55),
                orientation: 3
            },
            {
                get id() { return weightedRandom(Array.from({ length: 11 }, (_, i) => `container_${i + 1}`), [1, 2, 3, 4, 3, 4, 3, 4, 3, 3, 7]); },
                position: v(55.18, 128.55),
                orientation: 3
            },
            {
                get id() { return weightedRandom(Array.from({ length: 11 }, (_, i) => `container_${i + 1}`), [1, 2, 3, 4, 3, 4, 3, 4, 3, 3, 7]); },
                position: v(-55.18, -101.15),
                orientation: 1
            },
            {
                get id() { return weightedRandom(Array.from({ length: 11 }, (_, i) => `container_${i + 1}`), [1, 2, 3, 4, 3, 4, 3, 4, 3, 3, 7]); },
                position: v(-40.31, -101.15),
                orientation: 1
            },
            {
                get id() { return weightedRandom(Array.from({ length: 11 }, (_, i) => `container_${i + 1}`), [1, 2, 3, 4, 3, 4, 3, 4, 3, 3, 7]); },
                position: v(-25.67, -101.15),
                orientation: 1
            }
        ]
    }

]);<|MERGE_RESOLUTION|>--- conflicted
+++ resolved
@@ -5,16 +5,10 @@
 import { randomBoolean, weightedRandom } from "../utils/random";
 import { v, type Vector } from "../utils/vector";
 import { type RotationMode } from "./obstacles";
-<<<<<<< HEAD
+import { ZIndexes } from "../constants";
 
 interface BuildingObstacle {
     readonly idString: string
-=======
-import { ZIndexes } from "../constants";
-
-interface BuildingObstacle {
-    readonly id: string
->>>>>>> 0f57ca34
     readonly position: Vector
     readonly rotation?: number
     readonly variation?: Variation
@@ -28,61 +22,40 @@
 }
 
 interface SubBuilding {
-<<<<<<< HEAD
     readonly idString: string
     readonly position: Vector
     readonly orientation?: Orientation
-=======
+}
+
+interface BuildingDecal {
     readonly id: string
     readonly position: Vector
-    readonly orientation?: Orientation
-}
-
-interface BuildingDecal {
-    id: string
-    position: Vector
-    rotation?: Orientation
-    scale?: number
->>>>>>> 0f57ca34
+    readonly rotation?: Orientation
+    readonly scale?: number
 }
 
 export interface BuildingDefinition extends ObjectDefinition {
     readonly spawnHitbox: Hitbox
     readonly ceilingHitbox?: Hitbox
-<<<<<<< HEAD
-    readonly scopeHitbox: Hitbox
-=======
     readonly scopeHitbox?: Hitbox
->>>>>>> 0f57ca34
     readonly hideOnMap?: boolean
 
     readonly obstacles?: BuildingObstacle[]
     readonly lootSpawners?: LootSpawner[]
     readonly subBuildings?: SubBuilding[]
-<<<<<<< HEAD
-=======
     readonly decals?: BuildingDecal[]
->>>>>>> 0f57ca34
 
     readonly floorImages?: Array<{
         readonly key: string
         readonly position: Vector
-<<<<<<< HEAD
-        readonly tint?: string
-=======
         readonly tint?: number
->>>>>>> 0f57ca34
     }>
 
     readonly ceilingImages?: Array<{
         readonly key: string
         readonly position: Vector
         readonly residue?: string
-<<<<<<< HEAD
-        readonly tint?: string
-=======
         readonly tint?: number
->>>>>>> 0f57ca34
     }>
     readonly ceilingZIndex?: number
 
@@ -100,8 +73,6 @@
     }>
 
     readonly rotationMode?: RotationMode.Limited | RotationMode.Binary | RotationMode.None
-<<<<<<< HEAD
-=======
 }
 
 function makeContainer(id: number, tint: number, wallsID: number, open: "open2" | "open1" | "closed", damaged?: boolean): BuildingDefinition {
@@ -121,6 +92,7 @@
             spawnHitbox = RectangleHitbox.fromRect(16, 30);
             break;
     }
+
     return {
         idString: `container_${id}`,
         name: `Container ${id}`,
@@ -140,7 +112,7 @@
         ],
         obstacles: [
             {
-                id: `container_walls_${wallsID}`,
+                idString: `container_walls_${wallsID}`,
                 position: v(0, 0),
                 rotation: 0
             }
@@ -152,7 +124,6 @@
                 table: "ground_loot"
             }]
     };
->>>>>>> 0f57ca34
 }
 export const ContainerTints = {
     White: 0xc0c0c0,
@@ -617,19 +588,19 @@
         }],
         obstacles: [
             {
-                id: "port_warehouse_wall_short",
+                idString: "port_warehouse_wall_short",
                 position: v(29.3, -51),
                 rotation: 0,
                 scale: 1.076
             },
             {
-                id: "port_warehouse_wall_short",
+                idString: "port_warehouse_wall_short",
                 position: v(-29.3, -51),
                 rotation: 0,
                 scale: 1.076
             },
             {
-                id: "port_warehouse_windows",
+                idString: "port_warehouse_windows",
                 position: v(-29.3, -30.3),
                 rotation: 0,
                 scale: 1.076
@@ -641,31 +612,31 @@
             //     scale: 1.076
             // },
             {
-                id: "port_warehouse_wall_long",
+                idString: "port_warehouse_wall_long",
                 position: v(29.3, 0),
                 rotation: 0,
                 scale: 1.076
             },
             {
-                id: "port_warehouse_wall_long",
+                idString: "port_warehouse_wall_long",
                 position: v(-29.3, 0),
                 rotation: 0,
                 scale: 1.076
             },
             {
-                id: "port_warehouse_wall_short",
+                idString: "port_warehouse_wall_short",
                 position: v(20.4, 16.3),
                 rotation: 1,
                 scale: 1.076
             },
             {
-                id: "port_warehouse_wall_short",
+                idString: "port_warehouse_wall_short",
                 position: v(-20.4, 16.3),
                 rotation: 1,
                 scale: 1.076
             },
             {
-                id: "port_warehouse_windows",
+                idString: "port_warehouse_windows",
                 position: v(-29.3, 30.4),
                 rotation: 0,
                 scale: 1.076
@@ -677,96 +648,96 @@
             //     scale: 1.076
             // },
             {
-                id: "port_warehouse_wall_short",
+                idString: "port_warehouse_wall_short",
                 position: v(29.3, 51),
                 rotation: 0,
                 scale: 1.076
             },
             {
-                id: "port_warehouse_wall_short",
+                idString: "port_warehouse_wall_short",
                 position: v(-29.3, 51),
                 rotation: 0,
                 scale: 1.076
             },
             {
-                id: "port_warehouse_wall_superlong",
+                idString: "port_warehouse_wall_superlong",
                 position: v(0, -59.5),
                 rotation: 1,
                 scale: 1.076
             },
             {
-                id: "port_warehouse_wall_superlong",
+                idString: "port_warehouse_wall_superlong",
                 position: v(0, 59.5),
                 rotation: 1,
                 scale: 1.076
             },
             {
-                id: "super_barrel",
+                idString: "super_barrel",
                 position: v(-10, -52)
             },
             {
-                id: "regular_crate",
+                idString: "regular_crate",
                 position: v(-22, -52)
             },
             {
-                id: "forklift",
+                idString: "forklift",
                 position: v(15, -52),
                 rotation: 3
             },
             {
-                id: "regular_crate",
+                idString: "regular_crate",
                 position: v(-22, -10)
             },
             {
-                id: "regular_crate",
+                idString: "regular_crate",
                 position: v(-20, 0)
             },
             {
-                id: "regular_crate",
+                idString: "regular_crate",
                 position: v(-22, 10)
             },
             {
-                id: "forklift",
+                idString: "forklift",
                 position: v(-8, -2),
                 rotation: 2
             },
             {
                 // TODO: better way of adding random obstacles
-                get id() {
+                get idString() {
                     return weightedRandom(["regular_crate", "flint_crate"], [0.3, 1]);
                 },
                 position: v(-11, 50)
             },
             {
-                id: "regular_crate",
+                idString: "regular_crate",
                 position: v(-22, 52)
             },
             {
-                id: "barrel",
+                idString: "barrel",
                 position: v(1, 52)
             },
             {
-                id: "super_barrel",
+                idString: "super_barrel",
                 position: v(10, 48)
             },
             {
-                id: "barrel",
+                idString: "barrel",
                 position: v(25, 52)
             },
             {
-                id: "barrel",
+                idString: "barrel",
                 position: v(17, 5)
             },
             {
-                id: "barrel",
+                idString: "barrel",
                 position: v(24, 0)
             },
             {
-                id: "box",
+                idString: "box",
                 position: v(24, 9)
             },
             {
-                id: "box",
+                idString: "box",
                 position: v(19, 12)
             }
         ]
@@ -1265,19 +1236,19 @@
         ],
         ceilingZIndex: ZIndexes.BuildingsCeiling + 1, // makes the crane ceiling render above container ceilings
         obstacles: [
-            { id: "crane_base_end", position: v(-31.6, -106.15), rotation: 0, scale: 1.07 },
-            { id: "crane_base_part", position: v(-31.55, -87.3), rotation: 0, scale: 1.07 },
-            { id: "crane_base_part", position: v(-31.55, -35.6), rotation: 0, scale: 1.07 },
-            { id: "crane_base_part", position: v(-31.55, 32), rotation: 0, scale: 1.07 },
-            { id: "crane_base_part", position: v(-31.55, 83.7), rotation: 0, scale: 1.07 },
-            { id: "crane_base_end", position: v(-31.6, 106.15), rotation: 0, scale: 1.07 },
-
-            { id: "crane_base_end", position: v(31.5, -106.15), rotation: 0, scale: 1.07 },
-            { id: "crane_base_part", position: v(31.55, -87.3), rotation: 0, scale: 1.07 },
-            { id: "crane_base_part", position: v(31.55, -35.6), rotation: 0, scale: 1.07 },
-            { id: "crane_base_part", position: v(31.55, 32), rotation: 0, scale: 1.07 },
-            { id: "crane_base_part", position: v(31.55, 83.7), rotation: 0, scale: 1.07 },
-            { id: "crane_base_end", position: v(31.5, 106.15), rotation: 0, scale: 1.07 }
+            { idString: "crane_base_end", position: v(-31.6, -106.15), rotation: 0, scale: 1.07 },
+            { idString: "crane_base_part", position: v(-31.55, -87.3), rotation: 0, scale: 1.07 },
+            { idString: "crane_base_part", position: v(-31.55, -35.6), rotation: 0, scale: 1.07 },
+            { idString: "crane_base_part", position: v(-31.55, 32), rotation: 0, scale: 1.07 },
+            { idString: "crane_base_part", position: v(-31.55, 83.7), rotation: 0, scale: 1.07 },
+            { idString: "crane_base_end", position: v(-31.6, 106.15), rotation: 0, scale: 1.07 },
+
+            { idString: "crane_base_end", position: v(31.5, -106.15), rotation: 0, scale: 1.07 },
+            { idString: "crane_base_part", position: v(31.55, -87.3), rotation: 0, scale: 1.07 },
+            { idString: "crane_base_part", position: v(31.55, -35.6), rotation: 0, scale: 1.07 },
+            { idString: "crane_base_part", position: v(31.55, 32), rotation: 0, scale: 1.07 },
+            { idString: "crane_base_part", position: v(31.55, 83.7), rotation: 0, scale: 1.07 },
+            { idString: "crane_base_end", position: v(31.5, 106.15), rotation: 0, scale: 1.07 }
         ]
     },
     {
@@ -1299,32 +1270,32 @@
         }],
         obstacles: [
             {
-                id: "port_shed_exterior",
+                idString: "port_shed_exterior",
                 position: v(-0.8, 0),
                 rotation: 0
             },
             {
-                id: "door",
+                idString: "door",
                 position: v(3.95, 12.15),
                 rotation: 0
             },
             {
-                id: "window",
+                idString: "window",
                 position: v(9.45, -2.6),
                 rotation: 0
             },
             {
-                id: "bookshelf",
+                idString: "bookshelf",
                 position: v(-7.75, 4.9),
                 rotation: 1
             },
             {
-                id: "table",
+                idString: "table",
                 position: v(2.2, -10.35),
                 rotation: 1
             },
             {
-                id: "chair",
+                idString: "chair",
                 position: v(2.2, -5.5),
                 rotation: 0
             }
@@ -1397,94 +1368,94 @@
         ],
         obstacles: [
             // Tango room
-            { id: "vault_door", position: v(7.55, 81.5), rotation: 0, scale: 1.07 },
-            { id: "tango_crate", position: v(9, 93.5), rotation: 0, scale: 0.90 },
-            { id: "super_barrel", position: v(-12, 89) },
-            { id: "box", position: v(28.5, 87) },
-            { id: "box", position: v(31.5, 92) },
-            { id: "box", position: v(-12, 101) },
+            { idString: "vault_door", position: v(7.55, 81.5), rotation: 0, scale: 1.07 },
+            { idString: "tango_crate", position: v(9, 93.5), rotation: 0, scale: 0.90 },
+            { idString: "super_barrel", position: v(-12, 89) },
+            { idString: "box", position: v(28.5, 87) },
+            { idString: "box", position: v(31.5, 92) },
+            { idString: "box", position: v(-12, 101) },
 
             // Main hitbox
-            { id: "ship", position: v(0, 0), rotation: 0 },
-
-            { id: "ship_thing_1", position: v(-14, -111), rotation: 0, scale: 1.07 },
-            { id: "generator", position: v(23, 75), rotation: 0, scale: 1.07 },
-            { id: "barrel", position: v(24, 66) },
-            {
-                get id() {
+            { idString: "ship", position: v(0, 0), rotation: 0 },
+
+            { idString: "ship_thing_1", position: v(-14, -111), rotation: 0, scale: 1.07 },
+            { idString: "generator", position: v(23, 75), rotation: 0, scale: 1.07 },
+            { idString: "barrel", position: v(24, 66) },
+            {
+                get idString() {
                     return weightedRandom(["barrel", "super_barrel"], [1, 1]);
                 },
                 position: v(21, 58)
             },
-            { id: "regular_crate", position: v(-6, 73) },
-            { id: "regular_crate", position: v(-4, 61) },
+            { idString: "regular_crate", position: v(-6, 73) },
+            { idString: "regular_crate", position: v(-4, 61) },
 
             // Captain's cabin
-            { id: "panel_with_a_button", position: v(24.8, -55.9), rotation: 2 },
-            { id: "panel_without_button_small", position: v(15, -55.9), rotation: 2 },
-            { id: "panel_without_button", position: v(5.5, -55.9), rotation: 2 },
-            { id: "regular_crate", position: v(-7, -83) },
-            { id: "barrel", position: v(2, -84) },
-            { id: "bookshelf", position: v(22, -85), rotation: 2 },
-
-            { id: "ship_cabin_windows", position: v(3.9, -51), rotation: 1, scale: 1.07 },
-            { id: "ship_cabin_window", position: v(-17.3, -50.3), rotation: 1, scale: 1.07 },
-            { id: "ship_cabin_window", position: v(-7.4, -50.3), rotation: 1, scale: 1.07 },
-            { id: "ship_cabin_window", position: v(5.4, -50.3), rotation: 1, scale: 1.07 },
-            { id: "ship_cabin_window", position: v(15.3, -50.3), rotation: 1, scale: 1.07 },
-            { id: "ship_small_wall", position: v(-23.6, -58.6), rotation: 0, scale: 1.07 },
-            { id: "ship_medium_wall", position: v(31.5, -60.5), rotation: 0, scale: 1.07 },
-            { id: "ship_exterior_long_wall", position: v(41, -65.6), rotation: 0, scale: 1.07 },
-            { id: "ship_exterior_small_wall", position: v(37.15, -82), rotation: 1, scale: 1.07 },
-            { id: "ship_tiny_wall", position: v(31.5, -84.8), rotation: 0, scale: 1.07 },
-            { id: "ship_long_wall", position: v(9.2, -89.5), rotation: 1, scale: 1.07 },
-            { id: "ship_medium_wall2", position: v(-13.1, -77.8), rotation: 0, scale: 1.07 },
-            { id: "ship_exterior_medium_wall", position: v(-23.6, -77.8), rotation: 0, scale: 1.07 }
+            { idString: "panel_with_a_button", position: v(24.8, -55.9), rotation: 2 },
+            { idString: "panel_without_button_small", position: v(15, -55.9), rotation: 2 },
+            { idString: "panel_without_button", position: v(5.5, -55.9), rotation: 2 },
+            { idString: "regular_crate", position: v(-7, -83) },
+            { idString: "barrel", position: v(2, -84) },
+            { idString: "bookshelf", position: v(22, -85), rotation: 2 },
+
+            { idString: "ship_cabin_windows", position: v(3.9, -51), rotation: 1, scale: 1.07 },
+            { idString: "ship_cabin_window", position: v(-17.3, -50.3), rotation: 1, scale: 1.07 },
+            { idString: "ship_cabin_window", position: v(-7.4, -50.3), rotation: 1, scale: 1.07 },
+            { idString: "ship_cabin_window", position: v(5.4, -50.3), rotation: 1, scale: 1.07 },
+            { idString: "ship_cabin_window", position: v(15.3, -50.3), rotation: 1, scale: 1.07 },
+            { idString: "ship_small_wall", position: v(-23.6, -58.6), rotation: 0, scale: 1.07 },
+            { idString: "ship_medium_wall", position: v(31.5, -60.5), rotation: 0, scale: 1.07 },
+            { idString: "ship_exterior_long_wall", position: v(41, -65.6), rotation: 0, scale: 1.07 },
+            { idString: "ship_exterior_small_wall", position: v(37.15, -82), rotation: 1, scale: 1.07 },
+            { idString: "ship_tiny_wall", position: v(31.5, -84.8), rotation: 0, scale: 1.07 },
+            { idString: "ship_long_wall", position: v(9.2, -89.5), rotation: 1, scale: 1.07 },
+            { idString: "ship_medium_wall2", position: v(-13.1, -77.8), rotation: 0, scale: 1.07 },
+            { idString: "ship_exterior_medium_wall", position: v(-23.6, -77.8), rotation: 0, scale: 1.07 }
 
         ],
         subBuildings: [
             {
-                get id() { return weightedRandom(Array.from({ length: 10 }, (_, i) => `container_${i + 1}`), [1, 2, 3, 4, 3, 4, 3, 4, 3, 3]); },
+                get idString() { return weightedRandom(Array.from({ length: 10 }, (_, i) => `container_${i + 1}`), [1, 2, 3, 4, 3, 4, 3, 4, 3, 3]); },
                 position: v(19, -64),
                 orientation: 2
             },
             {
-                get id() { return weightedRandom(Array.from({ length: 10 }, (_, i) => `container_${i + 1}`), [1, 2, 3, 4, 3, 4, 3, 4, 3, 3]); },
+                get idString() { return weightedRandom(Array.from({ length: 10 }, (_, i) => `container_${i + 1}`), [1, 2, 3, 4, 3, 4, 3, 4, 3, 3]); },
                 position: v(-15, 20),
                 orientation: 0
             },
             {
-                get id() { return weightedRandom(Array.from({ length: 10 }, (_, i) => `container_${i + 1}`), [1, 2, 3, 4, 3, 4, 3, 4, 3, 3]); },
+                get idString() { return weightedRandom(Array.from({ length: 10 }, (_, i) => `container_${i + 1}`), [1, 2, 3, 4, 3, 4, 3, 4, 3, 3]); },
                 position: v(-16, -20),
                 orientation: 2
             },
             {
-                get id() { return weightedRandom(Array.from({ length: 10 }, (_, i) => `container_${i + 1}`), [1, 2, 3, 4, 3, 4, 3, 4, 3, 3]); },
+                get idString() { return weightedRandom(Array.from({ length: 10 }, (_, i) => `container_${i + 1}`), [1, 2, 3, 4, 3, 4, 3, 4, 3, 3]); },
                 position: v(-31, -20),
                 orientation: 2
             },
             {
-                get id() { return weightedRandom(Array.from({ length: 10 }, (_, i) => `container_${i + 1}`), [1, 2, 3, 4, 3, 4, 3, 4, 3, 3]); },
+                get idString() { return weightedRandom(Array.from({ length: 10 }, (_, i) => `container_${i + 1}`), [1, 2, 3, 4, 3, 4, 3, 4, 3, 3]); },
                 position: v(16, -22),
                 orientation: 0
             },
             {
-                get id() { return weightedRandom(Array.from({ length: 10 }, (_, i) => `container_${i + 1}`), [1, 2, 3, 4, 3, 4, 3, 4, 3, 3]); },
+                get idString() { return weightedRandom(Array.from({ length: 10 }, (_, i) => `container_${i + 1}`), [1, 2, 3, 4, 3, 4, 3, 4, 3, 3]); },
                 position: v(15, 22),
                 orientation: 2
             },
             {
-                get id() { return weightedRandom(Array.from({ length: 10 }, (_, i) => `container_${i + 1}`), [1, 2, 3, 4, 3, 4, 3, 4, 3, 3]); },
+                get idString() { return weightedRandom(Array.from({ length: 10 }, (_, i) => `container_${i + 1}`), [1, 2, 3, 4, 3, 4, 3, 4, 3, 3]); },
                 position: v(-1, 22),
                 orientation: 2
             },
             {
-                get id() { return weightedRandom(Array.from({ length: 10 }, (_, i) => `container_${i + 1}`), [1, 2, 3, 4, 3, 4, 3, 4, 3, 3]); },
+                get idString() { return weightedRandom(Array.from({ length: 10 }, (_, i) => `container_${i + 1}`), [1, 2, 3, 4, 3, 4, 3, 4, 3, 3]); },
                 position: v(16, -110),
                 orientation: 0
             },
             {
-                get id() { return weightedRandom(Array.from({ length: 10 }, (_, i) => `container_${i + 1}`), [1, 2, 3, 4, 3, 4, 3, 4, 3, 3]); },
+                get idString() { return weightedRandom(Array.from({ length: 10 }, (_, i) => `container_${i + 1}`), [1, 2, 3, 4, 3, 4, 3, 4, 3, 3]); },
                 position: v(31, -110),
                 orientation: 0
             }
@@ -1776,113 +1747,113 @@
 
         ],
         obstacles: [
-            { id: "barrier", position: v(-111.03, -53.92), rotation: 0 },
-
-            { id: "forklift", position: v(-47.33, 82.5), rotation: 0 },
-            { id: "pallet", position: v(-47.3, 94.99), rotation: 0 },
-            { id: "box", position: v(-50.13, 94.43), rotation: 0 },
-
-            { id: "forklift", position: v(115.62, -65.16), rotation: 3 },
-            { id: "pallet", position: v(103, -65.16), rotation: 3 },
-            { id: "box", position: v(105, -67), rotation: 3 },
-            { id: "box", position: v(105, -62), rotation: 3 },
-            { id: "box", position: v(100, -67), rotation: 3 },
-
-            { id: "forklift", position: v(-10.34, -100.2), rotation: 0 },
-            { id: "super_barrel", position: v(1, -107) },
-            { id: "regular_crate", position: v(10, -100) },
-
-            { id: "forklift", position: v(51.85, 123.47), rotation: 2 },
-
-            { id: "barrel", position: v(-107.03, -21.1) },
-            { id: "barrel", position: v(-97.03, -13.1) },
-            { id: "super_barrel", position: v(-85.03, -16.1) },
-            { id: "barrel", position: v(-85.03, -7.1) },
-            { id: "barrel", position: v(-75.03, -1.1) },
-            { id: "regular_crate", position: v(-97.03, -2.1) },
-            { id: "barrel", position: v(-107, 4) },
-            { id: "regular_crate", position: v(-85.03, 4) },
-
-            { id: "trailer", position: v(-40, 140), rotation: 0 },
+            { idString: "barrier", position: v(-111.03, -53.92), rotation: 0 },
+
+            { idString: "forklift", position: v(-47.33, 82.5), rotation: 0 },
+            { idString: "pallet", position: v(-47.3, 94.99), rotation: 0 },
+            { idString: "box", position: v(-50.13, 94.43), rotation: 0 },
+
+            { idString: "forklift", position: v(115.62, -65.16), rotation: 3 },
+            { idString: "pallet", position: v(103, -65.16), rotation: 3 },
+            { idString: "box", position: v(105, -67), rotation: 3 },
+            { idString: "box", position: v(105, -62), rotation: 3 },
+            { idString: "box", position: v(100, -67), rotation: 3 },
+
+            { idString: "forklift", position: v(-10.34, -100.2), rotation: 0 },
+            { idString: "super_barrel", position: v(1, -107) },
+            { idString: "regular_crate", position: v(10, -100) },
+
+            { idString: "forklift", position: v(51.85, 123.47), rotation: 2 },
+
+            { idString: "barrel", position: v(-107.03, -21.1) },
+            { idString: "barrel", position: v(-97.03, -13.1) },
+            { idString: "super_barrel", position: v(-85.03, -16.1) },
+            { idString: "barrel", position: v(-85.03, -7.1) },
+            { idString: "barrel", position: v(-75.03, -1.1) },
+            { idString: "regular_crate", position: v(-97.03, -2.1) },
+            { idString: "barrel", position: v(-107, 4) },
+            { idString: "regular_crate", position: v(-85.03, 4) },
+
+            { idString: "trailer", position: v(-40, 140), rotation: 0 },
 
             // Parked trucks (from left to right)
-            { id: "truck", position: v(-141.63, -178.02), rotation: 2 },
-            { id: "trailer", position: v(-141.63, -147), rotation: 2 },
-
-            { id: "truck", position: v(-115.02, -179.26), rotation: 2 },
-
-            { id: "truck", position: v(-89, -147.99), rotation: 0 },
-            { id: "trailer", position: v(-89, -178), rotation: 0 },
-
-            { id: "trailer", position: v(-36.19, -175.77), rotation: 0 },
+            { idString: "truck", position: v(-141.63, -178.02), rotation: 2 },
+            { idString: "trailer", position: v(-141.63, -147), rotation: 2 },
+
+            { idString: "truck", position: v(-115.02, -179.26), rotation: 2 },
+
+            { idString: "truck", position: v(-89, -147.99), rotation: 0 },
+            { idString: "trailer", position: v(-89, -178), rotation: 0 },
+
+            { idString: "trailer", position: v(-36.19, -175.77), rotation: 0 },
 
             // Porta potty top loot
-            { id: "regular_crate", position: v(-7, -200.2) },
-            { id: "super_barrel", position: v(-10, -190.2) },
-
-            { id: "regular_crate", position: v(25, -178.2) },
+            { idString: "regular_crate", position: v(-7, -200.2) },
+            { idString: "super_barrel", position: v(-10, -190.2) },
+
+            { idString: "regular_crate", position: v(25, -178.2) },
 
             // Other stuff idk
-            { id: "regular_crate", position: v(-19, -35) },
-            { id: "barrel", position: v(-10, -20) },
-
-            { id: "barrel", position: v(5, 14) },
-            {
-                get id() {
+            { idString: "regular_crate", position: v(-19, -35) },
+            { idString: "barrel", position: v(-10, -20) },
+
+            { idString: "barrel", position: v(5, 14) },
+            {
+                get idString() {
                     return weightedRandom(["aegis_crate", "flint_crate"], [1, 1]);
                 },
                 position: v(15, 14)
             },
-            { id: "super_barrel", position: v(25, 11) },
-
-            {
-                get id() {
+            { idString: "super_barrel", position: v(25, 11) },
+
+            {
+                get idString() {
                     return weightedRandom(["aegis_crate", "flint_crate"], [1, 1]);
                 },
                 position: v(90, -32)
             },
             {
-                get id() {
+                get idString() {
                     return weightedRandom(["barrel", "super_barrel"], [1, 1]);
                 },
                 position: v(85, -42)
             },
 
-            { id: "barrel", position: v(125, 20) },
-            { id: "regular_crate", position: v(120, 30) },
-            { id: "regular_crate", position: v(130, 35) },
-            { id: "barrel", position: v(112, 45) },
-            { id: "super_barrel", position: v(125, 48) },
-            { id: "barrel", position: v(135, 55) },
-            { id: "barrel", position: v(120, 58) },
-            { id: "barrel", position: v(108, 60) },
-
-            { id: "barrel", position: v(105, 105) },
-
-            { id: "regular_crate", position: v(103, 187) },
-            { id: "barrel", position: v(99, 198) },
-            { id: "regular_crate", position: v(110, 200) },
-
-            { id: "regular_crate", position: v(-60, 200) },
-            { id: "regular_crate", position: v(-50, 195) },
-
-            { id: "barrel", position: v(-150, 192) },
-            { id: "regular_crate", position: v(-140, 190) },
-            { id: "barrel", position: v(-140, 200) },
-
-            { id: "regular_crate", position: v(-140, 80) },
-
-            { id: "regular_crate", position: v(100, -125) },
-            { id: "barrel", position: v(110, -130) },
-
-            { id: "regular_crate", position: v(90, -90) },
-            { id: "barrel", position: v(80, -90) },
-            { id: "super_barrel", position: v(85, -100) },
+            { idString: "barrel", position: v(125, 20) },
+            { idString: "regular_crate", position: v(120, 30) },
+            { idString: "regular_crate", position: v(130, 35) },
+            { idString: "barrel", position: v(112, 45) },
+            { idString: "super_barrel", position: v(125, 48) },
+            { idString: "barrel", position: v(135, 55) },
+            { idString: "barrel", position: v(120, 58) },
+            { idString: "barrel", position: v(108, 60) },
+
+            { idString: "barrel", position: v(105, 105) },
+
+            { idString: "regular_crate", position: v(103, 187) },
+            { idString: "barrel", position: v(99, 198) },
+            { idString: "regular_crate", position: v(110, 200) },
+
+            { idString: "regular_crate", position: v(-60, 200) },
+            { idString: "regular_crate", position: v(-50, 195) },
+
+            { idString: "barrel", position: v(-150, 192) },
+            { idString: "regular_crate", position: v(-140, 190) },
+            { idString: "barrel", position: v(-140, 200) },
+
+            { idString: "regular_crate", position: v(-140, 80) },
+
+            { idString: "regular_crate", position: v(100, -125) },
+            { idString: "barrel", position: v(110, -130) },
+
+            { idString: "regular_crate", position: v(90, -90) },
+            { idString: "barrel", position: v(80, -90) },
+            { idString: "super_barrel", position: v(85, -100) },
 
             ...Array.from(
                 { length: 11 },
                 (_, i) => ({
-                    id: "inner_concrete_wall_1",
+                    idString: "inner_concrete_wall_1",
                     position: v(-26.23, -204 + 11.6 * i),
                     rotation: 1,
                     scale: 1.07
@@ -1891,7 +1862,7 @@
             ...Array.from(
                 { length: 4 },
                 (_, i) => ({
-                    id: "inner_concrete_wall_1",
+                    idString: "inner_concrete_wall_1",
                     position: v(-148 + 11.6 * i, -82.4),
                     rotation: 0,
                     scale: 1.07
@@ -1901,7 +1872,7 @@
             ...(() => Array.from(
                 { length: 8 },
                 (_, i) => ({
-                    id: "bollard",
+                    idString: "bollard",
                     position: v(152.79, 115.23 - (45.54 * i)),
                     rotation: 0
                 })
@@ -1909,208 +1880,208 @@
 
         ],
         subBuildings: [
-            { id: "ship", position: v(205, -50) },
-            { id: "crane", position: v(100, -95) },
-
-            { id: "porta_potty", position: v(171.2, -12.34), orientation: 1 },
-            { id: "porta_potty", position: v(151.2, -12.34), orientation: 1 },
-            { id: "porta_potty", position: v(131.2, -12.34), orientation: 1 },
-            { id: "port_shed", position: v(15.68, -136.56), orientation: 1 },
-            { id: "port_warehouse", position: v(-10, -132), orientation: 2 },
-            { id: "port_warehouse", position: v(-100, 132) },
+            { idString: "ship", position: v(205, -50) },
+            { idString: "crane", position: v(100, -95) },
+
+            { idString: "porta_potty", position: v(171.2, -12.34), orientation: 1 },
+            { idString: "porta_potty", position: v(151.2, -12.34), orientation: 1 },
+            { idString: "porta_potty", position: v(131.2, -12.34), orientation: 1 },
+            { idString: "port_shed", position: v(15.68, -136.56), orientation: 1 },
+            { idString: "port_warehouse", position: v(-10, -132), orientation: 2 },
+            { idString: "port_warehouse", position: v(-100, 132) },
 
             // Containers on trucks
-            { id: "container_2", position: v(-40, 140) },
-            { id: "container_2", position: v(-36.19, -175.77) },
-            { id: "container_1", position: v(-141.63, -147) },
+            { idString: "container_2", position: v(-40, 140) },
+            { idString: "container_2", position: v(-36.19, -175.77) },
+            { idString: "container_1", position: v(-141.63, -147) },
 
             // Group 1
             {
-                get id() { return weightedRandom(Array.from({ length: 11 }, (_, i) => `container_${i + 1}`), [1, 2, 3, 4, 3, 4, 3, 4, 3, 3, 7]); },
+                get idString() { return weightedRandom(Array.from({ length: 11 }, (_, i) => `container_${i + 1}`), [1, 2, 3, 4, 3, 4, 3, 4, 3, 3, 7]); },
                 position: v(-37.52, 184.72),
                 orientation: 2
             },
             {
-                get id() { return weightedRandom(Array.from({ length: 11 }, (_, i) => `container_${i + 1}`), [1, 2, 3, 4, 3, 4, 3, 4, 3, 3, 7]); },
+                get idString() { return weightedRandom(Array.from({ length: 11 }, (_, i) => `container_${i + 1}`), [1, 2, 3, 4, 3, 4, 3, 4, 3, 3, 7]); },
                 position: v(-51.98, 184.73),
                 orientation: 2
             },
             {
-                get id() { return weightedRandom(Array.from({ length: 11 }, (_, i) => `container_${i + 1}`), [1, 2, 3, 4, 3, 4, 3, 4, 3, 3, 7]); },
+                get idString() { return weightedRandom(Array.from({ length: 11 }, (_, i) => `container_${i + 1}`), [1, 2, 3, 4, 3, 4, 3, 4, 3, 3, 7]); },
                 position: v(37.83, -157.25),
                 orientation: 0
             },
             {
-                get id() { return weightedRandom(Array.from({ length: 11 }, (_, i) => `container_${i + 1}`), [1, 2, 3, 4, 3, 4, 3, 4, 3, 3, 7]); },
+                get idString() { return weightedRandom(Array.from({ length: 11 }, (_, i) => `container_${i + 1}`), [1, 2, 3, 4, 3, 4, 3, 4, 3, 3, 7]); },
                 position: v(51.98, -157.25),
                 orientation: 0
             },
             // Group 2
             {
-                get id() { return weightedRandom(Array.from({ length: 11 }, (_, i) => `container_${i + 1}`), [1, 2, 3, 4, 3, 4, 3, 4, 3, 3, 7]); },
+                get idString() { return weightedRandom(Array.from({ length: 11 }, (_, i) => `container_${i + 1}`), [1, 2, 3, 4, 3, 4, 3, 4, 3, 3, 7]); },
                 position: v(-98.38, 184.09),
                 orientation: 2
             },
             {
-                get id() { return weightedRandom(Array.from({ length: 11 }, (_, i) => `container_${i + 1}`), [1, 2, 3, 4, 3, 4, 3, 4, 3, 3, 7]); },
+                get idString() { return weightedRandom(Array.from({ length: 11 }, (_, i) => `container_${i + 1}`), [1, 2, 3, 4, 3, 4, 3, 4, 3, 3, 7]); },
                 position: v(-112.84, 184.09),
                 orientation: 2
             },
             {
-                get id() { return weightedRandom(Array.from({ length: 11 }, (_, i) => `container_${i + 1}`), [1, 2, 3, 4, 3, 4, 3, 4, 3, 3, 7]); },
+                get idString() { return weightedRandom(Array.from({ length: 11 }, (_, i) => `container_${i + 1}`), [1, 2, 3, 4, 3, 4, 3, 4, 3, 3, 7]); },
                 position: v(113.09, -156.62),
                 orientation: 0
             },
             {
-                get id() { return weightedRandom(Array.from({ length: 11 }, (_, i) => `container_${i + 1}`), [1, 2, 3, 4, 3, 4, 3, 4, 3, 3, 7]); },
+                get idString() { return weightedRandom(Array.from({ length: 11 }, (_, i) => `container_${i + 1}`), [1, 2, 3, 4, 3, 4, 3, 4, 3, 3, 7]); },
                 position: v(98.38, -156.62),
                 orientation: 0
             },
             // Group 3
             {
-                get id() { return weightedRandom(Array.from({ length: 11 }, (_, i) => `container_${i + 1}`), [1, 2, 3, 4, 3, 4, 3, 4, 3, 3, 7]); },
+                get idString() { return weightedRandom(Array.from({ length: 11 }, (_, i) => `container_${i + 1}`), [1, 2, 3, 4, 3, 4, 3, 4, 3, 3, 7]); },
                 position: v(-110.4, -45.04),
                 orientation: 3
             },
             {
-                get id() { return weightedRandom(Array.from({ length: 11 }, (_, i) => `container_${i + 1}`), [1, 2, 3, 4, 3, 4, 3, 4, 3, 3, 7]); },
+                get idString() { return weightedRandom(Array.from({ length: 11 }, (_, i) => `container_${i + 1}`), [1, 2, 3, 4, 3, 4, 3, 4, 3, 3, 7]); },
                 position: v(-96.9, -45.04),
                 orientation: 3
             },
             {
-                get id() { return weightedRandom(Array.from({ length: 11 }, (_, i) => `container_${i + 1}`), [1, 2, 3, 4, 3, 4, 3, 4, 3, 3, 7]); },
+                get idString() { return weightedRandom(Array.from({ length: 11 }, (_, i) => `container_${i + 1}`), [1, 2, 3, 4, 3, 4, 3, 4, 3, 3, 7]); },
                 position: v(83.32, 45.04),
                 orientation: 1
             },
             // Group 4
             {
-                get id() { return weightedRandom(Array.from({ length: 11 }, (_, i) => `container_${i + 1}`), [1, 2, 3, 4, 3, 4, 3, 4, 3, 3, 7]); },
+                get idString() { return weightedRandom(Array.from({ length: 11 }, (_, i) => `container_${i + 1}`), [1, 2, 3, 4, 3, 4, 3, 4, 3, 3, 7]); },
                 position: v(110.4, 110),
                 orientation: 1
             },
             {
-                get id() { return weightedRandom(Array.from({ length: 11 }, (_, i) => `container_${i + 1}`), [1, 2, 3, 4, 3, 4, 3, 4, 3, 3, 7]); },
+                get idString() { return weightedRandom(Array.from({ length: 11 }, (_, i) => `container_${i + 1}`), [1, 2, 3, 4, 3, 4, 3, 4, 3, 3, 7]); },
                 position: v(-96.9, -110),
                 orientation: 3
             },
             {
-                get id() { return weightedRandom(Array.from({ length: 11 }, (_, i) => `container_${i + 1}`), [1, 2, 3, 4, 3, 4, 3, 4, 3, 3, 7]); },
+                get idString() { return weightedRandom(Array.from({ length: 11 }, (_, i) => `container_${i + 1}`), [1, 2, 3, 4, 3, 4, 3, 4, 3, 3, 7]); },
                 position: v(83.32, 110),
                 orientation: 1
             },
             // Group 5
             {
-                get id() { return weightedRandom(Array.from({ length: 11 }, (_, i) => `container_${i + 1}`), [1, 2, 3, 4, 3, 4, 3, 4, 3, 3, 7]); },
+                get idString() { return weightedRandom(Array.from({ length: 11 }, (_, i) => `container_${i + 1}`), [1, 2, 3, 4, 3, 4, 3, 4, 3, 3, 7]); },
                 position: v(-6.21, 45.74),
                 orientation: 2
             },
             {
-                get id() { return weightedRandom(Array.from({ length: 11 }, (_, i) => `container_${i + 1}`), [1, 2, 3, 4, 3, 4, 3, 4, 3, 3, 7]); },
+                get idString() { return weightedRandom(Array.from({ length: 11 }, (_, i) => `container_${i + 1}`), [1, 2, 3, 4, 3, 4, 3, 4, 3, 3, 7]); },
                 position: v(-20.57, 45.74),
                 orientation: 2
             },
             {
-                get id() { return weightedRandom(Array.from({ length: 11 }, (_, i) => `container_${i + 1}`), [1, 2, 3, 4, 3, 4, 3, 4, 3, 3, 7]); },
+                get idString() { return weightedRandom(Array.from({ length: 11 }, (_, i) => `container_${i + 1}`), [1, 2, 3, 4, 3, 4, 3, 4, 3, 3, 7]); },
                 position: v(-35.28, 45.74),
                 orientation: 2
             },
             {
-                get id() { return weightedRandom(Array.from({ length: 11 }, (_, i) => `container_${i + 1}`), [1, 2, 3, 4, 3, 4, 3, 4, 3, 3, 7]); },
+                get idString() { return weightedRandom(Array.from({ length: 11 }, (_, i) => `container_${i + 1}`), [1, 2, 3, 4, 3, 4, 3, 4, 3, 3, 7]); },
                 position: v(6.21, -18.22),
                 orientation: 0
             },
             {
-                get id() { return weightedRandom(Array.from({ length: 11 }, (_, i) => `container_${i + 1}`), [1, 2, 3, 4, 3, 4, 3, 4, 3, 3, 7]); },
+                get idString() { return weightedRandom(Array.from({ length: 11 }, (_, i) => `container_${i + 1}`), [1, 2, 3, 4, 3, 4, 3, 4, 3, 3, 7]); },
                 position: v(20.88, -18.22),
                 orientation: 0
             },
             {
-                get id() { return weightedRandom(Array.from({ length: 11 }, (_, i) => `container_${i + 1}`), [1, 2, 3, 4, 3, 4, 3, 4, 3, 3, 7]); },
+                get idString() { return weightedRandom(Array.from({ length: 11 }, (_, i) => `container_${i + 1}`), [1, 2, 3, 4, 3, 4, 3, 4, 3, 3, 7]); },
                 position: v(35.28, -18.22),
                 orientation: 0
             },
             // Group 6
             {
-                get id() { return weightedRandom(Array.from({ length: 11 }, (_, i) => `container_${i + 1}`), [1, 2, 3, 4, 3, 4, 3, 4, 3, 3, 7]); },
+                get idString() { return weightedRandom(Array.from({ length: 11 }, (_, i) => `container_${i + 1}`), [1, 2, 3, 4, 3, 4, 3, 4, 3, 3, 7]); },
                 position: v(104.35, -18.42),
                 orientation: 0
             },
             {
-                get id() { return weightedRandom(Array.from({ length: 11 }, (_, i) => `container_${i + 1}`), [1, 2, 3, 4, 3, 4, 3, 4, 3, 3, 7]); },
+                get idString() { return weightedRandom(Array.from({ length: 11 }, (_, i) => `container_${i + 1}`), [1, 2, 3, 4, 3, 4, 3, 4, 3, 3, 7]); },
                 position: v(119.01, -18.42),
                 orientation: 0
             },
             // Group 7
             {
-                get id() { return weightedRandom(Array.from({ length: 11 }, (_, i) => `container_${i + 1}`), [1, 2, 3, 4, 3, 4, 3, 4, 3, 3, 7]); },
+                get idString() { return weightedRandom(Array.from({ length: 11 }, (_, i) => `container_${i + 1}`), [1, 2, 3, 4, 3, 4, 3, 4, 3, 3, 7]); },
                 position: v(-116.82, -83),
                 orientation: 2
             },
             {
-                get id() { return weightedRandom(Array.from({ length: 11 }, (_, i) => `container_${i + 1}`), [1, 2, 3, 4, 3, 4, 3, 4, 3, 3, 7]); },
+                get idString() { return weightedRandom(Array.from({ length: 11 }, (_, i) => `container_${i + 1}`), [1, 2, 3, 4, 3, 4, 3, 4, 3, 3, 7]); },
                 position: v(-131.21, -83),
                 orientation: 2
             },
             {
-                get id() { return weightedRandom(Array.from({ length: 11 }, (_, i) => `container_${i + 1}`), [1, 2, 3, 4, 3, 4, 3, 4, 3, 3, 7]); },
+                get idString() { return weightedRandom(Array.from({ length: 11 }, (_, i) => `container_${i + 1}`), [1, 2, 3, 4, 3, 4, 3, 4, 3, 3, 7]); },
                 position: v(131.21, 83),
                 orientation: 0
             },
             {
-                get id() { return weightedRandom(Array.from({ length: 11 }, (_, i) => `container_${i + 1}`), [1, 2, 3, 4, 3, 4, 3, 4, 3, 3, 7]); },
+                get idString() { return weightedRandom(Array.from({ length: 11 }, (_, i) => `container_${i + 1}`), [1, 2, 3, 4, 3, 4, 3, 4, 3, 3, 7]); },
                 position: v(131.21, 110.65),
                 orientation: 0
             },
 
             // Group 8
             {
-                get id() { return weightedRandom(Array.from({ length: 11 }, (_, i) => `container_${i + 1}`), [1, 2, 3, 4, 3, 4, 3, 4, 3, 3, 7]); },
+                get idString() { return weightedRandom(Array.from({ length: 11 }, (_, i) => `container_${i + 1}`), [1, 2, 3, 4, 3, 4, 3, 4, 3, 3, 7]); },
                 position: v(-116.79, -150.27),
                 orientation: 2
             },
             {
-                get id() { return weightedRandom(Array.from({ length: 11 }, (_, i) => `container_${i + 1}`), [1, 2, 3, 4, 3, 4, 3, 4, 3, 3, 7]); },
+                get idString() { return weightedRandom(Array.from({ length: 11 }, (_, i) => `container_${i + 1}`), [1, 2, 3, 4, 3, 4, 3, 4, 3, 3, 7]); },
                 position: v(-131.18, -150.27),
                 orientation: 2
             },
             {
-                get id() { return weightedRandom(Array.from({ length: 11 }, (_, i) => `container_${i + 1}`), [1, 2, 3, 4, 3, 4, 3, 4, 3, 3, 7]); },
+                get idString() { return weightedRandom(Array.from({ length: 11 }, (_, i) => `container_${i + 1}`), [1, 2, 3, 4, 3, 4, 3, 4, 3, 3, 7]); },
                 position: v(130.97, 178.02),
                 orientation: 0
             },
             {
-                get id() { return weightedRandom(Array.from({ length: 11 }, (_, i) => `container_${i + 1}`), [1, 2, 3, 4, 3, 4, 3, 4, 3, 3, 7]); },
+                get idString() { return weightedRandom(Array.from({ length: 11 }, (_, i) => `container_${i + 1}`), [1, 2, 3, 4, 3, 4, 3, 4, 3, 3, 7]); },
                 position: v(116.59, 178.02),
                 orientation: 0
             },
             // Group 9
             {
-                get id() { return weightedRandom(Array.from({ length: 11 }, (_, i) => `container_${i + 1}`), [1, 2, 3, 4, 3, 4, 3, 4, 3, 3, 7]); },
+                get idString() { return weightedRandom(Array.from({ length: 11 }, (_, i) => `container_${i + 1}`), [1, 2, 3, 4, 3, 4, 3, 4, 3, 3, 7]); },
                 position: v(25.76, 128.55),
                 orientation: 3
             },
             {
-                get id() { return weightedRandom(Array.from({ length: 11 }, (_, i) => `container_${i + 1}`), [1, 2, 3, 4, 3, 4, 3, 4, 3, 3, 7]); },
+                get idString() { return weightedRandom(Array.from({ length: 11 }, (_, i) => `container_${i + 1}`), [1, 2, 3, 4, 3, 4, 3, 4, 3, 3, 7]); },
                 position: v(40.31, 128.55),
                 orientation: 3
             },
             {
-                get id() { return weightedRandom(Array.from({ length: 11 }, (_, i) => `container_${i + 1}`), [1, 2, 3, 4, 3, 4, 3, 4, 3, 3, 7]); },
+                get idString() { return weightedRandom(Array.from({ length: 11 }, (_, i) => `container_${i + 1}`), [1, 2, 3, 4, 3, 4, 3, 4, 3, 3, 7]); },
                 position: v(55.18, 128.55),
                 orientation: 3
             },
             {
-                get id() { return weightedRandom(Array.from({ length: 11 }, (_, i) => `container_${i + 1}`), [1, 2, 3, 4, 3, 4, 3, 4, 3, 3, 7]); },
+                get idString() { return weightedRandom(Array.from({ length: 11 }, (_, i) => `container_${i + 1}`), [1, 2, 3, 4, 3, 4, 3, 4, 3, 3, 7]); },
                 position: v(-55.18, -101.15),
                 orientation: 1
             },
             {
-                get id() { return weightedRandom(Array.from({ length: 11 }, (_, i) => `container_${i + 1}`), [1, 2, 3, 4, 3, 4, 3, 4, 3, 3, 7]); },
+                get idString() { return weightedRandom(Array.from({ length: 11 }, (_, i) => `container_${i + 1}`), [1, 2, 3, 4, 3, 4, 3, 4, 3, 3, 7]); },
                 position: v(-40.31, -101.15),
                 orientation: 1
             },
             {
-                get id() { return weightedRandom(Array.from({ length: 11 }, (_, i) => `container_${i + 1}`), [1, 2, 3, 4, 3, 4, 3, 4, 3, 3, 7]); },
+                get idString() { return weightedRandom(Array.from({ length: 11 }, (_, i) => `container_${i + 1}`), [1, 2, 3, 4, 3, 4, 3, 4, 3, 3, 7]); },
                 position: v(-25.67, -101.15),
                 orientation: 1
             }
