import { type DeepPartial } from "../utils/misc";
import { ItemType, ObjectDefinitions, type GetMissing, type ItemDefinition, type RawDefinition, type ReferenceTo } from "../utils/objectDefinitions";

export interface BasicPerk extends ItemDefinition {
    readonly itemType: ItemType.Perk
    readonly description: string
    readonly giveByDefault: boolean
    readonly categories: readonly PerkCategories[]
    readonly type?: string
}

const defaultTemplate = {
    itemType: ItemType.Perk as const,
    noDrop: false,
    giveByDefault: false,
    categories: [] as readonly PerkCategories[]
} satisfies DeepPartial<BasicPerk>;

export const updateInterval: unique symbol = Symbol.for("update interval");

/**
 * As the name implies, loosens numeric literal type to be `number`
 */
type LoosenNumerics<T> = T extends object
    ? {
        [K in keyof T]: LoosenNumerics<T[K]>
    }
    : (
        T extends number
            ? number extends T
                ? T
                : number
            : T
    );

export const enum PerkIds {
    //
    // Normal Perks
    //
    SecondWind = "second_wind",
    Splinter = "splinter",
    Sabot = "sabot",
    HiCap = "hi_cap",
    DemoExpert = "demo_expert",
    AdvancedAthletics = "advanced_athletics",
    Toploaded = "toploaded",
    InfiniteAmmo = "infinite_ammo",
    FieldMedic = "field_medic",
    Berserker = "stark_melee_gauntlet",
    CloseQuartersCombat = "cqc",
    LowProfile = "low_profile",

    //
    // Halloween Perks
    //
    PlumpkinGamble = "lets_go_gambling",
    Lycanthropy = "werewolf",
    Bloodthirst = "bloodthirst",
    PlumpkinBomb = "plumpkin_bomb",
    Shrouded = "shrouded",
    ExperimentalTreatment = "experimental_treatment",
    Engorged = "engorged",
    BabyPlumpkinPie = "baby_plumpkin_pie",
    Costumed = "costumed",
    TornPockets = "torn_pockets",
    Claustrophobic = "claustrophobic",
    LacedStimulants = "laced_stimulants",
    RottenPlumpkin = "rotten_plumpkin",
<<<<<<< HEAD
    Toploaded = "toploaded",
    AdvancedAthletics = "advanced_athletics",
    InfiniteAmmo = "infinite_ammo",
    FieldMedic = "field_medic",
    Berserker = "stark_melee_gauntlet",
    CloseQuartersCombat = "cqc",
    LowProfile = "low_profile",
    Bloodthrist = "bloodthrist"
=======
    PriorityTarget = "priority_target"
>>>>>>> e7af2b0f
}

export const enum PerkCategories {
    Normal,
    Halloween
}

const perks = [
<<<<<<< HEAD
    {
        idString: PerkIds.Werewolf,
        name: "Lycanthropy",
        description: "Become a werewolf with high speed, health, regeneration, and melee damage, but can't use guns & grenades. Ally with other werewolves.",
        categories: [PerkCategories.Halloween],

        speedMod: 1.3,
        healthMod: 2,
        regenRate: 0.5,
        meleeMult: 2,
        noDrop: true,
        type: "positive"
    },
    {
        idString: PerkIds.Bloodthrist,
        name: "Bloodthrist",
        description: "Gain 25% adrenaline, 25% health, and a speed boost on each kill. Slowly lose health over time.",
        categories: [PerkCategories.Halloween],

        speedMod: 1.5,
        speedBoostDuration: 2000, // sec
        healthLoss: 1,
        [updateInterval]: 1e3,
        healBonus: 25,
        adrenalineBonus: 25,
        noDrop: true,
        type: "positive"
    },
=======
    //
    // Normal Perks
    //
>>>>>>> e7af2b0f
    {
        idString: PerkIds.SecondWind,
        name: "Second Wind",
        description: "Move faster below half health.",
        categories: [PerkCategories.Normal],

        cutoff: 0.5,
        speedMod: 1.4
    },
    {
<<<<<<< HEAD
        idString: PerkIds.Overstimmed,
        name: "Overstimulated",
        description: "Permanent adrenaline, but reduced max health.",
        categories: [PerkCategories.Halloween],

        adrenDecay: 0,
        adrenSet: 1,
        healthMod: 0.8,
        noDrop: true,
        type: "neutral"
    },
    {
=======
>>>>>>> e7af2b0f
        idString: PerkIds.Splinter,
        name: "Fléchettes",
        description: "All bullets splinter into 3 weaker versions.",
        categories: [PerkCategories.Normal],

        split: 3,
        damageMod: 0.4
    },
    {
        idString: PerkIds.Sabot,
        name: "Sabot Rounds",
        description: "Large increase to range, velocity, and accuracy, but at the cost of lower damage.",
        categories: [PerkCategories.Normal],

        rangeMod: 1.5,
        speedMod: 1.5,
        spreadMod: 0.6,
        damageMod: 0.9,
        tracerLengthMod: 1.2
    },
    {
        idString: PerkIds.HiCap,
        name: "Extended Mags",
        description: "Most weapons have increased bullet capacity.",
        categories: [PerkCategories.Normal]

        // define for each weapon individually
    },
    {
        idString: PerkIds.DemoExpert,
        name: "Demo Expert",
        description: "Grenades have a greater throwing range and visible detonation point.",
        categories: [PerkCategories.Normal],

<<<<<<< HEAD
        hpMod: 10, // additive
        sizeMod: 1.05, // multiplicative
        killsLimit: 10,
        noDrop: true,
        type: "neutral"
=======
        rangeMod: 2,
        [updateInterval]: 10e3, // milliseconds
        restoreAmount: 0.25 // times max capacity
>>>>>>> e7af2b0f
    },
    {
        idString: PerkIds.AdvancedAthletics,
        name: "Advanced Athletics",
        description: "Move faster in water and smoke, walk through trees, and vault through windows.",
        categories: [PerkCategories.Normal],

        // all multiplicative
        waterSpeedMod: (1 / 0.7) * 1.3,
        smokeSpeedMod: 1.2
    },
    {
        idString: PerkIds.Toploaded,
        name: "Toploaded",
        description: "Do more damage with the top half of your magazine.",
        categories: [PerkCategories.Normal],

        thresholds: [
            [0.2, 1.25],
            [0.49, 1.1]
        ] as ReadonlyArray<readonly [number, number]>
    },
    {
        idString: PerkIds.InfiniteAmmo,
        name: "Infinite Ammo",
        description: "All weapons have unlimited ammo. Electronic devices may break if overused.",
        categories: [PerkCategories.Normal],

<<<<<<< HEAD
        damageMod: 1.2, // for grenades
        plumpkinExplosionDmg: 100,
        noDrop: true,
        type: "positive"
    },
    /* {
        idString: PerkIds.Wraith,
        name: "Wraith",
        description: "Emit a trail of thick fog that other players have difficulty seeing through.",
        categories: [PerkCategories.Halloween],

        smokeAlpha: 0.7,
        smokeAlphaSelf: 0.1,
        noDrop: true,
        type: "positive"
    }, */
=======
        airdropCallerLimit: 3
    },
    {
        idString: PerkIds.FieldMedic,
        name: "Field Medic",
        description: "All consumable items can be used faster. Teammates can be revived more quickly.",
        categories: [PerkCategories.Normal],

        usageMod: 1.5 // divide
    },
    {
        idString: PerkIds.Berserker,
        name: "Berserker",
        description: "Melee weapons make you move faster when equipped, and deal more damage.",
        categories: [PerkCategories.Normal],

        speedMod: 1.3, // multiplicative
        damageMod: 1.3 // multiplicative
    },
    {
        idString: PerkIds.CloseQuartersCombat,
        name: "Close Quarters Combat",
        description: "Weapons do more damage and reload faster at close range.",
        categories: [PerkCategories.Normal],

        cutoff: 60,
        reloadMod: 1.2, // divide
        damageMod: 1.1 // multiplicative
    },
    {
        idString: PerkIds.LowProfile,
        name: "Low Profile",
        description: "Become smaller and take less damage from explosions.",
        categories: [PerkCategories.Normal],

        sizeMod: 0.8, // multiplicative
        explosionMod: 0.7 // multiplicative
    },

    //
    // Halloween perks
    //
>>>>>>> e7af2b0f
    {
        idString: PerkIds.PlumpkinGamble,
        name: "Plumpkin Gamble",
        description: "Picks a random Halloween perk.",
        categories: [PerkCategories.Halloween]

        /*
            krr krr krr *buzzer* aw dang it! krr krr krr *buzzer* aw dang it!
            krr krr krr *buzzer* aw dang it! krr krr krr *buzzer* aw dang it!
            krr krr krr *buzzer* aw dang it! krr krr krr *buzzer* aw dang it!
            krr krr krr *buzzer* aw dang it! krr krr krr *buzzer* aw dang it!
            krr krr krr *buzzer* aw dang it! krr krr krr *buzzer* aw dang it!
            krr krr krr *buzzer* aw dang it! krr krr krr *buzzer* aw dang it!
            krr krr krr *buzzer* aw dang it! krr krr krr *buzzer* aw dang it!
            krr krr krr *buzzer* aw dang it! krr krr krr *buzzer* aw dang it!
            krr krr krr *buzzer* aw dang it! krr krr krr *buzzer* aw dang it!
            krr krr krr *buzzer* aw dang it! krr krr krr *buzzer* aw dang it!
            krr krr krr *buzzer* aw dang it! krr krr krr *buzzer* aw dang it!
            krr krr krr *buzzer* aw dang it! krr krr krr *buzzer* aw dang it!
            krr krr krr *buzzer* aw dang it! krr krr krr *buzzer* aw dang it!
            krr krr krr *buzzer* aw dang it! krr krr krr *buzzer* aw dang it!
            krr krr krr *buzzer* aw dang it! krr krr krr *buzzer* aw dang it!
            krr krr krr *buzzer* aw dang it! krr krr krr *buzzer* aw dang it!
            krr krr krr *buzzer* aw dang it! krr krr krr *buzzer* aw dang it!
            krr krr krr *buzzer* aw dang it! krr krr krr *buzzer* aw dang it!
            krr krr krr *buzzer* aw dang it! krr krr krr *buzzer* aw dang it!
        */
    },
    {
        idString: PerkIds.Lycanthropy,
        name: "Lycanthropy",
        description: "Become a werewolf with high speed, health, regeneration, and melee damage, but can't use guns & grenades. Ally with other werewolves.",
        categories: [PerkCategories.Halloween],

        speedMod: 1.3,
        healthMod: 2,
        regenRate: 0.5,
        meleeMult: 2
    },
    {
        idString: PerkIds.Bloodthirst,
        name: "Bloodthirst",
        description: "Gain 25% adrenaline, 25% health, and a speed boost on kill. Slowly lose health over time.",
        categories: [PerkCategories.Halloween]
    },
    {
        idString: PerkIds.PlumpkinBomb,
        name: "Plumpkin Bomb",
        description: "All plumpkins/pumpkins explode when destroyed. Throwables have a special appearance and do extra damage.",
        categories: [PerkCategories.Halloween],

        damageMod: 1.2, // for grenades
        plumpkinExplosionDmg: 100
    },
    {
        idString: PerkIds.Shrouded,
        name: "Shrouded",
        description: "Emit a trail of thick fog that other players have difficulty seeing through.",
        categories: [PerkCategories.Halloween],

        smokeAlpha: 0.7,
        smokeAlphaSelf: 0.1
    },
    {
        idString: PerkIds.ExperimentalTreatment,
        name: "Experimental Treatment",
        description: "Permanent adrenaline, but reduced max health.",
        categories: [PerkCategories.Halloween],

        adrenDecay: 0,
        adrenSet: 1,
        healthMod: 0.8
    },
    {
        idString: PerkIds.Engorged,
        name: "Engorged",
        description: "Increased max health and size with each kill.",
        categories: [PerkCategories.Halloween],

        hpMod: 10, // additive
        sizeMod: 1.05, // multiplicative
        killsLimit: 10
    },
    {
        idString: PerkIds.BabyPlumpkinPie,
        name: "Baby Plumpkin Pie",
        description: "Your held weapon randomizes every 20 seconds and after every kill.",
        categories: [PerkCategories.Halloween],

        [updateInterval]: 20e3, // milliseconds
        noDrop: true,
        type: "neutral" // how is this neutral its annoying
    },
    {
        idString: PerkIds.Costumed,
        name: "Costumed",
        description: "Become a Pumpkin, or very rarely, a Plumpkin.",
        categories: [PerkCategories.Halloween],

        plumpkinVariantChance: 0.01,
        noDrop: true,
        type: "neutral"
    },
    {
        idString: PerkIds.TornPockets,
        name: "Torn Pockets",
        description: "Every second, drop 2 of a random ammo on the ground.",
        categories: [PerkCategories.Halloween],

        [updateInterval]: 1e3,
        dropCount: 2,
        noDrop: true,
        type: "negative"
    },
    {
        idString: PerkIds.Claustrophobic,
        name: "Claustrophobic",
        description: "Move slower inside buildings and bunkers.",
        categories: [PerkCategories.Halloween],

        speedMod: 0.9,
        noDrop: true,
        type: "negative"
    },
    {
        idString: PerkIds.LacedStimulants,
        name: "Laced Stimulants",
        description: "Instead of healing you, adrenaline damages you at half the normal healing rate.",
        categories: [PerkCategories.Halloween],

        healDmgRate: 0.5,
        lowerHpLimit: 5, // absolute
        noDrop: true,
        type: "negative"
    },
<<<<<<< HEAD
    /* {
        idString: PerkIds.Hexxed,
        name: "Hexxed",
        description: "All players on the map can see your location.",
        categories: [PerkCategories.Halloween],
        noDrop: true
    }, */
=======
>>>>>>> e7af2b0f
    {
        idString: PerkIds.RottenPlumpkin,
        name: "Rotten Plumpkin",
        description: "Every 10 seconds, you send the vomit emote and lose 5% adrenaline and 5 health.",
        categories: [PerkCategories.Halloween],

        [updateInterval]: 10e3, // milliseconds
        emote: "vomiting_face",
        adrenLoss: 5, // percentage
        healthLoss: 5, // absolute
        noDrop: true,
        type: "negative"
    },
    {
        idString: PerkIds.PriorityTarget,
        name: "Priority Target",
        description: "All players on the map can see your location.",
        categories: [PerkCategories.Halloween]
    }
] as const satisfies ReadonlyArray<
    GetMissing<
        BasicPerk,
        typeof defaultTemplate
    > & Record<string, unknown>
>;

export type PerkDefinition = LoosenNumerics<(typeof perks)[number]> & BasicPerk;

export type PerkNames = ReferenceTo<PerkDefinition>;

class PerkDefinitions extends ObjectDefinitions<PerkDefinition> {
    readonly defaults: readonly PerkDefinition[];

    /**
     *  There are two ways to write a set of perks to the
     *  stream: either as a bitfield, or by writing the number
     *  of perks and then each perk's id.
     *
     *  Let's say there are `n` total perks. (`Perks.definitions.length === n`)\
     *  Let the bit count therefore be `b`. (`ceil(log2(n)) === b === Perks.bitCount`)
     *
     *  Writing a bitfield will always take `n` bits.\
     *  Writing the number of perks followed by the perks' ids will take `b • (x + 1)` bits,
     *  where `x` is the number of perks being sent.
     *
     *  Thus, we land on an optimization problem—when is one method better than another.
     *  The solution is pretty easy—solving for `x` in `n ≤ b(x + 1)` gives `x ≤ (n / b) - 1`.
     *  We write a boolean to the stream to indicate which method we're using, and our
     *  new cutoff is `x ≤ n / b`.
     *
     * Since `n / b` is a constant, we store it in this attribute
     *
     * [Source](https://www.desmos.com/calculator/llvgo1v32i)
     */
    readonly bitfieldCutoff: number;

    // forward as public
    declare readonly idStringToNumber: Readonly<Record<PerkNames, number>>;

    constructor(definitions: ReadonlyArray<GetMissing<BasicPerk, typeof defaultTemplate>>) {
        super(definitions as ReadonlyArray<RawDefinition<PerkDefinition>>, defaultTemplate as DeepPartial<PerkDefinition>);

        this.bitfieldCutoff = ~~(this.bitCount / this.definitions.length);

        this.defaults = this.definitions.filter(({ giveByDefault }) => giveByDefault);
    }
};

export const Perks = new PerkDefinitions(perks);

export const PerkData = Object.freeze(
    perks.reduce(
        (acc, cur) => {
            // @ts-expect-error ts2590 gaming
            acc[cur.idString] = cur;
            return acc;
        },
        {} as {
            [K in PerkNames]: PerkDefinition & { readonly idString: K }
        }
    )
);<|MERGE_RESOLUTION|>--- conflicted
+++ resolved
@@ -66,18 +66,7 @@
     Claustrophobic = "claustrophobic",
     LacedStimulants = "laced_stimulants",
     RottenPlumpkin = "rotten_plumpkin",
-<<<<<<< HEAD
-    Toploaded = "toploaded",
-    AdvancedAthletics = "advanced_athletics",
-    InfiniteAmmo = "infinite_ammo",
-    FieldMedic = "field_medic",
-    Berserker = "stark_melee_gauntlet",
-    CloseQuartersCombat = "cqc",
-    LowProfile = "low_profile",
-    Bloodthrist = "bloodthrist"
-=======
     PriorityTarget = "priority_target"
->>>>>>> e7af2b0f
 }
 
 export const enum PerkCategories {
@@ -86,9 +75,156 @@
 }
 
 const perks = [
-<<<<<<< HEAD
-    {
-        idString: PerkIds.Werewolf,
+    //
+    // Normal Perks
+    //
+    {
+        idString: PerkIds.SecondWind,
+        name: "Second Wind",
+        description: "Move faster below half health.",
+        categories: [PerkCategories.Normal],
+
+        cutoff: 0.5,
+        speedMod: 1.4
+    },
+    {
+        idString: PerkIds.Splinter,
+        name: "Fléchettes",
+        description: "All bullets splinter into 3 weaker versions.",
+        categories: [PerkCategories.Normal],
+
+        split: 3,
+        damageMod: 0.4
+    },
+    {
+        idString: PerkIds.Sabot,
+        name: "Sabot Rounds",
+        description: "Large increase to range, velocity, and accuracy, but at the cost of lower damage.",
+        categories: [PerkCategories.Normal],
+
+        rangeMod: 1.5,
+        speedMod: 1.5,
+        spreadMod: 0.6,
+        damageMod: 0.9,
+        tracerLengthMod: 1.2
+    },
+    {
+        idString: PerkIds.HiCap,
+        name: "Extended Mags",
+        description: "Most weapons have increased bullet capacity.",
+        categories: [PerkCategories.Normal]
+
+        // define for each weapon individually
+    },
+    {
+        idString: PerkIds.DemoExpert,
+        name: "Demo Expert",
+        description: "Grenades have a greater throwing range and visible detonation point.",
+        categories: [PerkCategories.Normal],
+
+        rangeMod: 2,
+        [updateInterval]: 10e3, // milliseconds
+        restoreAmount: 0.25 // times max capacity
+    },
+    {
+        idString: PerkIds.AdvancedAthletics,
+        name: "Advanced Athletics",
+        description: "Move faster in water and smoke, walk through trees, and vault through windows.",
+        categories: [PerkCategories.Normal],
+
+        // all multiplicative
+        waterSpeedMod: (1 / 0.7) * 1.3,
+        smokeSpeedMod: 1.2
+    },
+    {
+        idString: PerkIds.Toploaded,
+        name: "Toploaded",
+        description: "Do more damage with the top half of your magazine.",
+        categories: [PerkCategories.Normal],
+
+        thresholds: [
+            [0.2, 1.25],
+            [0.49, 1.1]
+        ] as ReadonlyArray<readonly [number, number]>
+    },
+    {
+        idString: PerkIds.InfiniteAmmo,
+        name: "Infinite Ammo",
+        description: "All weapons have unlimited ammo. Electronic devices may break if overused.",
+        categories: [PerkCategories.Normal],
+
+        airdropCallerLimit: 3
+    },
+    {
+        idString: PerkIds.FieldMedic,
+        name: "Field Medic",
+        description: "All consumable items can be used faster. Teammates can be revived more quickly.",
+        categories: [PerkCategories.Normal],
+
+        usageMod: 1.5 // divide
+    },
+    {
+        idString: PerkIds.Berserker,
+        name: "Berserker",
+        description: "Melee weapons make you move faster when equipped, and deal more damage.",
+        categories: [PerkCategories.Normal],
+
+        speedMod: 1.3, // multiplicative
+        damageMod: 1.3 // multiplicative
+    },
+    {
+        idString: PerkIds.CloseQuartersCombat,
+        name: "Close Quarters Combat",
+        description: "Weapons do more damage and reload faster at close range.",
+        categories: [PerkCategories.Normal],
+
+        cutoff: 60,
+        reloadMod: 1.2, // divide
+        damageMod: 1.1 // multiplicative
+    },
+    {
+        idString: PerkIds.LowProfile,
+        name: "Low Profile",
+        description: "Become smaller and take less damage from explosions.",
+        categories: [PerkCategories.Normal],
+
+        sizeMod: 0.8, // multiplicative
+        explosionMod: 0.7 // multiplicative
+    },
+
+    //
+    // Halloween perks
+    //
+    {
+        idString: PerkIds.PlumpkinGamble,
+        name: "Plumpkin Gamble",
+        description: "Picks a random Halloween perk.",
+        categories: [PerkCategories.Halloween]
+
+        /*
+            krr krr krr *buzzer* aw dang it! krr krr krr *buzzer* aw dang it!
+            krr krr krr *buzzer* aw dang it! krr krr krr *buzzer* aw dang it!
+            krr krr krr *buzzer* aw dang it! krr krr krr *buzzer* aw dang it!
+            krr krr krr *buzzer* aw dang it! krr krr krr *buzzer* aw dang it!
+            krr krr krr *buzzer* aw dang it! krr krr krr *buzzer* aw dang it!
+            krr krr krr *buzzer* aw dang it! krr krr krr *buzzer* aw dang it!
+            krr krr krr *buzzer* aw dang it! krr krr krr *buzzer* aw dang it!
+            krr krr krr *buzzer* aw dang it! krr krr krr *buzzer* aw dang it!
+            krr krr krr *buzzer* aw dang it! krr krr krr *buzzer* aw dang it!
+            krr krr krr *buzzer* aw dang it! krr krr krr *buzzer* aw dang it!
+            krr krr krr *buzzer* aw dang it! krr krr krr *buzzer* aw dang it!
+            krr krr krr *buzzer* aw dang it! krr krr krr *buzzer* aw dang it!
+            krr krr krr *buzzer* aw dang it! krr krr krr *buzzer* aw dang it!
+            krr krr krr *buzzer* aw dang it! krr krr krr *buzzer* aw dang it!
+            krr krr krr *buzzer* aw dang it! krr krr krr *buzzer* aw dang it!
+            krr krr krr *buzzer* aw dang it! krr krr krr *buzzer* aw dang it!
+            krr krr krr *buzzer* aw dang it! krr krr krr *buzzer* aw dang it!
+            krr krr krr *buzzer* aw dang it! krr krr krr *buzzer* aw dang it!
+            krr krr krr *buzzer* aw dang it! krr krr krr *buzzer* aw dang it!
+        */
+    },
+    {
+        idString: PerkIds.Lycanthropy,
         name: "Lycanthropy",
         description: "Become a werewolf with high speed, health, regeneration, and melee damage, but can't use guns & grenades. Ally with other werewolves.",
         categories: [PerkCategories.Halloween],
@@ -101,9 +237,9 @@
         type: "positive"
     },
     {
-        idString: PerkIds.Bloodthrist,
-        name: "Bloodthrist",
-        description: "Gain 25% adrenaline, 25% health, and a speed boost on each kill. Slowly lose health over time.",
+        idString: PerkIds.Bloodthirst,
+        name: "Bloodthirst",
+        description: "Gain 25% adrenaline, 25% health, and a speed boost on kill. Slowly lose health over time.",
         categories: [PerkCategories.Halloween],
 
         speedMod: 1.5,
@@ -115,24 +251,31 @@
         noDrop: true,
         type: "positive"
     },
-=======
-    //
-    // Normal Perks
-    //
->>>>>>> e7af2b0f
-    {
-        idString: PerkIds.SecondWind,
-        name: "Second Wind",
-        description: "Move faster below half health.",
-        categories: [PerkCategories.Normal],
-
-        cutoff: 0.5,
-        speedMod: 1.4
-    },
-    {
-<<<<<<< HEAD
-        idString: PerkIds.Overstimmed,
-        name: "Overstimulated",
+    {
+        idString: PerkIds.PlumpkinBomb,
+        name: "Plumpkin Bomb",
+        description: "All plumpkins/pumpkins explode when destroyed. Throwables have a special appearance and do extra damage.",
+        categories: [PerkCategories.Halloween],
+
+        damageMod: 1.2, // for grenades
+        plumpkinExplosionDmg: 100,
+        noDrop: true,
+        type: "positive"
+    },
+    {
+        idString: PerkIds.Shrouded,
+        name: "Shrouded",
+        description: "Emit a trail of thick fog that other players have difficulty seeing through.",
+        categories: [PerkCategories.Halloween],
+
+        smokeAlpha: 0.7,
+        smokeAlphaSelf: 0.1,
+        noDrop: true,
+        type: "positive"
+    },
+    {
+        idString: PerkIds.ExperimentalTreatment,
+        name: "Experimental Treatment",
         description: "Permanent adrenaline, but reduced max health.",
         categories: [PerkCategories.Halloween],
 
@@ -143,224 +286,16 @@
         type: "neutral"
     },
     {
-=======
->>>>>>> e7af2b0f
-        idString: PerkIds.Splinter,
-        name: "Fléchettes",
-        description: "All bullets splinter into 3 weaker versions.",
-        categories: [PerkCategories.Normal],
-
-        split: 3,
-        damageMod: 0.4
-    },
-    {
-        idString: PerkIds.Sabot,
-        name: "Sabot Rounds",
-        description: "Large increase to range, velocity, and accuracy, but at the cost of lower damage.",
-        categories: [PerkCategories.Normal],
-
-        rangeMod: 1.5,
-        speedMod: 1.5,
-        spreadMod: 0.6,
-        damageMod: 0.9,
-        tracerLengthMod: 1.2
-    },
-    {
-        idString: PerkIds.HiCap,
-        name: "Extended Mags",
-        description: "Most weapons have increased bullet capacity.",
-        categories: [PerkCategories.Normal]
-
-        // define for each weapon individually
-    },
-    {
-        idString: PerkIds.DemoExpert,
-        name: "Demo Expert",
-        description: "Grenades have a greater throwing range and visible detonation point.",
-        categories: [PerkCategories.Normal],
-
-<<<<<<< HEAD
+        idString: PerkIds.Engorged,
+        name: "Engorged",
+        description: "Increased max health and size with each kill.",
+        categories: [PerkCategories.Halloween],
+
         hpMod: 10, // additive
         sizeMod: 1.05, // multiplicative
         killsLimit: 10,
         noDrop: true,
         type: "neutral"
-=======
-        rangeMod: 2,
-        [updateInterval]: 10e3, // milliseconds
-        restoreAmount: 0.25 // times max capacity
->>>>>>> e7af2b0f
-    },
-    {
-        idString: PerkIds.AdvancedAthletics,
-        name: "Advanced Athletics",
-        description: "Move faster in water and smoke, walk through trees, and vault through windows.",
-        categories: [PerkCategories.Normal],
-
-        // all multiplicative
-        waterSpeedMod: (1 / 0.7) * 1.3,
-        smokeSpeedMod: 1.2
-    },
-    {
-        idString: PerkIds.Toploaded,
-        name: "Toploaded",
-        description: "Do more damage with the top half of your magazine.",
-        categories: [PerkCategories.Normal],
-
-        thresholds: [
-            [0.2, 1.25],
-            [0.49, 1.1]
-        ] as ReadonlyArray<readonly [number, number]>
-    },
-    {
-        idString: PerkIds.InfiniteAmmo,
-        name: "Infinite Ammo",
-        description: "All weapons have unlimited ammo. Electronic devices may break if overused.",
-        categories: [PerkCategories.Normal],
-
-<<<<<<< HEAD
-        damageMod: 1.2, // for grenades
-        plumpkinExplosionDmg: 100,
-        noDrop: true,
-        type: "positive"
-    },
-    /* {
-        idString: PerkIds.Wraith,
-        name: "Wraith",
-        description: "Emit a trail of thick fog that other players have difficulty seeing through.",
-        categories: [PerkCategories.Halloween],
-
-        smokeAlpha: 0.7,
-        smokeAlphaSelf: 0.1,
-        noDrop: true,
-        type: "positive"
-    }, */
-=======
-        airdropCallerLimit: 3
-    },
-    {
-        idString: PerkIds.FieldMedic,
-        name: "Field Medic",
-        description: "All consumable items can be used faster. Teammates can be revived more quickly.",
-        categories: [PerkCategories.Normal],
-
-        usageMod: 1.5 // divide
-    },
-    {
-        idString: PerkIds.Berserker,
-        name: "Berserker",
-        description: "Melee weapons make you move faster when equipped, and deal more damage.",
-        categories: [PerkCategories.Normal],
-
-        speedMod: 1.3, // multiplicative
-        damageMod: 1.3 // multiplicative
-    },
-    {
-        idString: PerkIds.CloseQuartersCombat,
-        name: "Close Quarters Combat",
-        description: "Weapons do more damage and reload faster at close range.",
-        categories: [PerkCategories.Normal],
-
-        cutoff: 60,
-        reloadMod: 1.2, // divide
-        damageMod: 1.1 // multiplicative
-    },
-    {
-        idString: PerkIds.LowProfile,
-        name: "Low Profile",
-        description: "Become smaller and take less damage from explosions.",
-        categories: [PerkCategories.Normal],
-
-        sizeMod: 0.8, // multiplicative
-        explosionMod: 0.7 // multiplicative
-    },
-
-    //
-    // Halloween perks
-    //
->>>>>>> e7af2b0f
-    {
-        idString: PerkIds.PlumpkinGamble,
-        name: "Plumpkin Gamble",
-        description: "Picks a random Halloween perk.",
-        categories: [PerkCategories.Halloween]
-
-        /*
-            krr krr krr *buzzer* aw dang it! krr krr krr *buzzer* aw dang it!
-            krr krr krr *buzzer* aw dang it! krr krr krr *buzzer* aw dang it!
-            krr krr krr *buzzer* aw dang it! krr krr krr *buzzer* aw dang it!
-            krr krr krr *buzzer* aw dang it! krr krr krr *buzzer* aw dang it!
-            krr krr krr *buzzer* aw dang it! krr krr krr *buzzer* aw dang it!
-            krr krr krr *buzzer* aw dang it! krr krr krr *buzzer* aw dang it!
-            krr krr krr *buzzer* aw dang it! krr krr krr *buzzer* aw dang it!
-            krr krr krr *buzzer* aw dang it! krr krr krr *buzzer* aw dang it!
-            krr krr krr *buzzer* aw dang it! krr krr krr *buzzer* aw dang it!
-            krr krr krr *buzzer* aw dang it! krr krr krr *buzzer* aw dang it!
-            krr krr krr *buzzer* aw dang it! krr krr krr *buzzer* aw dang it!
-            krr krr krr *buzzer* aw dang it! krr krr krr *buzzer* aw dang it!
-            krr krr krr *buzzer* aw dang it! krr krr krr *buzzer* aw dang it!
-            krr krr krr *buzzer* aw dang it! krr krr krr *buzzer* aw dang it!
-            krr krr krr *buzzer* aw dang it! krr krr krr *buzzer* aw dang it!
-            krr krr krr *buzzer* aw dang it! krr krr krr *buzzer* aw dang it!
-            krr krr krr *buzzer* aw dang it! krr krr krr *buzzer* aw dang it!
-            krr krr krr *buzzer* aw dang it! krr krr krr *buzzer* aw dang it!
-            krr krr krr *buzzer* aw dang it! krr krr krr *buzzer* aw dang it!
-        */
-    },
-    {
-        idString: PerkIds.Lycanthropy,
-        name: "Lycanthropy",
-        description: "Become a werewolf with high speed, health, regeneration, and melee damage, but can't use guns & grenades. Ally with other werewolves.",
-        categories: [PerkCategories.Halloween],
-
-        speedMod: 1.3,
-        healthMod: 2,
-        regenRate: 0.5,
-        meleeMult: 2
-    },
-    {
-        idString: PerkIds.Bloodthirst,
-        name: "Bloodthirst",
-        description: "Gain 25% adrenaline, 25% health, and a speed boost on kill. Slowly lose health over time.",
-        categories: [PerkCategories.Halloween]
-    },
-    {
-        idString: PerkIds.PlumpkinBomb,
-        name: "Plumpkin Bomb",
-        description: "All plumpkins/pumpkins explode when destroyed. Throwables have a special appearance and do extra damage.",
-        categories: [PerkCategories.Halloween],
-
-        damageMod: 1.2, // for grenades
-        plumpkinExplosionDmg: 100
-    },
-    {
-        idString: PerkIds.Shrouded,
-        name: "Shrouded",
-        description: "Emit a trail of thick fog that other players have difficulty seeing through.",
-        categories: [PerkCategories.Halloween],
-
-        smokeAlpha: 0.7,
-        smokeAlphaSelf: 0.1
-    },
-    {
-        idString: PerkIds.ExperimentalTreatment,
-        name: "Experimental Treatment",
-        description: "Permanent adrenaline, but reduced max health.",
-        categories: [PerkCategories.Halloween],
-
-        adrenDecay: 0,
-        adrenSet: 1,
-        healthMod: 0.8
-    },
-    {
-        idString: PerkIds.Engorged,
-        name: "Engorged",
-        description: "Increased max health and size with each kill.",
-        categories: [PerkCategories.Halloween],
-
-        hpMod: 10, // additive
-        sizeMod: 1.05, // multiplicative
-        killsLimit: 10
     },
     {
         idString: PerkIds.BabyPlumpkinPie,
@@ -414,16 +349,6 @@
         noDrop: true,
         type: "negative"
     },
-<<<<<<< HEAD
-    /* {
-        idString: PerkIds.Hexxed,
-        name: "Hexxed",
-        description: "All players on the map can see your location.",
-        categories: [PerkCategories.Halloween],
-        noDrop: true
-    }, */
-=======
->>>>>>> e7af2b0f
     {
         idString: PerkIds.RottenPlumpkin,
         name: "Rotten Plumpkin",
@@ -441,7 +366,10 @@
         idString: PerkIds.PriorityTarget,
         name: "Priority Target",
         description: "All players on the map can see your location.",
-        categories: [PerkCategories.Halloween]
+        categories: [PerkCategories.Halloween],
+
+        noDrop: true,
+        type: "negative"
     }
 ] as const satisfies ReadonlyArray<
     GetMissing<
