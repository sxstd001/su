--- conflicted
+++ resolved
@@ -7,13 +7,8 @@
 import { BaseBullet, type BulletOptions } from "../utils/baseBullet";
 import { ObjectDefinitions } from "../utils/objectDefinitions";
 import { ObjectSerializations, type FullData, type ObjectsNetData } from "../utils/objectsSerializations";
-<<<<<<< HEAD
-import { calculateEnumPacketBits, type SuroiBitStream } from "../utils/suroiBitStream";
 import { Vec, type Vector } from "../utils/vector";
-=======
 import { calculateEnumPacketBits, OBJECT_ID_BITS, type SuroiBitStream } from "../utils/suroiBitStream";
-import { type Vector } from "../utils/vector";
->>>>>>> da6a336c
 import { Packet } from "./packet";
 
 interface ObjectFullData {
