import { ObjectCategory, PacketType } from "../constants";
import { Buildings, type BuildingDefinition } from "../definitions/buildings";
import { Obstacles, RotationMode, type ObstacleDefinition } from "../definitions/obstacles";
import { type Variation } from "../typings";
import { type SuroiBitStream } from "../utils/suroiBitStream";
import { type Vector } from "../utils/vector";
import { Packet } from "./packet";

type MapObject = {
    readonly position: Vector
    readonly rotation: number
    readonly scale?: number
    readonly variation?: Variation
} & ({
    readonly type: ObjectCategory.Obstacle
    readonly definition: ObstacleDefinition
} | {
    readonly type: ObjectCategory.Building
    readonly definition: BuildingDefinition
});

export class MapPacket extends Packet {
    override readonly allocBytes = 1 << 16;
    override readonly type = PacketType.Map;

    seed!: number;
    width!: number;
    height!: number;
    oceanSize!: number;
    beachSize!: number;

    private _rivers: Array<{ readonly width: number, readonly points: Vector[] }> = [];
    // eslint-disable-next-line @typescript-eslint/explicit-function-return-type
    get rivers() { return this._rivers; }

    private _objects: MapObject[] = [];
    get objects(): MapObject[] { return this._objects; }

    private _places: Array<{ readonly position: Vector, readonly name: string }> = [];
    // eslint-disable-next-line @typescript-eslint/explicit-function-return-type
    get places() { return this._places; }

    override serialize(): void {
        super.serialize();
        const stream = this.stream;

        stream.writeUint32(this.seed);
        stream.writeUint16(this.width);
        stream.writeUint16(this.height);
        stream.writeUint16(this.oceanSize);
        stream.writeUint16(this.beachSize);

        stream.writeBits(this._rivers.length, 4);
        for (const river of this._rivers) {
            stream.writeUint8(river.width);

            stream.writeUint8(river.points.length);
            for (const point of river.points) {
                stream.writePosition(point);
            }
        }

        stream.writeUint16(this._objects.length);

        for (const object of this._objects) {
            stream.writeObjectType(object.type);
            stream.writePosition(object.position);

            switch (object.type) {
                case ObjectCategory.Obstacle: {
                    Obstacles.writeToStream(stream, object.definition);
                    stream.writeObstacleRotation(object.rotation, object.definition.rotationMode);
                    if (object.definition.variations !== undefined && object.variation !== undefined) {
                        stream.writeVariation(object.variation);
                    }
                    break;
                }
                case ObjectCategory.Building:
                    Buildings.writeToStream(stream, object.definition);
                    stream.writeObstacleRotation(object.rotation, RotationMode.Limited);
                    break;
            }
        }

        stream.writeBits(this._places.length, 4);

        for (const place of this._places) {
            stream.writeASCIIString(place.name, 24);
            stream.writePosition(place.position);
        }
    }

    override deserialize(stream: SuroiBitStream): void {
        this.seed = stream.readUint32();
        this.width = stream.readUint16();
        this.height = stream.readUint16();
        this.oceanSize = stream.readUint16();
        this.beachSize = stream.readUint16();

<<<<<<< HEAD
        const riverCount = stream.readBits(4);
        for (let i = 0; i < riverCount; i++) {
            const width = stream.readUint8();

            const points = new Array(stream.readUint8());
            for (let i = 0; i < points.length; i++) {
                points[i] = stream.readPosition();
            }
            this.rivers.push({ width, points });
        }

        const objectCount = stream.readUint16();
        for (let i = 0; i < objectCount; i++) {
            const type = stream.readObjectType();
            const position = stream.readPosition();

            switch (type) {
                case ObjectCategory.Obstacle: {
                    const definition = Obstacles.readFromStream(stream);
                    const scale = definition.scale?.spawnMax ?? 1;
                    const rotation = stream.readObstacleRotation(definition.rotationMode).rotation;

                    let variation: Variation | undefined;
                    if (definition.variations !== undefined) {
                        variation = stream.readVariation();
=======
        this._rivers = Array.from(
            { length: stream.readBits(4) },
            () => ({
                width: stream.readUint8(),
                points: Array.from(
                    { length: stream.readUint8() },
                    () => stream.readPosition()
                )
            })
        );

        this._objects = Array.from(
            { length: stream.readUint16() },
            // are you have stupid
            // eslint-disable-next-line array-callback-return
            () => {
                const type = stream.readObjectType() as ObjectCategory.Obstacle | ObjectCategory.Building;
                const position = stream.readPosition();

                switch (type) {
                    case ObjectCategory.Obstacle: {
                        const definition = Obstacles.readFromStream(stream);
                        const scale = stream.readScale();
                        const rotation = stream.readObstacleRotation(definition.rotationMode).rotation;

                        let variation: Variation | undefined;
                        if (definition.variations !== undefined) {
                            variation = stream.readVariation();
                        }
                        return {
                            position,
                            type,
                            definition,
                            scale,
                            rotation,
                            variation
                        };
                    }
                    case ObjectCategory.Building: {
                        const definition = Buildings.readFromStream(stream);
                        const { orientation } = stream.readObstacleRotation(RotationMode.Limited);

                        return {
                            position,
                            type,
                            definition,
                            rotation: orientation,
                            scale: 1
                        };
>>>>>>> 2773c0a2
                    }
                }
            }
        );

        this._places = Array.from(
            { length: stream.readBits(4) },
            () => ({
                name: stream.readASCIIString(24),
                position: stream.readPosition()
            })
        );
    }
}<|MERGE_RESOLUTION|>--- conflicted
+++ resolved
@@ -97,33 +97,6 @@
         this.oceanSize = stream.readUint16();
         this.beachSize = stream.readUint16();
 
-<<<<<<< HEAD
-        const riverCount = stream.readBits(4);
-        for (let i = 0; i < riverCount; i++) {
-            const width = stream.readUint8();
-
-            const points = new Array(stream.readUint8());
-            for (let i = 0; i < points.length; i++) {
-                points[i] = stream.readPosition();
-            }
-            this.rivers.push({ width, points });
-        }
-
-        const objectCount = stream.readUint16();
-        for (let i = 0; i < objectCount; i++) {
-            const type = stream.readObjectType();
-            const position = stream.readPosition();
-
-            switch (type) {
-                case ObjectCategory.Obstacle: {
-                    const definition = Obstacles.readFromStream(stream);
-                    const scale = definition.scale?.spawnMax ?? 1;
-                    const rotation = stream.readObstacleRotation(definition.rotationMode).rotation;
-
-                    let variation: Variation | undefined;
-                    if (definition.variations !== undefined) {
-                        variation = stream.readVariation();
-=======
         this._rivers = Array.from(
             { length: stream.readBits(4) },
             () => ({
@@ -143,11 +116,11 @@
                 const type = stream.readObjectType() as ObjectCategory.Obstacle | ObjectCategory.Building;
                 const position = stream.readPosition();
 
-                switch (type) {
-                    case ObjectCategory.Obstacle: {
-                        const definition = Obstacles.readFromStream(stream);
-                        const scale = stream.readScale();
-                        const rotation = stream.readObstacleRotation(definition.rotationMode).rotation;
+            switch (type) {
+                case ObjectCategory.Obstacle: {
+                    const definition = Obstacles.readFromStream(stream);
+                    const scale = definition.scale?.spawnMax ?? 1;
+                    const rotation = stream.readObstacleRotation(definition.rotationMode).rotation;
 
                         let variation: Variation | undefined;
                         if (definition.variations !== undefined) {
@@ -173,7 +146,6 @@
                             rotation: orientation,
                             scale: 1
                         };
->>>>>>> 2773c0a2
                     }
                 }
             }
