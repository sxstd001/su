--- conflicted
+++ resolved
@@ -2,11 +2,8 @@
 import { Obstacles } from "../definitions/obstacles";
 import { Explosions } from "../definitions/explosions";
 import { Loots } from "../definitions/loots";
-<<<<<<< HEAD
 import { Buildings } from "../definitions/buildings";
-=======
 import { Emotes } from "../definitions/emotes";
->>>>>>> 5d238fcd
 
 export const ObjectDefinitionsList: Array<ObjectDefinitions | undefined> = [
     undefined, // players
@@ -14,9 +11,6 @@
     Explosions,
     undefined, // death markers
     Loots,
-<<<<<<< HEAD
-    Buildings
-=======
+    Buildings,
     Emotes
->>>>>>> 5d238fcd
 ];