--- conflicted
+++ resolved
@@ -1,4 +1,4 @@
-import { AnimationType, GameConstants, ObjectCategory, PlayerActions } from "../constants";
+import { AnimationType, ObjectCategory, PlayerActions } from "../constants";
 import { Armors, type ArmorDefinition } from "../definitions/armors";
 import { Backpacks, type BackpackDefinition } from "../definitions/backpacks";
 import { Buildings, type BuildingDefinition } from "../definitions/buildings";
@@ -119,19 +119,10 @@
     // Throwable data
     //
     [ObjectCategory.ThrowableProjectile]: {
-<<<<<<< HEAD
         position: Vector
         rotation: number
         full?: {
             definition: ThrowableDefinition
-=======
-        position: Vector & { z: number }
-        rotation: number
-        dead: boolean
-        full?: {
-            definition: ThrowableDefinition
-            hitboxRadius: number
->>>>>>> 9d9b903a
         }
     }
 }
@@ -420,50 +411,27 @@
     [ObjectCategory.ThrowableProjectile]: {
         serializePartial(stream, data) {
             stream.writePosition(data.position);
-<<<<<<< HEAD
             // stream.writeFloat(data.position.z, 0, GameConstants.maxPosition, 16);
             stream.writeRotation(data.rotation, 16);
-=======
-            stream.writeFloat(data.position.z, 0, GameConstants.maxPosition, 16);
-            stream.writeFloat(data.rotation, -Math.PI, Math.PI, 16);
-            stream.writeBoolean(data.dead);
->>>>>>> 9d9b903a
         },
         serializeFull(stream, data) {
             this.serializePartial(stream, data);
             Loots.writeToStream(stream, data.full.definition);
-<<<<<<< HEAD
-=======
-            stream.writeFloat32(data.full.hitboxRadius);
->>>>>>> 9d9b903a
         },
         deserializePartial(stream) {
             return {
                 position: {
-<<<<<<< HEAD
                     ...stream.readPosition()
                     // z: stream.readFloat(0, GameConstants.maxPosition, 16)
                 },
                 rotation: stream.readRotation(16)
-=======
-                    ...stream.readPosition(),
-                    z: stream.readFloat(0, GameConstants.maxPosition, 16)
-                },
-                rotation: stream.readFloat(-Math.PI, Math.PI, 16),
-                dead: stream.readBoolean()
->>>>>>> 9d9b903a
             };
         },
         deserializeFull(stream) {
             return {
                 ...this.deserializePartial(stream),
                 full: {
-<<<<<<< HEAD
                     definition: Loots.readFromStream(stream)
-=======
-                    definition: Loots.readFromStream(stream),
-                    hitboxRadius: stream.readFloat32()
->>>>>>> 9d9b903a
                 }
             };
         }
