--- conflicted
+++ resolved
@@ -7,14 +7,10 @@
  */
 export const readJSON = <T>(path: string): T => JSON.parse(fs.readFileSync(path, "utf-8")) as T;
 
-<<<<<<< HEAD
 export const Config = readJSON<any>("config.json");
 export const Debug = Config.debug;
 
 export function log(message: string): void {
-=======
-export function log (message: string): void {
->>>>>>> 3bcb0b72
     const date: Date = new Date();
     console.log(`[${date.toLocaleDateString("en-US")} ${date.toLocaleTimeString("en-US")}] ${message}`);
 }
@@ -51,7 +47,6 @@
             contentType = "image/jpeg";
             break;
     }
-
     return contentType;
 }
 
