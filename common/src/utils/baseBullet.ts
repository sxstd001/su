--- conflicted
+++ resolved
@@ -1,38 +1,24 @@
-<<<<<<< HEAD
+
 import { ObjectCategory } from "../constants";
 import { Explosions, type ExplosionDefinition } from "../definitions/explosions";
 import { Guns, type GunDefinition } from "../definitions/guns";
 import { Loots, type LootDefinition } from "../definitions/loots";
-=======
+
 import { clamp, distanceSquared } from "./math";
 import { type Vector, v, vAdd, vMul, vClone } from "./vector";
-import { type GunDefinition } from "../definitions/guns";
-import { type ObjectType } from "./objectType";
-import { type ObjectCategory } from "../constants";
->>>>>>> de8cd601
+
 import { type Hitbox } from "./hitbox";
-import { distanceSquared } from "./math";
 import { reifyDefinition, type BulletDefinition, type ReferenceTo } from "./objectDefinitions";
 import { ObjectType } from "./objectType";
-import { v, vAdd, vClone, vMul, type Vector } from "./vector";
 
 export interface BulletOptions {
-<<<<<<< HEAD
     readonly position: Vector
     readonly rotation: number
     readonly source: GunDefinition | ExplosionDefinition | ReferenceTo<GunDefinition> | ReferenceTo<ExplosionDefinition>
     readonly sourceID: number
     readonly reflectionCount?: number
     readonly variance?: number
-=======
-    position: Vector
-    rotation: number
-    source: ObjectType<ObjectCategory.Explosion, ExplosionDefinition> | ObjectType<ObjectCategory.Loot, GunDefinition>
-    sourceID: number
-    reflectionCount?: number
-    variance?: number
-    clipDistance?: number
->>>>>>> de8cd601
+    readonly clipDistance?: number
 }
 
 interface GameObject {
@@ -105,18 +91,13 @@
         this.sourceID = options.sourceID;
         this.variance = options.variance ?? 0;
 
-<<<<<<< HEAD
         this.definition = this.source.ballistics;
-        this.maxDistance = (this.definition.maxDistance * (this.variance + 1)) / (this.reflectionCount + 1);
-=======
-        this.definition = this.source.definition.ballistics;
         let dist = this.definition.maxDistance;
 
         if (this.definition.clipDistance && options.clipDistance !== undefined) {
             dist = clamp(options.clipDistance, 1, this.definition.maxDistance);
         }
         this.maxDistance = (dist * (this.variance + 1)) / (this.reflectionCount + 1);
->>>>>>> de8cd601
 
         this.maxDistanceSquared = this.maxDistance ** 2;
 
