--- conflicted
+++ resolved
@@ -34,12 +34,7 @@
   },
   "dependencies": {
     "@damienvesper/bit-buffer": "^1.0.0",
-<<<<<<< HEAD
-    "planck": "1.0.0-alpha.4",
-=======
-    "intersects": "^2.7.2",
     "planck": "1.0.0-beta.10",
->>>>>>> 2a8c410c
     "sanitize-html": "^2.11.0",
     "uWebSockets.js": "github:uNetworking/uWebSockets.js#v20.31.0",
     "ws": "^8.13.0"
