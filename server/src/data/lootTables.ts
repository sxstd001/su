--- conflicted
+++ resolved
@@ -466,7 +466,20 @@
             { item: "radio", weight: 1 }
         ]
     },
-<<<<<<< HEAD
+    sea_traffic_control_outside: {
+        min: 1,
+        max: 1,
+        loot: [
+            { item: "peachy_breeze", weight: 1 }
+        ]
+    },
+    tugboat_red_floor: {
+        min: 1,
+        max: 1,
+        loot: [
+            { item: "deep_sea", weight: 1 }
+        ]
+    },
     potted_plant: {
         min: 1,
         max: 1,
@@ -474,20 +487,6 @@
             { tier: "ammo", weight: 1 },
             { tier: "healing_items", weight: 0.5 },
             { tier: "equipment", weight: 0.3 }
-=======
-    sea_traffic_control_outside: {
-        min: 1,
-        max: 1,
-        loot: [
-            { item: "peachy_breeze", weight: 1 }
-        ]
-    },
-    tugboat_red_floor: {
-        min: 1,
-        max: 1,
-        loot: [
-            { item: "deep_sea", weight: 1 }
->>>>>>> cb11d221
         ]
     }
 };
