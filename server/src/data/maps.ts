--- conflicted
+++ resolved
@@ -301,22 +301,14 @@
         }
     },
     singleObstacle: {
-        width: 128,
-        height: 128,
-        beachSize: 16,
-        oceanSize: 16,
-        genCallback(map) {
-            map.generateObstacle("vault_door", v(this.width / 2, this.height / 2), 0);
-        }
-    },
-<<<<<<< HEAD
-    singleObstacle: {
         width: 256,
         height: 256,
+        beachSize: 8,
+        oceanSize: 8,
         genCallback(map) {
-            map.generateObstacle(ObjectType.fromString(ObjectCategory.Obstacle, "pumpkin"), v(this.width / 2, this.height / 2), 0);
+            map.generateObstacle("pumpkin", v(this.width / 2, this.height / 2), 0);
         }
-=======
+    },
     guns_test: {
         width: 64,
         height: 48 + (16 * Guns.length),
@@ -342,6 +334,5 @@
         height: 1344,
         oceanSize: 144,
         beachSize: 32
->>>>>>> 2c073cb2
     }
 };