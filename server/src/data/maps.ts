--- conflicted
+++ resolved
@@ -1,16 +1,10 @@
 import { ObjectCategory } from "../../../common/src/constants";
-<<<<<<< HEAD
 import { Buildings } from "../../../common/src/definitions/buildings";
-import { Loots } from "../../../common/src/definitions/loots";
+import { LootDefinition, Loots } from "../../../common/src/definitions/loots";
 import { Obstacles } from "../../../common/src/definitions/obstacles";
 import { type Orientation, type Variation } from "../../../common/src/typings";
-=======
-import { type LootDefinition, Loots } from "../../../common/src/definitions/loots";
-import { Obstacles } from "../../../common/src/definitions/obstacles";
-import { type Variation } from "../../../common/src/typings";
 import { circleCollision } from "../../../common/src/utils/math";
 import { ItemType } from "../../../common/src/utils/objectDefinitions";
->>>>>>> ac0fe894
 import { ObjectType } from "../../../common/src/utils/objectType";
 import { randomPointInsideCircle } from "../../../common/src/utils/random";
 import { type Vector, v, vAdd, vClone } from "../../../common/src/utils/vector";
@@ -173,10 +167,10 @@
             const center = v(map.width / 2, map.height / 2);
 
             for (const obstacle of obstacles) {
-                map.obstacleTest(obstacle.id, vAdd(center, obstacle.pos), 0, 1, 1);
-                map.obstacleTest(obstacle.id, vAdd(center, v(obstacle.pos.x * -1, obstacle.pos.y)), 0, 1, 1);
-                map.obstacleTest(obstacle.id, vAdd(center, v(obstacle.pos.x, obstacle.pos.y * -1)), 0, 1, 1);
-                map.obstacleTest(obstacle.id, vAdd(center, v(obstacle.pos.x * -1, obstacle.pos.y * -1)), 0, 1, 1);
+                map.genObstacle(obstacle.id, vAdd(center, obstacle.pos), 0, 1, 1);
+                map.genObstacle(obstacle.id, vAdd(center, v(obstacle.pos.x * -1, obstacle.pos.y)), 0, 1);
+                map.genObstacle(obstacle.id, vAdd(center, v(obstacle.pos.x, obstacle.pos.y * -1)), 0, 1);
+                map.genObstacle(obstacle.id, vAdd(center, v(obstacle.pos.x * -1, obstacle.pos.y * -1)), 0, 1);
             }
 
             genLoots(vAdd(center, v(-70, 70)), 8, 8);
@@ -205,7 +199,7 @@
             for (const obstacle in randomObstacles) {
                 const obstacleType = ObjectType.fromString(ObjectCategory.Obstacle, obstacle);
                 for (let i = 0; i < randomObstacles[obstacle]; i++) {
-                    map.obstacleTest(obstacle, map.getRandomPositionFor(obstacleType, 1, getPos), 0, 1, 1);
+                    map.genObstacle(obstacle, map.getRandomPositionFor(obstacleType, 1, 0, getPos), 0, 1);
                 }
             }
         }
