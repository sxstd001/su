// noinspection ES6PreferShortImport
import { Config, GasMode, SpawnMode } from "./config";

import {
    Box,
    Fixture,
    Settings,
    Vec2,
    World
} from "planck";
import type { WebSocket } from "uWebSockets.js";

import { endGame, type PlayerContainer } from "./server";
import { Map } from "./map";

import { Player } from "./objects/player";
import { Explosion } from "./objects/explosion";
import { v2v } from "./utils/misc";

import { UpdatePacket } from "./packets/sending/updatePacket";
import { type GameObject } from "./types/gameObject";

import { log } from "../../common/src/utils/misc";
<<<<<<< HEAD
import {
    GasState,
    ObjectCategory,
    OBJECT_ID_BITS
} from "../../common/src/constants";
=======
import { GasState, ObjectCategory, OBJECT_ID_BITS } from "../../common/src/constants";
>>>>>>> 466745fa
import { ObjectType } from "../../common/src/utils/objectType";
import { type GunDefinition } from "../../common/src/definitions/guns";
import { Bullet, DamageRecord } from "./objects/bullet";
import { KillFeedPacket } from "./packets/sending/killFeedPacket";
import { JoinKillFeedMessage } from "./types/killFeedMessage";
import { randomPointInsideCircle } from "../../common/src/utils/random";
import { GasStages } from "./data/gasStages";
import { JoinedPacket } from "./packets/sending/joinedPacket";
import { v, vClone, type Vector } from "../../common/src/utils/vector";
import { distanceSquared, lerp, vecLerp } from "../../common/src/utils/math";
import { MapPacket } from "./packets/sending/mapPacket";
import { Loot } from "./objects/loot";
import { IDAllocator } from "./utils/idAllocator";
import { Obstacle } from "./objects/obstacle";
import { type ExplosionDefinition } from "../../common/src/definitions/explosions";
import { type LootDefinition } from "../../common/src/definitions/loots";

export class Game {
    map: Map;

    /**
     * A cached map packet
     * Since the map is static, there's no reason to serialize a map packet for each player that joins the game
     */
    mapPacket: MapPacket;

    world: World;

    /**
     * The value of `Date.now()`, as of the start of the tick.
     */
    _now = Date.now();
    get now(): number { return this._now; }

    /**
     * A Set of all the static objects in the world
     */
    staticObjects = new Set<GameObject>();
    /**
     * A Set of all the dynamic (moving) objects in the world
     */
    dynamicObjects = new Set<GameObject>();
    visibleObjects: Record<number, Record<number, Record<number, Set<GameObject>>>> = {};
    updateObjects = false;

    aliveCountDirty = false;

    partialDirtyObjects = new Set<GameObject>();
    fullDirtyObjects = new Set<GameObject>();
    deletedObjects = new Set<GameObject>();

    livingPlayers: Set<Player> = new Set<Player>();
    connectedPlayers: Set<Player> = new Set<Player>();

    loot: Set<Loot> = new Set<Loot>();
    explosions: Set<Explosion> = new Set<Explosion>();
    /**
     * All bullets that currently exist
     */
    bullets = new Set<Bullet>();
    /**
     * All bullets created this tick
     */
    newBullets = new Set<Bullet>();
    deletedBulletIDs = new Set<number>();
    /**
     * All records of damage by bullets this tick
     */
    damageRecords = new Set<DamageRecord>();

    /**
     * All kill feed messages this tick
     */
    killFeedMessages = new Set<KillFeedPacket>();

    started = false;
    allowJoin = false;
    over = false;
    stopped = false;

    readonly gas = {
        stage: 0,
        state: GasState.Inactive,
        initialDuration: 0,
        countdownStart: 0,
        percentage: 0,
        oldPosition: v(360, 360),
        newPosition: v(360, 360),
        oldRadius: 512,
        newRadius: 512,
        currentPosition: v(360, 360),
        currentRadius: 512,
        dps: 0,
        ticksSinceLastDamage: 0
    };

    gasDirty = false;
    gasPercentageDirty = false;

    tickTimes: number[] = [];

    constructor() {
        this.world = new World({ gravity: Vec2(0, 0) }); // Create the Planck.js World
        Settings.maxLinearCorrection = 0; // Prevents collision jitter
        Settings.maxTranslation = 12.5; // Allows bullets to travel fast

        // Collision filtering code:
        // - Players should collide with obstacles, but not with each other or with loot.
        // - Bullets should collide with players and obstacles, but not with each other or with loot.
        // - Loot should only collide with obstacles and other loot.
        Fixture.prototype.shouldCollide = function(that: Fixture): boolean {
            // Get the objects
            const thisObject = this.getUserData() as GameObject;
            const thatObject = that.getUserData() as GameObject;

            // Check if they should collide
            if (thisObject.is.player) return thatObject.collidesWith.player;
            else if (thisObject.is.obstacle) return thatObject.collidesWith.obstacle;
            else if (thisObject.is.bullet) return thatObject.collidesWith.bullet;
            else if (thisObject.is.loot) return thatObject.collidesWith.loot;
            else return false;
        };

        // If maxLinearCorrection is set to 0, player collisions work perfectly, but loot doesn't spread out.
        // If maxLinearCorrection is greater than 0, loot spreads out, but player collisions are jittery.
        // This code solves the dilemma by setting maxLinearCorrection to the appropriate value for the object.
        this.world.on("pre-solve", contact => {
            const objectA = contact.getFixtureA().getUserData() as GameObject;
            const objectB = contact.getFixtureB().getUserData() as GameObject;
            if (objectA.is.loot || objectB.is.loot) Settings.maxLinearCorrection = 0.06;
            else Settings.maxLinearCorrection = 0;
        });

        // this return type is technically not true, but it gets typescript to shut up
        const shouldDie = (object: unknown): object is Bullet => object instanceof Bullet && object.distanceSquared <= object.maxDistanceSquared && !object.dead;

        // Handle bullet collisions
        this.world.on("begin-contact", contact => {
            const objectA = contact.getFixtureA().getUserData();
            const objectB = contact.getFixtureB().getUserData();

            if (shouldDie(objectA)) {
                objectA.dead = true;
                this.damageRecords.add(new DamageRecord(objectB as GameObject, objectA.shooter, objectA));
            } else if (shouldDie(objectB)) {
                objectB.dead = true;
                this.damageRecords.add(new DamageRecord(objectA as GameObject, objectB.shooter, objectB));
            }
        });

        // Create world boundaries
        this.createWorldBoundary(360, 0, 360, 0);
        this.createWorldBoundary(0, 360, 0, 360);
        this.createWorldBoundary(360, 720, 360, 0);
        this.createWorldBoundary(720, 360, 0, 360);

        // Generate map
        this.map = new Map(this);

        this.mapPacket = new MapPacket(this);

        this.allowJoin = true;

        // Start the tick loop
        this.tick(30);
    }

    private createWorldBoundary(x: number, y: number, width: number, height: number): void {
        const boundary = this.world.createBody({
            type: "static",
            position: Vec2(x, y)
        });

        boundary.createFixture({
            shape: Box(width, height),
            userData: {
                is: {
                    player: false,
                    obstacle: true,
                    bullet: false,
                    loot: false
                },
                collidesWith: {
                    player: true,
                    obstacle: false,
                    bullet: true,
                    loot: true
                }
            }
        });
    }

    tick(delay: number): void {
        setTimeout((): void => {
            this._now = Date.now();

            if (this.stopped) return;

            // Update loot positions
            for (const loot of this.loot) {
                if (loot.oldPosition.x !== loot.position.x || loot.oldPosition.y !== loot.position.y) {
                    this.partialDirtyObjects.add(loot);
                }
                loot.oldPosition = vClone(loot.position);
            }

            // Update bullets
            for (const bullet of this.bullets) {
                if (bullet.distanceSquared >= bullet.maxDistanceSquared) {
                    if (!bullet.dead) this.removeBullet(bullet);
                    // Note: Bullets that pass their maximum distance are automatically deleted by the client,
                    // so there's no need to add them to the list of deleted bullets
                }
            }

            // Do damage to objects hit by bullets
            for (const damageRecord of this.damageRecords) {
                const bullet = damageRecord.bullet;
                const definition = bullet.source.ballistics;

                if (damageRecord.damaged instanceof Player) {
                    damageRecord.damaged.damage(definition.damage, damageRecord.damager, bullet.sourceType);
                } else if (damageRecord.damaged instanceof Obstacle) {
                    damageRecord.damaged.damage?.(definition.damage * definition.obstacleMultiplier, damageRecord.damager, bullet.sourceType);
                }

                this.removeBullet(bullet);
                this.deletedBulletIDs.add(bullet.id);
            }
            this.damageRecords.clear();

            // Handle explosions
            for (const explosion of this.explosions) {
                explosion.explode();
            }

            // Update gas
            if (this.gas.state !== GasState.Inactive) {
                this.gas.percentage = (this.now - this.gas.countdownStart) / (1000 * this.gas.initialDuration);
                this.gasPercentageDirty = true;
            }

            // Red zone damage
            this.gas.ticksSinceLastDamage++;
            let gasDamage = false;
            if (this.gas.ticksSinceLastDamage >= 30) {
                this.gas.ticksSinceLastDamage = 0;
                gasDamage = true;
                if (this.gas.state === GasState.Advancing) {
                    this.gas.currentPosition = vecLerp(this.gas.oldPosition, this.gas.newPosition, this.gas.percentage);
                    this.gas.currentRadius = lerp(this.gas.oldRadius, this.gas.newRadius, this.gas.percentage);
                }
            }

            // Update physics
            this.world.step(30);

            // First loop over players: Movement, animations, & actions
            for (const player of this.livingPlayers) {
                // This system allows opposite movement keys to cancel each other out.
                const movement: Vector = v(0, 0);

                if (player.isMobile && player.movement.moving) {
                    movement.x = Math.cos(player.movement.angle) * 1.45;
                    movement.y = -Math.sin(player.movement.angle) * 1.45;
                } else {
                    if (player.movement.up) movement.y++;
                    if (player.movement.down) movement.y--;
                    if (player.movement.left) movement.x--;
                    if (player.movement.right) movement.x++;
                }

                // This is the same as checking if they're both non-zero, because if either of them is zero, the product will be zero
                let speed = (movement.x * movement.y !== 0 ? Config.diagonalSpeed : Config.movementSpeed) * (1 + (player.adrenaline / 1000));

                if (player.recoil.active) {
                    if (player.recoil.time < this.now) {
                        player.recoil.active = false;
                    } else {
                        speed *= player.recoil.multiplier;
                    }
                }
                if (player.action) speed *= player.action.speedMultiplier;

                player.setVelocity(movement.x * speed, movement.y * speed);

                if (player.isMoving || player.turning) {
                    player.disableInvulnerability();
                    this.partialDirtyObjects.add(player);
                }

                // Drain adrenaline
                if (player.adrenaline > 0) {
                    player.adrenaline -= 0.015;
                }

                // Regenerate health
                player.health += player.adrenaline * 0.00039;

                // Shoot gun/use melee
                if (player.startedAttacking) {
                    player.startedAttacking = false;
                    player.disableInvulnerability();
                    player.activeItem?.useItem();
                }

                // Gas damage
                if (gasDamage && this.isInGas(player.position)) {
                    player.damage(this.gas.dps);
                }

                player.turning = false;
            }

            // Second loop over players: calculate visible objects & send updates
            for (const player of this.connectedPlayers) {
                if (!player.joined) continue;

                // Calculate visible objects
                if (player.movesSinceLastUpdate > 8 || this.updateObjects) {
                    player.updateVisibleObjects();
                }

                // Full objects
                if (this.fullDirtyObjects.size !== 0) {
                    for (const object of this.fullDirtyObjects) {
                        if (player.visibleObjects.has(object)) {
                            player.fullDirtyObjects.add(object);
                        }
                    }
                }

                // Partial objects
                if (this.partialDirtyObjects.size !== 0) {
                    for (const object of this.partialDirtyObjects) {
                        if (player.visibleObjects.has(object) && !player.fullDirtyObjects.has(object)) {
                            player.partialDirtyObjects.add(object);
                        }
                    }
                }

                // Deleted objects
                if (this.deletedObjects.size !== 0) {
                    for (const object of this.deletedObjects) {
                        if (player.visibleObjects.has(object) && object !== player) {
                            player.deletedObjects.add(object);
                        }
                    }
                }

                for (const message of this.killFeedMessages) player.sendPacket(message);
                player.sendPacket(new UpdatePacket(player));
            }

            // Reset everything
            this.fullDirtyObjects.clear();
            this.partialDirtyObjects.clear();
            this.deletedObjects.clear();
            this.newBullets.clear();
            this.deletedBulletIDs.clear();
            this.explosions.clear();
            this.killFeedMessages.clear();
            this.aliveCountDirty = false;
            this.gasDirty = false;
            this.gasPercentageDirty = false;
            this.updateObjects = false;

            for (const player of this.livingPlayers) {
                player.hitEffect = false;
            }

            // Stop the game in 1 second if there are no more players alive
            if (this.started && this.aliveCount === 0 && !this.over) {
                this.over = true;
                setTimeout(endGame, 1000);
            }

            // Record performance and start the next tick
            // THIS TICK COUNTER IS WORKING CORRECTLY!
            // It measures the time it takes to calculate a tick, not the time between ticks.
            const tickTime = Date.now() - this.now;
            this.tickTimes.push(tickTime);

            if (this.tickTimes.length >= 200) {
                const mspt = this.tickTimes.reduce((a, b) => a + b) / this.tickTimes.length;
                log(`Average ms/tick: ${mspt}`, true);
                log(`Server load: ${((mspt / 30) * 100).toFixed(1)}%`);
                this.tickTimes = [];
            }

            const newDelay = Math.max(0, 30 - tickTime);
            this.tick(newDelay);
        }, delay);
    }

    addPlayer(socket: WebSocket<PlayerContainer>, name: string, isDev: boolean, nameColor: string): Player {
        let spawnPosition = Vec2(0, 0);
        switch (Config.spawn.mode) {
            case SpawnMode.Random: {
                let foundPosition = false;
                while (!foundPosition) {
                    spawnPosition = v2v(this.map.getRandomPositionFor(ObjectType.categoryOnly(ObjectCategory.Player)));
                    if (!this.isInGas(spawnPosition)) foundPosition = true;
                }
                break;
            }
            case SpawnMode.Fixed: {
                spawnPosition = Config.spawn.position;
                break;
            }
            case SpawnMode.Radius: {
                spawnPosition = v2v(randomPointInsideCircle(Config.spawn.position, Config.spawn.radius));
                break;
            }
        }

        // Player is added to the players array when a JoinPacket is received from the client
        return new Player(this, name, socket, spawnPosition, isDev, nameColor);
    }

    // Called when a JoinPacket is sent by the client
    activatePlayer(player: Player): void {
        const game = player.game;

        game.livingPlayers.add(player);
        game.connectedPlayers.add(player);
        game.dynamicObjects.add(player);
        game.fullDirtyObjects.add(player);
        game.updateObjects = true;
        game.aliveCountDirty = true;
        game.killFeedMessages.add(new KillFeedPacket(player, new JoinKillFeedMessage(player, true)));

        player.updateVisibleObjects();
        player.joined = true;
        player.sendPacket(new JoinedPacket(player));
        player.sendPacket(this.mapPacket);

        setTimeout(() => {
            player.disableInvulnerability();
        }, 5000);

        if (this.aliveCount > 1 && !this.started) {
            this.started = true;
            this.advanceGas();

            // Stop new players from joining in the final 30 seconds
            setTimeout(() => {
                this.allowJoin = false;
            }, 145000);
        }
    }

    /**
     * Get the visible objects at a given position and zoom level
     * @param position The position
     * @param zoom The zoom level, defaults to 48
     * @returns A set with the visible game objects at the given position and zoom level
     * @throws {Error} If the zoom level is invalid
     */
    getVisibleObjects(position: Vector, zoom = 48): Set<GameObject> {
        if (this.visibleObjects[zoom] === undefined) throw new Error(`Invalid zoom level: ${zoom}`);
        // return an empty set if the position is out of bounds
        if (position.x < 0 || position.x > this.map.width ||
            position.y < 0 || position.y > this.map.height) return new Set();
        return this.visibleObjects[zoom][Math.round(position.x / 10) * 10][Math.round(position.y / 10) * 10];
    }

    removePlayer(player: Player): void {
        player.disconnected = true;
        this.aliveCountDirty = true;
        if (!player.dead) {
            this.killFeedMessages.add(new KillFeedPacket(player, new JoinKillFeedMessage(player, false)));
        }
        this.connectedPlayers.delete(player);

        if (player.canDespawn) {
            this.livingPlayers.delete(player);
            this.dynamicObjects.delete(player);
            this.removeObject(player);
            this.world.destroyBody(player.body);
        }
        try {
            player.socket.close();
        } catch (e) { }
    }

    addLoot(type: ObjectType<ObjectCategory.Loot, LootDefinition>, position: Vector, count?: number): Loot {
        const loot = new Loot(this, type, position, count);
        this.loot.add(loot);
        this.dynamicObjects.add(loot);
        this.fullDirtyObjects.add(loot);
        this.updateObjects = true;
        return loot;
    }

    removeLoot(loot: Loot): void {
        this.loot.delete(loot);
        this.dynamicObjects.delete(loot);
        this.world.destroyBody(loot.body);
        this.removeObject(loot);
    }

    addBullet(position: Vec2, rotation: number, source: GunDefinition, sourceType: ObjectType, shooter: Player): Bullet {
        const bullet = new Bullet(this,
            position,
            rotation,
            source,
            sourceType,
            shooter);
        this.bullets.add(bullet);
        this.newBullets.add(bullet);

        return bullet;
    }

    /**
     * Delete a bullet and give the id back to the allocator
     * @param bullet The bullet to delete
     */
    removeBullet(bullet: Bullet): void {
        this.bulletIDAllocator.give(bullet.id);
        this.world.destroyBody(bullet.body);
        this.bullets.delete(bullet);
    }

    addExplosion(type: ObjectType<ObjectCategory.Explosion, ExplosionDefinition>, position: Vector, source: GameObject): Explosion {
        const explosion = new Explosion(this, type, position, source);
        this.explosions.add(explosion);
        return explosion;
    }

    /**
     * Delete an object and give the id back to the allocator
     * @param object The object to delete
     */
    removeObject(object: GameObject): void {
        this.idAllocator.give(object.id);
        this.updateObjects = true;
    }

    get aliveCount(): number {
        return this.livingPlayers.size;
    }

    advanceGas(): void {
        if (Config.gas.mode === GasMode.Disabled) return;
        const currentStage = GasStages[this.gas.stage + 1];
        if (currentStage === undefined) return;
        const duration = Config.gas.mode === GasMode.Debug && currentStage.duration !== 0 ? Config.gas.overrideDuration : currentStage.duration;
        this.gas.stage++;
        this.gas.state = currentStage.state;
        this.gas.initialDuration = duration;
        this.gas.percentage = 1;
        this.gas.countdownStart = this.now;
        if (currentStage.state === GasState.Waiting) {
            this.gas.oldPosition = vClone(this.gas.newPosition);
            if (currentStage.newRadius !== 0) {
                this.gas.newPosition = randomPointInsideCircle(this.gas.oldPosition, currentStage.oldRadius - currentStage.newRadius);
            } else {
                this.gas.newPosition = vClone(this.gas.oldPosition);
            }
            this.gas.currentPosition = vClone(this.gas.oldPosition);
            this.gas.currentRadius = currentStage.oldRadius;
        }
        this.gas.oldRadius = currentStage.oldRadius;
        this.gas.newRadius = currentStage.newRadius;
        this.gas.dps = currentStage.dps;
        this.gasDirty = true;
        this.gasPercentageDirty = true;

        // Start the next stage
        if (duration !== 0) {
            setTimeout(() => this.advanceGas(), duration * 1000);
        }
    }

    isInGas(position: Vector): boolean {
        return distanceSquared(position, this.gas.currentPosition) >= this.gas.currentRadius ** 2;
    }

    idAllocator = new IDAllocator(OBJECT_ID_BITS);

    get nextObjectID(): number {
        return this.idAllocator.takeNext();
    }

    bulletIDAllocator = new IDAllocator(8);

    get nextBulletID(): number {
        return this.bulletIDAllocator.takeNext();
    }
}<|MERGE_RESOLUTION|>--- conflicted
+++ resolved
@@ -21,15 +21,7 @@
 import { type GameObject } from "./types/gameObject";
 
 import { log } from "../../common/src/utils/misc";
-<<<<<<< HEAD
-import {
-    GasState,
-    ObjectCategory,
-    OBJECT_ID_BITS
-} from "../../common/src/constants";
-=======
 import { GasState, ObjectCategory, OBJECT_ID_BITS } from "../../common/src/constants";
->>>>>>> 466745fa
 import { ObjectType } from "../../common/src/utils/objectType";
 import { type GunDefinition } from "../../common/src/definitions/guns";
 import { Bullet, DamageRecord } from "./objects/bullet";
