--- conflicted
+++ resolved
@@ -39,20 +39,6 @@
 import { Logger, removeFrom } from "./utils/misc";
 import { type ThrowableItem } from "./inventory/throwableItem";
 
-<<<<<<< HEAD
-=======
-interface ObjectMapping {
-    [ObjectCategory.Player]: Player
-    [ObjectCategory.Obstacle]: Obstacle
-    [ObjectCategory.DeathMarker]: DeathMarker
-    [ObjectCategory.Loot]: Loot
-    [ObjectCategory.Building]: Building
-    [ObjectCategory.Decal]: Decal
-    [ObjectCategory.Parachute]: Parachute
-    [ObjectCategory.ThrowableProjectile]: ThrowableProjectile
-}
-
->>>>>>> c8c63635
 export class Game {
     readonly _id: number;
     get id(): number { return this._id; }
@@ -68,15 +54,8 @@
 
     updateObjects = false;
 
-<<<<<<< HEAD
     readonly livingPlayers: Set<Player> = new Set<Player>();
     readonly connectedPlayers: Set<Player> = new Set<Player>();
-=======
-    readonly objects = new ObjectPool<ObjectMapping>();
-
-    readonly livingPlayers = new Set<Player>();
-    readonly connectedPlayers = new Set<Player>();
->>>>>>> c8c63635
     readonly spectatablePlayers: Player[] = [];
     /**
      * New players created this tick
@@ -228,7 +207,7 @@
                 parachute.update();
             }
 
-            for (const projectile of this.objects.getCategory(ObjectCategory.ThrowableProjectile)) {
+            for (const projectile of this.grid.pool.getCategory(ObjectCategory.ThrowableProjectile)) {
                 projectile.update();
             }
 
@@ -559,10 +538,7 @@
 
     addProjectile(definition: ThrowableDefinition, position: Vector, source: ThrowableItem): ThrowableProjectile {
         const projectile = new ThrowableProjectile(this, Vec.clone(position), definition, source);
-
-        this.objects.add(projectile);
         this.grid.addObject(projectile);
-
         return projectile;
     }
 
@@ -654,23 +630,11 @@
 
         this.planes.add({ position: planePos, direction });
 
-<<<<<<< HEAD
         this.addTimeout(() => {
             const parachute = new Parachute(this, position, airdrop);
             this.grid.addObject(parachute);
             this.mapPings.add(position);
         }, GameConstants.airdrop.flyTime);
-=======
-        this.addTimeout(
-            () => {
-                const parachute = new Parachute(this, position, airdrop);
-                this.grid.addObject(parachute);
-                this.objects.add(parachute);
-                this.mapPings.add(position);
-            },
-            GameConstants.airdrop.flyTime
-        );
->>>>>>> c8c63635
     }
 
     get aliveCount(): number {
