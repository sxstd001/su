import { type WebSocket } from "uWebSockets.js";
import { GameConstants, KillFeedMessageType, KillType, ObjectCategory, PacketType } from "../../common/src/constants";
import { type ExplosionDefinition } from "../../common/src/definitions/explosions";
import { type LootDefinition } from "../../common/src/definitions/loots";
import { Obstacles, type ObstacleDefinition } from "../../common/src/definitions/obstacles";
import { type ThrowableDefinition } from "../../common/src/definitions/throwables";
import { InputPacket } from "../../common/src/packets/inputPacket";
import { JoinPacket } from "../../common/src/packets/joinPacket";
import { JoinedPacket } from "../../common/src/packets/joinedPacket";
import { PingPacket } from "../../common/src/packets/pingPacket";
import { SpectatePacket } from "../../common/src/packets/spectatePacket";
import { type KillFeedMessage } from "../../common/src/packets/updatePacket";
import { CircleHitbox } from "../../common/src/utils/hitbox";
import { Geometry, Numeric } from "../../common/src/utils/math";
import { Timeout } from "../../common/src/utils/misc";
import { ItemType, MapObjectSpawnMode, type ReferenceTo, type ReifiableDef } from "../../common/src/utils/objectDefinitions";
import { randomPointInsideCircle, randomRotation } from "../../common/src/utils/random";
import { OBJECT_ID_BITS, type SuroiBitStream } from "../../common/src/utils/suroiBitStream";
import { Vec, type Vector } from "../../common/src/utils/vector";
import { Config, SpawnMode } from "./config";
import { Maps } from "./data/maps";
import { Gas } from "./gas";
import { type GunItem } from "./inventory/gunItem";
import { type ThrowableItem } from "./inventory/ThrowableItem";
import { Map } from "./map";
import { Building } from "./objects/building";
import { Bullet, type DamageRecord, type ServerBulletOptions } from "./objects/bullet";
import { type Emote } from "./objects/emote";
import { Explosion } from "./objects/explosion";
import { type GameObject } from "./objects/gameObject";
import { Loot } from "./objects/loot";
import { Obstacle } from "./objects/obstacle";
import { Parachute } from "./objects/parachute";
import { Player } from "./objects/player";
import { ThrowableProjectile } from "./objects/throwableProj";
import { endGame, newGame, type PlayerContainer } from "./server";
import { hasBadWords } from "./utils/badWordFilter";
import { Grid } from "./utils/grid";
import { IDAllocator } from "./utils/idAllocator";
import { Logger, removeFrom } from "./utils/misc";
import { type ThrowableItem } from "./inventory/throwableItem";

export class Game {
    readonly _id: number;
    get id(): number { return this._id; }

    map: Map;

    gas: Gas;

    readonly grid: Grid;

    readonly partialDirtyObjects = new Set<GameObject>();
    readonly fullDirtyObjects = new Set<GameObject>();

    updateObjects = false;

    readonly livingPlayers = new Set<Player>();
    readonly connectedPlayers = new Set<Player>();
    readonly spectatablePlayers: Player[] = [];
    /**
     * New players created this tick
     */
    readonly newPlayers = new Set<Player>();
    /**
    * Players deleted this tick
    */
    readonly deletedPlayers = new Set<number>();

    readonly explosions = new Set<Explosion>();
    readonly emotes = new Set<Emote>();
    readonly parachutes = new Set<Parachute>();

    /**
     * All bullets that currently exist
     */
    readonly bullets = new Set<Bullet>();
    /**
     * All bullets created this tick
     */
    readonly newBullets = new Set<Bullet>();

    /**
     * All kill feed messages this tick
     */
    readonly killFeedMessages = new Set<KillFeedMessage>();

    /**
     * All airdrops
     */
    readonly airdrops = new Set<Airdrop>();

    /**
     * All planes this tick
     */
    readonly planes = new Set<{ readonly position: Vector, readonly direction: number }>();

    /**
     * All map pings this tick
     */
    readonly mapPings = new Set<Vector>();

    private readonly _timeouts = new Set<Timeout>();

    addTimeout(callback: () => void, delay = 0): Timeout {
        const timeout = new Timeout(callback, this.now + delay);
        this._timeouts.add(timeout);
        return timeout;
    }

    private _started = false;
    allowJoin = false;
    over = false;
    stopped = false;

    startedTime = Number.MAX_VALUE; // Default of Number.MAX_VALUE makes it so games that haven't started yet are joined first

    startTimeout?: Timeout;

    aliveCountDirty = false;

    /**
     * The value of `Date.now()`, as of the start of the tick.
     */
    private _now = Date.now();
    get now(): number { return this._now; }

    tickTimes: number[] = [];

    constructor(id: number) {
        this._id = id;

        const start = Date.now();

        // Generate map
        this.grid = new Grid(Maps[Config.mapName].width, Maps[Config.mapName].height);
        this.map = new Map(this, Config.mapName);

        this.gas = new Gas(this);

        this.allowJoin = true;

        Logger.log(`Game ${this.id} | Created in ${Date.now() - start} ms`);

        // Start the tick loop
        this.tick(GameConstants.msPerTick);
    }

    handlePacket(stream: SuroiBitStream, player: Player): void {
        switch (stream.readPacketType()) {
            case PacketType.Join: {
                if (player.joined) return;
                const packet = new JoinPacket();
                packet.deserialize(stream);
                this.activatePlayer(player, packet);
                break;
            }
            case PacketType.Input: {
                // Ignore input packets from players that haven't finished joining, dead players, and if the game is over
                if (!player.joined || player.dead || player.game.over) return;

                const packet = new InputPacket();
                packet.isMobile = player.isMobile;
                packet.deserialize(stream);
                player.processInputs(packet);
                break;
            }
            case PacketType.Spectate: {
                const packet = new SpectatePacket();
                packet.deserialize(stream);
                player.spectate(packet);
                break;
            }
            case PacketType.Ping: {
                if (Date.now() - player.lastPingTime < 4000) return;
                player.lastPingTime = Date.now();
                player.sendPacket(new PingPacket());
                break;
            }
        }
    }

    tick(delay: number): void {
        setTimeout((): void => {
            this._now = Date.now();

            if (this.stopped) return;

            // execute timeouts
            for (const timeout of this._timeouts) {
                if (timeout.killed) {
                    this._timeouts.delete(timeout);
                    continue;
                }

                if (this.now > timeout.end) {
                    timeout.callback();
                    this._timeouts.delete(timeout);
                }
            }

            // Update loots
            for (const loot of this.grid.pool.getCategory(ObjectCategory.Loot)) {
                loot.update();
            }

            for (const parachute of this.grid.pool.getCategory(ObjectCategory.Parachute)) {
                parachute.update();
            }

            for (const projectile of this.grid.pool.getCategory(ObjectCategory.ThrowableProjectile)) {
                projectile.update();
            }

            // Update bullets
            let records: DamageRecord[] = [];
            for (const bullet of this.bullets) {
                records = records.concat(bullet.update());

                if (bullet.dead) {
                    if (bullet.definition.onHitExplosion && !bullet.reflected) {
                        this.addExplosion(bullet.definition.onHitExplosion, bullet.position, bullet.shooter);
                    }
                    this.bullets.delete(bullet);
                }
            }

            // Do the damage after updating all bullets
            // This is to make sure bullets that hit the same object on the same tick will die so they don't de-sync with the client
            // Example: a shotgun insta killing a crate, in the client all bullets will hit the crate
            // while on the server, without this, some bullets won't because the first bullets will kill the crate
            for (const { object, damage, source, weapon, position } of records) {
                object.damage(damage, source, weapon, position);
            }

            // Handle explosions
            for (const explosion of this.explosions) {
                explosion.explode();
            }

            // Update gas
            this.gas.tick();

            // First loop over players: Movement, animations, & actions
            for (const player of this.grid.pool.getCategory(ObjectCategory.Player)) {
                if (!player.dead) player.update();
                player.thisTickDirty = JSON.parse(JSON.stringify(player.dirty));
            }

            // Second loop over players: calculate visible objects & send updates
            for (const player of this.connectedPlayers) {
                if (!player.joined) continue;

                player.secondUpdate();
            }

            // Reset everything
            this.fullDirtyObjects.clear();
            this.partialDirtyObjects.clear();
            this.newBullets.clear();
            this.explosions.clear();
            this.emotes.clear();
            this.newPlayers.clear();
            this.deletedPlayers.clear();
            this.killFeedMessages.clear();
            this.planes.clear();
            this.mapPings.clear();
            this.aliveCountDirty = false;
            this.gas.dirty = false;
            this.gas.completionRatioDirty = false;
            this.updateObjects = false;

            // Winning logic
            if (this._started && this.aliveCount < 2 && !this.over) {
                // Send game over packet to the last man standing
                if (this.aliveCount === 1) {
                    const lastManStanding = [...this.livingPlayers][0];
                    lastManStanding.movement.up = false;
                    lastManStanding.movement.down = false;
                    lastManStanding.movement.left = false;
                    lastManStanding.movement.right = false;
                    lastManStanding.attacking = false;
                    lastManStanding.sendGameOverPacket(true);
                }

                // End the game in 1 second
                // If allowJoin is true, then a new game hasn't been created by this game, so create one to replace this one
                const shouldCreateNewGame = this.allowJoin;
                this.allowJoin = false;
                this.over = true;

                this.addTimeout(() => endGame(this._id, shouldCreateNewGame), 1000);
            }

            // Record performance and start the next tick
            // THIS TICK COUNTER IS WORKING CORRECTLY!
            // It measures the time it takes to calculate a tick, not the time between ticks.
            const tickTime = Date.now() - this.now;
            this.tickTimes.push(tickTime);

            if (this.tickTimes.length >= 200) {
                const mspt = this.tickTimes.reduce((a, b) => a + b) / this.tickTimes.length;

                Logger.log(`Game ${this._id} | Avg ms/tick: ${mspt.toFixed(2)} | Load: ${((mspt / GameConstants.msPerTick) * 100).toFixed(1)}%`);
                this.tickTimes = [];
            }

            this.tick(Math.max(0, GameConstants.msPerTick - tickTime));
        }, delay);
    }

    private _killLeader: Player | undefined;
    get killLeader(): Player | undefined { return this._killLeader; }

    updateKillLeader(player: Player): void {
        const oldKillLeader = this._killLeader;

        if (player.kills > (this._killLeader?.kills ?? (GameConstants.player.killLeaderMinKills - 1)) && !player.dead) {
            this._killLeader = player;

            if (oldKillLeader !== this._killLeader) {
                this._sendKillFeedMessage(KillFeedMessageType.KillLeaderAssigned);
            }
        } else if (player === oldKillLeader) {
            this._sendKillFeedMessage(KillFeedMessageType.KillLeaderUpdated);
        }
    }

    killLeaderDead(killer?: Player): void {
        this._sendKillFeedMessage(KillFeedMessageType.KillLeaderDead, { killType: KillType.TwoPartyInteraction, killerID: killer?.id });
        let newKillLeader: Player | undefined;
        for (const player of this.livingPlayers) {
            if (player.kills > (newKillLeader?.kills ?? (GameConstants.player.killLeaderMinKills - 1)) && !player.dead) {
                newKillLeader = player;
            }
        }
        this._killLeader = newKillLeader;
        this._sendKillFeedMessage(KillFeedMessageType.KillLeaderAssigned);
    }

    private _sendKillFeedMessage(messageType: KillFeedMessageType, options?: Partial<Omit<KillFeedMessage, "messageType" | "playerID" | "kills">>): void {
        if (this._killLeader === undefined) return;
        this.killFeedMessages.add({
            messageType,
            playerID: this._killLeader.id,
            kills: this._killLeader.kills,
            ...options
        });
    }

    addPlayer(socket: WebSocket<PlayerContainer>): Player {
        let spawnPosition = Vec.create(this.map.width / 2, this.map.height / 2);
        const hitbox = new CircleHitbox(5);
        switch (Config.spawn.mode) {
            case SpawnMode.Normal: {
                const gasRadius = this.gas.newRadius ** 2;
                let foundPosition = false;
                let tries = 0;
                while (!foundPosition && tries < 100) {
                    spawnPosition = this.map.getRandomPosition(hitbox, {
                        maxAttempts: 500,
                        spawnMode: MapObjectSpawnMode.GrassAndSand,
                        collides: (position) => {
                            return Geometry.distanceSquared(position, this.gas.currentPosition) >= gasRadius;
                        }
                    }) ?? spawnPosition;

                    const radiusHitbox = new CircleHitbox(50, spawnPosition);
                    for (const object of this.grid.intersectsHitbox(radiusHitbox)) {
                        if (object instanceof Player) {
                            foundPosition = false;
                        }
                    }
                    tries++;
                }
                break;
            }
            case SpawnMode.Random: {
                const gasRadius = this.gas.newRadius ** 2;
                spawnPosition = this.map.getRandomPosition(hitbox, {
                    maxAttempts: 500,
                    spawnMode: MapObjectSpawnMode.GrassAndSand,
                    collides: (position) => {
                        return Geometry.distanceSquared(position, this.gas.currentPosition) >= gasRadius;
                    }
                }) ?? spawnPosition;
                break;
            }
            case SpawnMode.Radius: {
                spawnPosition = randomPointInsideCircle(
                    Config.spawn.position,
                    Config.spawn.radius
                );
                break;
            }
            case SpawnMode.Fixed: {
                spawnPosition = Config.spawn.position;
                break;
            }
            // No case for SpawnMode.Center because that's the default
        }
        // Player is added to the players array when a JoinPacket is received from the client
        return new Player(this, socket, spawnPosition);
    }

    // Called when a JoinPacket is sent by the client
    activatePlayer(player: Player, packet: JoinPacket): void {
        let name = packet.name;
        if (
            name.length === 0 ||
            (Config.censorUsernames && hasBadWords(name)) ||
            // eslint-disable-next-line no-control-regex
            /[^\x00-\x7F]/g.test(name) // extended ASCII chars
        ) name = GameConstants.player.defaultName;
        player.name = name;

        player.isMobile = packet.isMobile;
        const skin = packet.skin;
        if (
            skin.itemType === ItemType.Skin &&
            !skin.notInLoadout &&
            (skin.roleRequired === undefined || skin.roleRequired === player.role)
        ) {
            player.loadout.skin = skin;
        }
        player.loadout.emotes = packet.emotes;

        this.livingPlayers.add(player);
        this.spectatablePlayers.push(player);
        this.connectedPlayers.add(player);
        this.newPlayers.add(player);
        this.grid.addObject(player);
        this.fullDirtyObjects.add(player);
        this.aliveCountDirty = true;
        this.updateObjects = true;

        player.joined = true;

        const joinedPacket = new JoinedPacket();
        joinedPacket.emotes = player.loadout.emotes;
        player.sendPacket(joinedPacket);

        player.sendData(this.map.buffer);

        this.addTimeout(() => { player.disableInvulnerability(); }, 5000);

        if (this.aliveCount > 1 && !this._started && this.startTimeout === undefined) {
            this.startTimeout = this.addTimeout(() => {
                this._started = true;
                this.startedTime = this.now;
                this.gas.advanceGasStage();

                this.addTimeout(() => {
                    newGame();
                    Logger.log(`Game ${this.id} | Preventing new players from joining`);
                    this.allowJoin = false;
                }, Config.preventJoinAfter);
            }, 3000);
        }

        Logger.log(`Game ${this.id} | "${player.name}" joined`);
    }

    removePlayer(player: Player): void {
        player.disconnected = true;
        this.aliveCountDirty = true;
        this.connectedPlayers.delete(player);

        if (player.canDespawn) {
            this.livingPlayers.delete(player);
            this.removeObject(player);
            this.deletedPlayers.add(player.id);
            removeFrom(this.spectatablePlayers, player);
        } else {
            player.rotation = 0;
            player.movement.up = player.movement.down = player.movement.left = player.movement.right = false;
            player.attacking = false;
            this.partialDirtyObjects.add(player);
        }

        if (player.spectating !== undefined) {
            player.spectating.spectators.delete(player);
        }

        if (this.aliveCount < 2) {
            this.startTimeout?.kill();
            this.startTimeout = undefined;
        }

        try {
            player.socket.close();
        } catch (e) { }
    }

    /**
     * Adds a `Loot` item to the game world
     * @param definition The type of loot to add. Prefer passing `LootDefinition` if possible
     * @param position The position to spawn this loot at
     * @param count Optionally define an amount of this loot (note that this does not equate spawning
     * that many `Loot` objects, but rather how many the singular `Loot` object will contain)
     * @returns The created loot object
     */
    addLoot(definition: ReifiableDef<LootDefinition>, position: Vector, count?: number): Loot {
        const loot = new Loot(
            this,
            definition,
            position,
            count
        );

        this.grid.addObject(loot);
        return loot;
    }

    removeLoot(loot: Loot): void {
        loot.dead = true;
        this.removeObject(loot);
    }

    addBullet(source: GunItem | Explosion, shooter: GameObject, options: ServerBulletOptions): Bullet {
        const bullet = new Bullet(
            this,
            source,
            shooter,
            options
        );

        this.bullets.add(bullet);
        this.newBullets.add(bullet);

        return bullet;
    }

    addExplosion(type: ReferenceTo<ExplosionDefinition> | ExplosionDefinition, position: Vector, source: GameObject): Explosion {
        const explosion = new Explosion(this, type, position, source);
        this.explosions.add(explosion);
        return explosion;
    }

    addProjectile(definition: ThrowableDefinition, position: Vector, source: ThrowableItem): ThrowableProjectile {
<<<<<<< HEAD
        const projectile = new ThrowableProjectile(this, position, definition, source);
=======
        const projectile = new ThrowableProjectile(this, Vec.clone(position), definition, source);
>>>>>>> 9d9b903a
        this.grid.addObject(projectile);
        return projectile;
    }

    removeProjectile(projectile: ThrowableProjectile): void {
        this.removeObject(projectile);
        projectile.dead = true;
    }

    /**
     * Delete an object and give the id back to the allocator
     * @param object The object to delete
     */
    removeObject(object: GameObject): void {
        this.grid.removeObject(object);
        this.idAllocator.give(object.id);
        this.updateObjects = true;
    }

    summonAirdrop(position: Vector): void {
        const crateDef = Obstacles.fromString("airdrop_crate_locked");
        const crateHitbox = (crateDef.spawnHitbox ?? crateDef.hitbox).clone();
        let thisHitbox = crateHitbox.clone();

        let collided = true;
        let attempts = 0;

        while (collided && attempts < 500) {
            attempts++;
            collided = false;

            for (const airdrop of this.airdrops) {
                thisHitbox = crateHitbox.transform(position);
                const thatHitbox = (airdrop.type.spawnHitbox ?? airdrop.type.hitbox).transform(airdrop.position);

                if (thisHitbox.collidesWith(thatHitbox)) {
                    collided = true;
                    thisHitbox.resolveCollision(thatHitbox);
                }
                position = thisHitbox.getCenter();
                if (collided) break;
            }

            thisHitbox = crateHitbox.transform(position);

            for (const object of this.grid.intersectsHitbox(thisHitbox)) {
                if (
                    object instanceof Obstacle &&
                    !object.dead &&
                    object.definition.indestructible &&
                    object.spawnHitbox.collidesWith(thisHitbox)
                ) {
                    collided = true;
                    thisHitbox.resolveCollision(object.spawnHitbox);
                }
                position = thisHitbox.getCenter();
            }

            // second loop, buildings
            for (const object of this.grid.intersectsHitbox(thisHitbox)) {
                if (object instanceof Building &&
                    object.scopeHitbox &&
                    object.definition.wallsToDestroy === undefined) {
                    const hitbox = object.scopeHitbox.clone();
                    hitbox.scale(1.5);
                    if (!thisHitbox.collidesWith(hitbox)) continue;
                    collided = true;
                    thisHitbox.resolveCollision(object.scopeHitbox);
                }
                position = thisHitbox.getCenter();
            }

            const { min, max } = thisHitbox.toRectangle();
            const width = max.x - min.x;
            const height = max.y - min.y;
            position.x = Numeric.clamp(position.x, width, this.map.width - width);
            position.y = Numeric.clamp(position.y, height, this.map.height - height);
        }

        const direction = randomRotation();

        const planePos = Vec.add(
            position,
            Vec.fromPolar(direction, -GameConstants.maxPosition)
        );

        const airdrop = { position, type: crateDef };

        this.airdrops.add(airdrop);

        this.planes.add({ position: planePos, direction });

        this.addTimeout(() => {
            const parachute = new Parachute(this, position, airdrop);
            this.grid.addObject(parachute);
            this.mapPings.add(position);
        }, GameConstants.airdrop.flyTime);
    }

    get aliveCount(): number {
        return this.livingPlayers.size;
    }

    idAllocator = new IDAllocator(OBJECT_ID_BITS);

    get nextObjectID(): number {
        return this.idAllocator.takeNext();
    }
}

export interface Airdrop {
    readonly position: Vector
    readonly type: ObstacleDefinition
}<|MERGE_RESOLUTION|>--- conflicted
+++ resolved
@@ -38,7 +38,6 @@
 import { Grid } from "./utils/grid";
 import { IDAllocator } from "./utils/idAllocator";
 import { Logger, removeFrom } from "./utils/misc";
-import { type ThrowableItem } from "./inventory/throwableItem";
 
 export class Game {
     readonly _id: number;
@@ -538,11 +537,7 @@
     }
 
     addProjectile(definition: ThrowableDefinition, position: Vector, source: ThrowableItem): ThrowableProjectile {
-<<<<<<< HEAD
         const projectile = new ThrowableProjectile(this, position, definition, source);
-=======
-        const projectile = new ThrowableProjectile(this, Vec.clone(position), definition, source);
->>>>>>> 9d9b903a
         this.grid.addObject(projectile);
         return projectile;
     }
