import { OBJECT_ID_BITS, type SuroiBitStream } from "../../common/src/utils/suroiBitStream";
import { Gas } from "./gas";
import { Grid } from "./utils/grid";
import { type GameObject } from "./types/gameObject";
import { Player } from "./objects/player";
import { Explosion } from "./objects/explosion";
import { Loot } from "./objects/loot";
import { type Emote } from "./objects/emote";
import { Bullet, type DamageRecord, type ServerBulletOptions } from "./objects/bullet";
import {
    DEFAULT_USERNAME,
    KILL_LEADER_MIN_KILLS,
    KillFeedMessageType,
    PacketType,
    TICKS_PER_SECOND
} from "../../common/src/constants";
import { Maps } from "./data/maps";
import { Config, SpawnMode } from "./config";
import { Map } from "./map";
import { endGame, type PlayerContainer } from "./server";
import { type WebSocket } from "uWebSockets.js";
import { randomPointInsideCircle } from "../../common/src/utils/random";
import { v, type Vector } from "../../common/src/utils/vector";
import { distanceSquared } from "../../common/src/utils/math";
import { Logger, removeFrom } from "./utils/misc";
import { type LootDefinition } from "../../common/src/definitions/loots";
import { type GunItem } from "./inventory/gunItem";
import { IDAllocator } from "./utils/idAllocator";
import { ItemType, type ReferenceTo, type ReifiableDef } from "../../common/src/utils/objectDefinitions";
import { type ExplosionDefinition } from "../../common/src/definitions/explosions";
import { CircleHitbox } from "../../common/src/utils/hitbox";
import { JoinPacket } from "../../common/src/packets/joinPacket";
import { hasBadWords } from "./utils/badWordFilter";
import { JoinedPacket } from "../../common/src/packets/joinedPacket";
import { InputPacket } from "../../common/src/packets/inputPacket";
import { PingPacket } from "../../common/src/packets/pingPacket";
import { SpectatePacket } from "../../common/src/packets/spectatePacket";
import { KillFeedPacket } from "../../common/src/packets/killFeedPacket";

export class Game {
    readonly _id: number;
    get id(): number { return this._id; }

    map: Map;

    gas: Gas;

    readonly grid: Grid<GameObject>;

    readonly partialDirtyObjects = new Set<GameObject>();
    readonly fullDirtyObjects = new Set<GameObject>();

    updateObjects = false;

    readonly livingPlayers: Set<Player> = new Set<Player>();
    readonly connectedPlayers: Set<Player> = new Set<Player>();
    /**
     * All players, including disconnected and dead ones
     * Used to send names on updatePacket and index spectating
     */
    readonly players: Player[] = [];
    /**
     * New players created this tick
     */
    readonly newPlayers: Player[] = [];
    /**
    * Players deleted this tick
    */
    readonly deletedPlayers: number[] = [];

    readonly loot: Set<Loot> = new Set<Loot>();
    readonly explosions: Set<Explosion> = new Set<Explosion>();
    readonly emotes: Set<Emote> = new Set<Emote>();

    /**
     * All bullets that currently exist
     */
    readonly bullets = new Set<Bullet>();
    /**
     * All bullets created this tick
     */
    readonly newBullets = new Set<Bullet>();

    /**
     * All kill feed messages this tick
     */
    readonly killFeedMessages = new Set<KillFeedPacket>();

    created = false;
    private _started = false;
    over = false;
    stopped = false;

    createdTime: number;

    startTimeoutID?: NodeJS.Timeout;

    aliveCountDirty = false;

    /**
     * The value of `Date.now()`, as of the start of the tick.
     */
    _now = Date.now();
    get now(): number { return this._now; }

    tickTimes: number[] = [];

    tickDelta = 1000 / TICKS_PER_SECOND;

    constructor(id: number) {
        this._id = id;

        // Generate map
        this.grid = new Grid(Maps[Config.mapName].width, Maps[Config.mapName].height);
        this.map = new Map(this, Config.mapName);

        this.gas = new Gas(this);

        this.created = true;
        this.createdTime = Date.now();

        // Start the tick loop
        this.tick(TICKS_PER_SECOND);
    }

    handlePacket(stream: SuroiBitStream, player: Player): void {
        switch (stream.readPacketType()) {
            case PacketType.Join: {
                if (player.joined) return;
                const packet = new JoinPacket();
                packet.deserialize(stream);
                this.activatePlayer(player, packet);
                break;
            }
            case PacketType.Input: {
                // Ignore input packets from players that haven't finished joining, dead players, and if the game is over
                if (!player.joined || player.dead || player.game.over) return;

                const packet = new InputPacket();
                packet.isMobile = player.isMobile;
                packet.deserialize(stream);
                player.processInputs(packet);
                break;
            }
            case PacketType.Spectate: {
                const packet = new SpectatePacket();
                packet.deserialize(stream);
                player.spectate(packet);
                break;
            }
            case PacketType.Ping: {
                if (Date.now() - player.lastPingTime < 4000) return;
                player.lastPingTime = Date.now();
                player.sendPacket(new PingPacket());
                break;
            }
        }
    }

    tick(delay: number): void {
        setTimeout((): void => {
            this._now = Date.now();

            if (this.stopped) return;

            // Update loots
            for (const loot of this.loot) {
                loot.update();
            }

            // Update bullets
            let records: DamageRecord[] = [];
            for (const bullet of this.bullets) {
                records = records.concat(bullet.update());

                if (bullet.dead) {
                    if (bullet.definition.onHitExplosion && !bullet.reflected) {
                        this.addExplosion(bullet.definition.onHitExplosion, bullet.position, bullet.shooter);
                    }
                    this.bullets.delete(bullet);
                }
            }

            // Do the damage after updating all bullets
            // This is to make sure bullets that hit the same object on the same tick will die so they don't de-sync with the client
            // Example: a shotgun insta killing a crate, in the client all bullets will hit the crate
            // while on the server, without this, some bullets won't because the first bullets will kill the crate
            for (const { object, damage, source, weapon, position } of records) {
                object.damage(damage, source, weapon, position);
            }

            // Handle explosions
            for (const explosion of this.explosions) {
                explosion.explode();
            }

            // Update gas
            this.gas.tick();

            // First loop over players: Movement, animations, & actions
            for (const player of this.livingPlayers) {
                player.update();
            }

            // Second loop over players: calculate visible objects & send updates
            for (const player of this.connectedPlayers) {
                if (!player.joined) continue;

                player.secondUpdate();
            }

            // Reset everything
            this.fullDirtyObjects.clear();
            this.partialDirtyObjects.clear();
            this.newBullets.clear();
            this.explosions.clear();
            this.emotes.clear();
            this.newPlayers.length = 0;
            this.deletedPlayers.length = 0;
            this.killFeedMessages.clear();
            this.aliveCountDirty = false;
            this.gas.dirty = false;
            this.gas.percentageDirty = false;
            this.updateObjects = false;

            // Winning logic
            if (this._started && this.aliveCount < 2 && !this.over) {
                // Send game over packet to the last man standing
                if (this.aliveCount === 1) {
                    const lastManStanding = [...this.livingPlayers][0];
                    lastManStanding.movement.up = false;
                    lastManStanding.movement.down = false;
                    lastManStanding.movement.left = false;
                    lastManStanding.movement.right = false;
                    lastManStanding.attacking = false;
                    lastManStanding.sendGameOverPacket(true);
                }

                // End the game in 1 second
                this.over = true;
                setTimeout(() => endGame(this._id), 1000);
            }

            // Record performance and start the next tick
            // THIS TICK COUNTER IS WORKING CORRECTLY!
            // It measures the time it takes to calculate a tick, not the time between ticks.
            const tickTime = Date.now() - this.now;
            this.tickTimes.push(tickTime);

            if (this.tickTimes.length >= 200) {
                const mspt = this.tickTimes.reduce((a, b) => a + b) / this.tickTimes.length;

                Logger.log(`Game #${this._id} | Avg ms/tick: ${mspt.toFixed(2)} | Load: ${((mspt / TICKS_PER_SECOND) * 100).toFixed(1)}%`);
                this.tickTimes = [];
            }

            this.tick(Math.max(0, TICKS_PER_SECOND - tickTime));
        }, delay);
    }

    private _killLeader: Player | undefined;
    get killLeader(): Player | undefined { return this._killLeader; }

    updateKillLeader(player: Player): void {
        const oldKillLeader = this._killLeader;

        if (player.kills > (this._killLeader?.kills ?? (KILL_LEADER_MIN_KILLS - 1))) {
            this._killLeader = player;

            if (oldKillLeader !== this._killLeader) {
                this._sendKillFeedMessage(KillFeedMessageType.KillLeaderAssigned);
            }
        } else if (player === oldKillLeader) {
            this._sendKillFeedMessage(KillFeedMessageType.KillLeaderUpdated);
        }
    }

    killLeaderDead(): void {
        this._sendKillFeedMessage(KillFeedMessageType.KillLeaderDead);
        let newKillLeader: Player | undefined;
        for (const player of this.livingPlayers) {
            if (player.kills > (newKillLeader?.kills ?? (KILL_LEADER_MIN_KILLS - 1))) {
                newKillLeader = player;
            }
        }
        this._killLeader = newKillLeader;
        this._sendKillFeedMessage(KillFeedMessageType.KillLeaderAssigned);
    }

    private _sendKillFeedMessage(messageType: KillFeedMessageType): void {
<<<<<<< HEAD
        if (this._killLeader === undefined) return;
        const packet = new KillFeedPacket();
        packet.messageType = messageType;
        packet.playerID = this._killLeader?.id;
        this.killFeedMessages.add(packet);
=======
        // if (this._killLeader !== undefined) this.killFeedMessages.add(new KillFeedPacket(this._killLeader, messageType));
>>>>>>> 5ec4fcea
    }

    addPlayer(socket: WebSocket<PlayerContainer>): Player {
        let spawnPosition = v(this.map.width / 2, this.map.height / 2);
        switch (Config.spawn.mode) {
            case SpawnMode.Random: {
                let foundPosition = false;
                while (!foundPosition) {
                    spawnPosition = this.map.getRandomPositionFor(
                        new CircleHitbox(5),
                        1,
                        0,
                        undefined,
                        500) ??
                        spawnPosition;
                    if (!(distanceSquared(spawnPosition, this.gas.currentPosition) >= this.gas.newRadius ** 2)) foundPosition = true;
                }
                break;
            }
            case SpawnMode.Fixed: {
                spawnPosition = Config.spawn.position;
                break;
            }
            case SpawnMode.Radius: {
                spawnPosition = randomPointInsideCircle(Config.spawn.position, Config.spawn.radius);
                break;
            }
        }
        // Player is added to the players array when a JoinPacket is received from the client
        return new Player(this, socket, spawnPosition);
    }

    // Called when a JoinPacket is sent by the client
    activatePlayer(player: Player, packet: JoinPacket): void {
        let name = packet.name;
        if (name.length === 0 || (Config.censorUsernames && hasBadWords(name))) name = DEFAULT_USERNAME;
        player.name = name;

        player.isMobile = packet.isMobile;
        const skin = packet.skin;
        if (
            skin.itemType === ItemType.Skin &&
            !skin.notInLoadout &&
            (skin.roleRequired === undefined || skin.roleRequired === player.role)
        ) {
            player.loadout.skin = skin;
        }
        player.loadout.emotes = packet.emotes;

        this.livingPlayers.add(player);
        this.players.push(player);
        this.connectedPlayers.add(player);
        this.newPlayers.push(player);
        this.grid.addObject(player);
        this.fullDirtyObjects.add(player);
        this.aliveCountDirty = true;

        player.joined = true;

        const joinedPacket = new JoinedPacket();
        joinedPacket.emotes = player.loadout.emotes;
        joinedPacket.killLeader = this.killLeader;
        joinedPacket.serialize();
        player.sendData(joinedPacket.getBuffer());

        player.sendData(this.map.buffer);

        setTimeout(() => { player.disableInvulnerability(); }, 5000);

        if (this.aliveCount > 1 && !this._started && this.startTimeoutID === undefined) {
            this.startTimeoutID = setTimeout(() => {
                this._started = true;
                this.gas.advanceGas();
            }, 3000);
        }

        Logger.log(`Game #${this.id} | "${player.name}" joined`);
    }

    removePlayer(player: Player): void {
        player.disconnected = true;
        this.aliveCountDirty = true;
        this.connectedPlayers.delete(player);

        if (player.canDespawn) {
            this.livingPlayers.delete(player);
            this.removeObject(player);
            this.deletedPlayers.push(player.id);
            removeFrom(this.players, player);
        } else {
            player.rotation = 0;
            player.movement.up = player.movement.down = player.movement.left = player.movement.right = false;
            player.attacking = false;
            this.partialDirtyObjects.add(player);
        }

        if (player.spectating !== undefined) {
            player.spectating.spectators.delete(player);
        }

        if (this.aliveCount < 2) {
            clearTimeout(this.startTimeoutID);
            this.startTimeoutID = undefined;
        }
        try {
            player.socket.close();
        } catch (e) { }
    }

    /**
     * Adds a `Loot` item to the game world
     * @param definition The type of loot to add. Prefer passing `LootDefinition` if possible
     * @param position The position to spawn this loot at
     * @param count Optionally define an amount of this loot (note that this does not equate spawning
     * that many `Loot` objects, but rather how many the singular `Loot` object will contain)
     * @returns The created loot object
     */
    addLoot(definition: ReifiableDef<LootDefinition>, position: Vector, count?: number): Loot {
        const loot = new Loot(
            this,
            definition,
            position,
            count
        );

        this.loot.add(loot);
        this.grid.addObject(loot);
        return loot;
    }

    removeLoot(loot: Loot): void {
        loot.dead = true;
        this.loot.delete(loot);
        this.removeObject(loot);
    }

    addBullet(source: GunItem | Explosion, shooter: GameObject, options: ServerBulletOptions): Bullet {
        const bullet = new Bullet(
            this,
            source,
            shooter,
            options
        );

        this.bullets.add(bullet);
        this.newBullets.add(bullet);

        return bullet;
    }

    addExplosion(type: ReferenceTo<ExplosionDefinition> | ExplosionDefinition, position: Vector, source: GameObject): Explosion {
        const explosion = new Explosion(this, type, position, source);
        this.explosions.add(explosion);
        return explosion;
    }

    /**
     * Delete an object and give the id back to the allocator
     * @param object The object to delete
     */
    removeObject(object: GameObject): void {
        this.grid.removeObject(object);
        this.idAllocator.give(object.id);
        this.updateObjects = true;
    }

    get aliveCount(): number {
        return this.livingPlayers.size;
    }

    idAllocator = new IDAllocator(OBJECT_ID_BITS);

    get nextObjectID(): number {
        return this.idAllocator.takeNext();
    }
}<|MERGE_RESOLUTION|>--- conflicted
+++ resolved
@@ -288,15 +288,11 @@
     }
 
     private _sendKillFeedMessage(messageType: KillFeedMessageType): void {
-<<<<<<< HEAD
         if (this._killLeader === undefined) return;
         const packet = new KillFeedPacket();
         packet.messageType = messageType;
         packet.playerID = this._killLeader?.id;
         this.killFeedMessages.add(packet);
-=======
-        // if (this._killLeader !== undefined) this.killFeedMessages.add(new KillFeedPacket(this._killLeader, messageType));
->>>>>>> 5ec4fcea
     }
 
     addPlayer(socket: WebSocket<PlayerContainer>): Player {
