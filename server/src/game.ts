// noinspection ES6PreferShortImport
import { Config } from "./config";

import {
    Box, Fixture, Settings, Vec2, World
} from "planck";
import type { WebSocket } from "uWebSockets.js";

import { type PlayerContainer } from "./server";
import { Map } from "./map";

import { Player } from "./objects/player";
import { type Obstacle } from "./objects/obstacle";
import { type Explosion } from "./objects/explosion";
import { v2v } from "./utils/misc";

import { UpdatePacket } from "./packets/sending/updatePacket";
import { type GameObject } from "./types/gameObject";

import { log } from "../../common/src/utils/misc";
import { GasMode, ObjectCategory } from "../../common/src/constants";
import { ObjectType } from "../../common/src/utils/objectType";
import { Bullet, DamageRecord } from "./objects/bullet";
import { KillFeedPacket } from "./packets/sending/killFeedPacket";
import { JoinKillFeedMessage } from "./types/killFeedMessage";
import { randomPointInsideCircle } from "../../common/src/utils/random";
import { GasStages } from "./data/gasStages";
import { JoinedPacket } from "./packets/sending/joinedPacket";
import {
    v, vClone, type Vector
} from "../../common/src/utils/vector";
import {
    distanceSquared, lerp, vecLerp
} from "../../common/src/utils/math";
import { MapPacket } from "./packets/sending/mapPacket";
import process from "node:process";

export class Game {
    map: Map;

    world: World;

    now = Date.now(); // The value of Date.now(), as of the start of the tick.

    staticObjects = new Set<GameObject>(); // A Set of all the static objects in the world
    dynamicObjects = new Set<GameObject>(); // A Set of all the dynamic (moving) objects in the world
    visibleObjects: Record<number, Record<number, Record<number, Set<GameObject>>>> = {};
    updateObjects = false;

    aliveCountDirty = false;

    partialDirtyObjects = new Set<GameObject>();
    fullDirtyObjects = new Set<GameObject>();
    deletedObjects = new Set<GameObject>();

    killFeedMessages = new Set<KillFeedPacket>(); // All kill feed messages this tick

    livingPlayers: Set<Player> = new Set<Player>();
    connectedPlayers: Set<Player> = new Set<Player>();

    explosions: Set<Explosion> = new Set<Explosion>();
    bullets = new Set<Bullet>(); // All bullets that currently exist
    newBullets = new Set<Bullet>(); // All bullets created this tick
    deletedBulletIDs = new Set<number>();
    damageRecords = new Set<DamageRecord>(); // All records of damage by bullets this tick

    started = false;
    allowJoin = true;
    over = false;

    readonly gas = {
        stage: 0,
        mode: GasMode.Inactive,
        initialDuration: 0,
        countdownStart: 0,
        percentage: 0,
        oldPosition: v(360, 360),
        newPosition: v(360, 360),
        oldRadius: 512,
        newRadius: 512,
        currentPosition: v(360, 360),
        currentRadius: 512,
        dps: 0,
        ticksSinceLastDamage: 0
    };

    gasDirty = false;
    gasPercentageDirty = false;

    tickTimes: number[] = [];

    constructor() {
        this.world = new World({ gravity: Vec2(0, 0) }); // Create the Planck.js World
        Settings.maxLinearCorrection = 0; // Prevents collision jitter
        Settings.maxTranslation = 12.5; // Allows bullets to travel fast

        // Collision filtering code:
        // - Players should collide with obstacles, but not with each other or with loot.
        // - Bullets should collide with players and obstacles, but not with each other or with loot.
        // - Loot should only collide with obstacles and other loot.
        Fixture.prototype.shouldCollide = function(that: Fixture): boolean {
            // Get the objects
            const thisObject = this.getUserData() as GameObject;
            const thatObject = that.getUserData() as GameObject;

            // Check if they should collide
            if (thisObject.is.player) return (thatObject as Player).collidesWith.player;
            else if (thisObject.is.obstacle) return (thatObject as Obstacle).collidesWith.obstacle;
            else if (thisObject.is.bullet) return (thatObject as Obstacle).collidesWith.bullet;
            else return false;
        };

        // this return type is technically not true, but it gets typescript to shut up
        const shouldDie = (object: unknown): object is Bullet => object instanceof Bullet && object.distance <= object.maxDistance && !object.dead;

        // Handle bullet collisions
        this.world.on("begin-contact", contact => {
            const objectA = contact.getFixtureA().getUserData();
            const objectB = contact.getFixtureB().getUserData();

            if (shouldDie(objectA)) {
                objectA.dead = true;
                this.damageRecords.add(new DamageRecord(objectB as GameObject, objectA.shooter, objectA));
            } else if (shouldDie(objectB)) {
                objectB.dead = true;
                this.damageRecords.add(new DamageRecord(objectA as GameObject, objectB.shooter, objectB));
            }
        });

        // Create world boundaries
        this.createWorldBoundary(360, -0.25, 360, 0);
        this.createWorldBoundary(-0.25, 360, 0, 360);
        this.createWorldBoundary(360, 720.25, 360, 0);
        this.createWorldBoundary(720.25, 360, 0, 360);

        // Generate map
        this.map = new Map(this);

        // Start the tick loop
        this.tick(30);
    }

    private createWorldBoundary(x: number, y: number, width: number, height: number): void {
        const boundary = this.world.createBody({
            type: "static",
            position: Vec2(x, y)
        });

        boundary.createFixture({
            shape: Box(width, height),
            userData: {
                isPlayer: false,
                isObstacle: true,
                collidesWith: {
                    player: true,
                    obstacle: false
                }
            }
        });
    }

    tick(delay: number): void {
        setTimeout((): void => {
            this.now = Date.now();

            // Update bullets
            for (const bullet of this.bullets) {
                if (bullet.distance >= bullet.maxDistance) {
                    this.world.destroyBody(bullet.body);
                    this.bullets.delete(bullet);
                    // Note: Bullets that pass their maximum distance are automatically deleted by the client,
                    // so there's no need to add them to the list of deleted bullets
                }
            }

            // Do damage to objects hit by bullets
            for (const damageRecord of this.damageRecords) {
                const bullet = damageRecord.bullet;
                const definition = bullet.source.ballistics;
                // if (damageRecord.damaged.damageable) {
                if (damageRecord.damaged instanceof Player) {
                    damageRecord.damaged.damage(definition.damage, damageRecord.damager, bullet.sourceType);
                } else if (damageRecord.damaged.damage !== undefined) {
                    damageRecord.damaged.damage(definition.damage * definition.obstacleMultiplier, damageRecord.damager);
                }
                // }
                this.world.destroyBody(bullet.body);
                this.bullets.delete(bullet);
                this.deletedBulletIDs.add(bullet.id);
            }
            this.damageRecords.clear();

            // Handle explosions
            for (const explosion of this.explosions) {
                explosion.explode();
            }

            // Update gas
            if (this.gas.mode !== GasMode.Inactive) {
                this.gas.percentage = (this.now - this.gas.countdownStart) / 1000 / this.gas.initialDuration;
                this.gasPercentageDirty = true;
            }

            // Red zone damage
            this.gas.ticksSinceLastDamage++;
            let gasDamage = false;
            if (this.gas.ticksSinceLastDamage >= 30) {
                this.gas.ticksSinceLastDamage = 0;
                gasDamage = true;
                if (this.gas.mode === GasMode.Advancing) {
                    this.gas.currentPosition = vecLerp(this.gas.oldPosition, this.gas.newPosition, this.gas.percentage);
                    this.gas.currentRadius = lerp(this.gas.oldRadius, this.gas.newRadius, this.gas.percentage);
                }
            }

            // Update physics
            this.world.step(30);

            // First loop over players: Movement, animations, & actions
            for (const player of this.livingPlayers) {
                // This system allows opposite movement keys to cancel each other out.
                const movement: Vector = v(0, 0);

                if (player.isMobile && player.movement.moving) {
                    movement.x = Math.cos(player.movement.angle) * 1.45;
                    movement.y = -Math.sin(player.movement.angle) * 1.45;
                }

                if (player.movement.up) movement.y++;
                if (player.movement.down) movement.y--;
                if (player.movement.left) movement.x--;
                if (player.movement.right) movement.x++;

                // This is the same as checking if they're both non-zero, because if either of them is zero, the product will be zero
                const speed = movement.x * movement.y !== 0 ? Config.diagonalSpeed : Config.movementSpeed;

                player.setVelocity(movement.x * speed, movement.y * speed);

                if (player.isMoving || player.turning) {
                    this.partialDirtyObjects.add(player);
                }

                // Shoot gun/use melee
                if (player.startedAttacking) {
                    player.activeItem?.useItem();
                }

                // Gas damage
                if (gasDamage && this.isInGas(player.position)) {
                    player.damage(this.gas.dps);
                }

                player.turning = false;
                player.startedAttacking = false;
                player.stoppedAttacking = false;
            }

            // Second loop over players: calculate visible objects & send updates
            for (const player of this.connectedPlayers) {
                if (!player.joined) continue;

                // Calculate visible objects
                if (player.movesSinceLastUpdate > 8 || this.updateObjects) {
                    player.updateVisibleObjects();
                }

                // Full objects
                if (this.fullDirtyObjects.size !== 0) {
                    for (const object of this.fullDirtyObjects) {
                        if (player.visibleObjects.has(object)) {
                            player.fullDirtyObjects.add(object);
                        }
                    }
                }

                // Partial objects
                if (this.partialDirtyObjects.size !== 0) { // && !p.fullUpdate) {
                    for (const object of this.partialDirtyObjects) {
                        if (player.visibleObjects.has(object) && !player.fullDirtyObjects.has(object)) {
                            player.partialDirtyObjects.add(object);
                        }
                    }
                }

                // Deleted objects
                if (this.deletedObjects.size !== 0) {
                    for (const object of this.deletedObjects) {
                        if (player.visibleObjects.has(object) && object !== player) {
                            player.deletedObjects.add(object);
                        }
                    }
                }

                for (const message of this.killFeedMessages) player.sendPacket(message);
                player.sendPacket(new UpdatePacket(player));
            }

            // Reset everything
            this.fullDirtyObjects.clear();
            this.partialDirtyObjects.clear();
            this.deletedObjects.clear();
            this.newBullets.clear();
            this.deletedBulletIDs.clear();
            this.explosions.clear();
            this.killFeedMessages.clear();
            this.aliveCountDirty = false;
            this.gasDirty = false;
            this.gasPercentageDirty = false;

            for (const player of this.livingPlayers) {
                player.hitEffect = false;
            }

            // Stop the game in 1 second if there are no more players alive
            if (this.started && this.aliveCount === 0 && !this.over) {
                this.over = true;
                setTimeout(this.end.bind(this), 1000);
            }

            // Record performance and start the next tick
            // THIS TICK COUNTER IS WORKING CORRECTLY!
            // It measures the time it takes to calculate a tick, not the time between ticks.
            const tickTime = Date.now() - this.now;
            this.tickTimes.push(tickTime);

            if (this.tickTimes.length >= 200) {
                const mspt: number = this.tickTimes.reduce((a, b) => a + b) / this.tickTimes.length;
                log(`Average ms/tick: ${mspt}`, true);
                log(`Server load: ${((mspt / 30) * 100).toFixed(1)}%`);
                this.tickTimes = [];
            }

            const newDelay: number = Math.max(0, 30 - tickTime);
            this.tick(newDelay);
        }, delay);
    }

    addPlayer(socket: WebSocket<PlayerContainer>, name: string): Player {
        let spawnPosition = v2v(v(0, 0));
        switch (Config.spawn.mode) {
            case "random": {
                let foundPosition = false;
                while (!foundPosition) {
                    spawnPosition = v2v(this.map.getRandomPositionFor(ObjectType.categoryOnly(ObjectCategory.Player)));
                    if (!this.isInGas(spawnPosition)) foundPosition = true;
                }
                break;
            }
            case "fixed": {
                spawnPosition = Config.spawn.position;
                break;
            }
            case "radius": {
                spawnPosition = v2v(randomPointInsideCircle(Config.spawn.position, Config.spawn.radius));
                break;
            }
        }

        // Player is added to the players array when a JoinPacket is received from the client
        return new Player(this, name, socket, spawnPosition);
    }

    // Called when a JoinPacket is sent by the client
    activatePlayer(player: Player): void {
        const game = player.game;

        game.livingPlayers.add(player);
        game.connectedPlayers.add(player);
        game.dynamicObjects.add(player);
        game.fullDirtyObjects.add(player);
        game.updateObjects = true;
        game.aliveCountDirty = true;
        game.killFeedMessages.add(new KillFeedPacket(player, new JoinKillFeedMessage(player.name, true)));

        player.updateVisibleObjects();
        player.joined = true;
        player.sendPacket(new JoinedPacket(player));
        player.sendPacket(new MapPacket(player));

        if (this.aliveCount > 1 && !this.started) {
            this.started = true;
            this.advanceGas();

            // Stop new players from joining in the final 30 seconds
            setTimeout(() => {
                this.allowJoin = false;
            }, 145000);

            // Stop the game after 3 minutes no matter what
            setTimeout(() => this.end.bind(this), 180000);
        }
    }

    removePlayer(player: Player): void {
        player.disconnected = true;
        this.aliveCountDirty = true;
        if (!player.dead) {
            this.killFeedMessages.add(new KillFeedPacket(player, new JoinKillFeedMessage(player.name, false)));
        }
        this.livingPlayers.delete(player);
        this.connectedPlayers.delete(player);
        this.dynamicObjects.delete(player);
        this.deletedObjects.add(player);
        try {
            player.socket.close();
        } catch (e) { }
    }

    get aliveCount(): number {
        return this.livingPlayers.size;
    }

    advanceGas(): void {
        if (Config.gas.mode === "disabled") return;

        const currentStage = GasStages[this.gas.stage + 1];
        if (currentStage === undefined) return;

        const duration = Config.gas.mode === "debug" && currentStage.duration !== 0 ? Config.gas.overrideDuration : currentStage.duration;
        this.gas.stage++;
        this.gas.mode = currentStage.mode;
        this.gas.initialDuration = duration;
        this.gas.percentage = 1;
<<<<<<< HEAD
        this.gas.countdownStart = this.now;
=======
        this.gas.countdownStart = Date.now();

>>>>>>> 0844d695
        if (currentStage.mode === GasMode.Waiting) {
            this.gas.oldPosition = vClone(this.gas.newPosition);
            if (currentStage.newRadius !== 0) {
                this.gas.newPosition = randomPointInsideCircle(this.gas.oldPosition, currentStage.oldRadius - currentStage.newRadius);
            } else {
                this.gas.newPosition = vClone(this.gas.oldPosition);
            }
            this.gas.currentPosition = vClone(this.gas.oldPosition);
            this.gas.currentRadius = currentStage.oldRadius;
        }
        this.gas.oldRadius = currentStage.oldRadius;
        this.gas.newRadius = currentStage.newRadius;
        this.gas.dps = currentStage.dps;
        this.gasDirty = true;
        this.gasPercentageDirty = true;

        // Start the next stage
        if (duration !== 0) {
            setTimeout(() => this.advanceGas(), duration * 1000);
        }
    }

    isInGas(position: Vector): boolean {
        return distanceSquared(position.x, position.y, this.gas.currentPosition.x, this.gas.currentPosition.y) >= this.gas.currentRadius ** 2;
    }

    _nextObjectID = -1;
    get nextObjectID(): number {
        this._nextObjectID++;
        return this._nextObjectID;
    }

    _nextBulletID = -1;
    get nextBulletID(): number {
        this._nextBulletID = (this._nextBulletID + 1) % 256; // Bullet IDs wrap back to 0 when they reach 255
        return this._nextBulletID;
    }

    end(): void {
        process.exit(1); // TODO Option to keep the server running
    }
}<|MERGE_RESOLUTION|>--- conflicted
+++ resolved
@@ -336,7 +336,7 @@
     }
 
     addPlayer(socket: WebSocket<PlayerContainer>, name: string): Player {
-        let spawnPosition = v2v(v(0, 0));
+        let spawnPosition = Vec2(0, 0);
         switch (Config.spawn.mode) {
             case "random": {
                 let foundPosition = false;
@@ -421,12 +421,7 @@
         this.gas.mode = currentStage.mode;
         this.gas.initialDuration = duration;
         this.gas.percentage = 1;
-<<<<<<< HEAD
         this.gas.countdownStart = this.now;
-=======
-        this.gas.countdownStart = Date.now();
-
->>>>>>> 0844d695
         if (currentStage.mode === GasMode.Waiting) {
             this.gas.oldPosition = vClone(this.gas.newPosition);
             if (currentStage.newRadius !== 0) {
