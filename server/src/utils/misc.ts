import { Loots, type LootDefinition } from "../../../common/src/definitions/loots";
import { type ReferenceTo } from "../../../common/src/utils/objectDefinitions";
import { weightedRandom } from "../../../common/src/utils/random";
import { LootTiers, type WeightedItem } from "../data/lootTables";

export class LootItem {
    readonly idString: ReferenceTo<LootDefinition>;
    readonly count: number;

    constructor(idString: ReferenceTo<LootDefinition>, count: number) {
        this.idString = idString;
        this.count = count;
    }
}

export function getLootTableLoot(loots: WeightedItem[]): LootItem[] {
    interface TempLootItem {
        readonly item: string
        readonly count?: number
        readonly isTier: boolean
    }

<<<<<<< HEAD
    const selectedItem = weightedRandom<TempLootItem>(
        loots.map(
            loot => "tier" in loot
                ? {
                    item: loot.tier,
                    isTier: true
                } satisfies TempLootItem
                : {
                    item: loot.item,
                    count: loot.count,
                    isTier: false
                } satisfies TempLootItem
        ),
        loots.map(l => l.weight)
    );

    if (selectedItem.isTier) {
        return getLootTableLoot(LootTiers[selectedItem.item]);
    }

    const type = selectedItem.item;

    if (type === "nothing") return [];

    const count = selectedItem.count ?? 1;
    const loot = [new LootItem(type, count)];

    const definition = Loots.getByIDString(type);
    if (definition === undefined) {
        throw new Error(`Unknown loot item: ${type}`);
    }

    if ("ammoSpawnAmount" in definition && "ammoType" in definition) {
        loot.push(new LootItem(definition.ammoType, definition.ammoSpawnAmount));
=======
    const items: Array<WeightedItem[] | WeightedItem> = [];
    const weights: number[] = [];
    for (const item of loots) {
        items.push(
            item.spawnSeparately && (item.count ?? 1) > 1
                // eslint-disable-next-line @typescript-eslint/no-non-null-assertion
                ? new Array<WeightedItem>(item.count!).fill(item)
                : item
        );
        weights.push(item.weight);
    }

    const selectedItem = weightedRandom<WeightedItem | WeightedItem[]>(items, weights);

    for (const selection of [selectedItem].flat()) {
        if ("tier" in selection) {
            loot = loot.concat(getLootTableLoot(LootTiers[selection.tier]));
        } else {
            const item = selection.item;
            loot.push(new LootItem(item, selection.spawnSeparately ? 1 : (selection.count ?? 1)));

            const definition = Loots.getByIDString(item);
            if (definition === undefined) {
                throw new Error(`Unknown loot item: ${item}`);
            }

            if ("ammoSpawnAmount" in definition && "ammoType" in definition) {
                loot.push(new LootItem(definition.ammoType, definition.ammoSpawnAmount));
            }
        }
>>>>>>> 0f57ca34
    }

    return loot;
}

/**
 * Find and remove an element from an array.
 * @param array The array to iterate over.
 * @param value The value to check for.
 */
export function removeFrom<T>(array: T[], value: T): void {
    const index = array.indexOf(value);
    if (index !== -1) array.splice(index, 1);
}<|MERGE_RESOLUTION|>--- conflicted
+++ resolved
@@ -14,48 +14,8 @@
 }
 
 export function getLootTableLoot(loots: WeightedItem[]): LootItem[] {
-    interface TempLootItem {
-        readonly item: string
-        readonly count?: number
-        readonly isTier: boolean
-    }
+    let loot: LootItem[] = [];
 
-<<<<<<< HEAD
-    const selectedItem = weightedRandom<TempLootItem>(
-        loots.map(
-            loot => "tier" in loot
-                ? {
-                    item: loot.tier,
-                    isTier: true
-                } satisfies TempLootItem
-                : {
-                    item: loot.item,
-                    count: loot.count,
-                    isTier: false
-                } satisfies TempLootItem
-        ),
-        loots.map(l => l.weight)
-    );
-
-    if (selectedItem.isTier) {
-        return getLootTableLoot(LootTiers[selectedItem.item]);
-    }
-
-    const type = selectedItem.item;
-
-    if (type === "nothing") return [];
-
-    const count = selectedItem.count ?? 1;
-    const loot = [new LootItem(type, count)];
-
-    const definition = Loots.getByIDString(type);
-    if (definition === undefined) {
-        throw new Error(`Unknown loot item: ${type}`);
-    }
-
-    if ("ammoSpawnAmount" in definition && "ammoType" in definition) {
-        loot.push(new LootItem(definition.ammoType, definition.ammoSpawnAmount));
-=======
     const items: Array<WeightedItem[] | WeightedItem> = [];
     const weights: number[] = [];
     for (const item of loots) {
@@ -86,7 +46,6 @@
                 loot.push(new LootItem(definition.ammoType, definition.ammoSpawnAmount));
             }
         }
->>>>>>> 0f57ca34
     }
 
     return loot;
