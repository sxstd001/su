--- conflicted
+++ resolved
@@ -22,11 +22,8 @@
 import { GasStages } from "./data/gasStages";
 import { LootTables, LootTiers } from "./data/lootTables";
 import { Maps } from "./data/maps";
-<<<<<<< HEAD
 import { FloorTypes } from "../../common/src/utils/mapUtils";
-=======
 import { ColorStyles, FontStyles, styleText } from "./utils/ansiColoring";
->>>>>>> e9e71b9b
 
 const tester = (() => {
     const errors: Array<[string, string]> = [];
