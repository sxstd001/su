import { Vec2 } from "planck";

export const Config = {
    host: "127.0.0.1",
    port: 8000,
    address: "ws://127.0.0.1:8000",
    ssl: {
        keyFile: "",
        certFile: "",
        enable: false
    },

    movementSpeed: 0.032,
    get diagonalSpeed() { return this.movementSpeed / Math.SQRT2; },

    /*
     * There are 3 spawn modes: "random", "radius", and "fixed".
     * "random" spawns the player at a random location, ignoring the position and radius.
     * "radius" spawns the player at a random location within the circle with the given position and radius.
     * "fixed" always spawns the player at the exact position given, ignoring the radius.
     */
    spawn: {
        mode: "fixed",
        position: Vec2(10, 10),
        radius: 72
    },

    /*
     * There are 3 gas modes: "normal", "debug", and "disabled".
     * "normal": Default gas behavior. overrideDuration is ignored.
     * "debug": The duration of each stage is always the duration specified by overrideDuration.
     * "disabled": Gas is disabled.
     */
    gas: {
        mode: "normal",
        overrideDuration: 5
    },

    // A basic filter that censors only the most extreme swearing.
    censorUsernames: true,

    // Temporarily bans IPs that attempt to make more than 5 simultaneous connections or attempt to join more than 5 times in 5 seconds.
    botProtection: false,

    disableMapGeneration: false,
<<<<<<< HEAD
    disableGas: true,
=======
>>>>>>> 613c9a8c
    stopServerAfter: -1
};<|MERGE_RESOLUTION|>--- conflicted
+++ resolved
@@ -43,9 +43,5 @@
     botProtection: false,
 
     disableMapGeneration: false,
-<<<<<<< HEAD
-    disableGas: true,
-=======
->>>>>>> 613c9a8c
     stopServerAfter: -1
 };