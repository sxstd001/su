--- conflicted
+++ resolved
@@ -3,157 +3,4 @@
 
 export const Config = mergeDeep<ConfigType>(DefaultConfig, {
 
-<<<<<<< HEAD
-export interface ConfigType {
-    readonly host: string
-    readonly port: number
-
-    /**
-     * HTTPS/SSL options. Not used if running locally or with nginx.
-     */
-    readonly ssl?: {
-        readonly keyFile: string
-        readonly certFile: string
-    }
-
-    /**
-     * The map name. Must be a valid value from the server maps definitions (`maps.ts`).
-     * Example: `"main"` for the main map or `"debug"` for the debug map
-     */
-    readonly mapName: string
-
-    /**
-     * There are 4 spawn modes: Random, Fixed, Center, and Radius.
-     * SpawnMode.Random spawns the player at a random location, ignoring the position and radius.
-     * SpawnMode.Fixed always spawns the player at the exact position given, ignoring the radius.
-     * SpawnMode.Center always spawns the player in the center of the map.
-     * SpawnMode.Radius spawns the player at a random location within the circle with the given position and radius.
-     */
-    readonly spawn: {
-        readonly mode: SpawnMode.Random
-    } | {
-        readonly mode: SpawnMode.Fixed
-        readonly position: Vector
-    } | {
-        readonly mode: SpawnMode.Center
-    } | {
-        readonly mode: SpawnMode.Radius
-        readonly position: Vector
-        readonly radius: number
-    }
-
-    /**
-     * The maximum number of players allowed to join a game.
-     */
-    readonly playerLimit: number
-
-    /**
-     * There are 3 gas modes: GasMode.Normal, GasMode.Debug, and GasMode.Disabled.
-     * GasMode.Normal: Default gas behavior. overrideDuration is ignored.
-     * GasMode.Debug: The duration of each stage is always the duration specified by overrideDuration.
-     * GasMode.Disabled: Gas is disabled.
-     */
-    readonly gas: {
-        readonly mode: GasMode.Disabled
-    } | {
-        readonly mode: GasMode.Normal
-    } | {
-        readonly mode: GasMode.Debug
-        readonly overrideDuration: number
-    }
-
-    readonly movementSpeed: number
-
-    /**
-     * A basic filter that censors only the most extreme swearing.
-     */
-    readonly censorUsernames: boolean
-
-    /**
-     * If this option is present, various options to mitigate bots and cheaters are enabled.
-     */
-    readonly protection?: {
-        /**
-         * Limits the number of simultaneous connections from each IP address.
-         * If the limit is exceeded, the IP is temporarily banned.
-         */
-        readonly maxSimultaneousConnections?: number
-
-        /**
-         * Limits the number of join attempts (`count`) within the given duration (`duration`, in milliseconds) from each IP address.
-         * If the limit is exceeded, the IP is temporarily banned.
-         */
-        readonly maxJoinAttempts?: {
-            readonly count: number
-            readonly duration: number
-        }
-
-        /**
-         * If this option is present, a list of banned IPs will be loaded, either from a local file or from a remote source.
-         * If `url` is specified, the list is loaded from the specified URL (e.g. https://suroi.io/api/bannedIPs).
-         * The specified `password` is sent in the `Password` header.
-         * If `url` is not specified, the list is loaded from `bannedIPs.json`, and it's accessible from `/api/bannedIPs`.
-         * To access the list, the specified `password` must be provided in the `Password` header.
-         */
-        readonly ipBanList?: {
-            readonly password: string
-            readonly url?: string
-        }
-
-        /**
-         * Every `refreshDuration` milliseconds, the list of rate limited IPs is cleared, and the list of banned IPs is reloaded if enabled.
-         */
-        readonly refreshDuration: number
-    }
-
-    /**
-     * If this option is specified, the given HTTP header will be used to determine IP addresses.
-     * If using nginx with the sample config, set it to `"X-Real-IP"`.
-     * If using Cloudflare, set it to `"CF-Connecting-IP"`.
-     */
-    readonly ipHeader?: string
-
-    /**
-     * Roles. Each role has a different password and can give exclusive skins and cheats.
-     * If noPrivileges is set to true for a role, cheats will be disabled for that role.
-     * To use roles, add `?password=PASSWORD&role=ROLE` to the URL, for example: `http://127.0.0.1:3000/?password=dev&role=dev`
-     * Dev cheats can be enabled using the `lobbyClearing` option: `http://127.0.0.1:3000/?password=dev&role=dev&lobbyClearing=true`
-     */
-    readonly roles: Record<string, { password: string, noPrivileges?: boolean }>
-
-    /**
-     * Disables the lobbyClearing option if set to true
-     */
-    readonly disableLobbyClearing?: boolean
-}
-
-export const Config = {
-    host: "127.0.0.1",
-    port: 8000,
-
-    mapName: "main",
-
-    spawn: { mode: SpawnMode.Random },
-
-    playerLimit: 80,
-
-    gas: { mode: GasMode.Normal },
-
-    movementSpeed: 0.77,
-
-    censorUsernames: true,
-
-    roles: {
-        dev: { password: "dev" },
-        artist: { password: "artist", noPrivileges: true },
-        hasanger: { password: "hasanger" },
-        leia: { password: "leia" },
-        katie: { password: "katie" },
-        eipi: { password: "eipi" },
-        "123op": { password: "123op" },
-        radians: { password: "radians" }
-    }
-} satisfies ConfigType as ConfigType;
-=======
-});
->>>>>>> 5aacdf3e
+});