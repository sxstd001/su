--- conflicted
+++ resolved
@@ -158,37 +158,4 @@
      * Disables the lobbyClearing option if set to true
      */
     readonly disableLobbyClearing?: boolean
-<<<<<<< HEAD
-}
-
-export const Config = {
-    host: "127.0.0.1",
-    port: 8000,
-
-    mapName: "singleBuilding",
-
-    spawn: { mode: SpawnMode.Center },
-
-    playerLimit: 80,
-
-    gas: { mode: GasMode.Normal },
-
-    movementSpeed: 0.77,
-
-    censorUsernames: true,
-
-    roles: {
-        dev: { password: "dev" },
-        artist: { password: "artist", noPrivileges: true },
-        hasanger: { password: "hasanger" },
-        leia: { password: "leia" },
-        limenade: { password: "limenade" },
-        katie: { password: "katie" },
-        eipi: { password: "eipi" },
-        "123op": { password: "123op" },
-        radians: { password: "radians" }
-    }
-} satisfies ConfigType as ConfigType;
-=======
-}
->>>>>>> caee1931
+}