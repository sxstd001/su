import { ObjectCategory } from "../../../common/src/constants";
import { Buildings, type BuildingDefinition } from "../../../common/src/definitions/buildings";
import { type ObstacleDefinition } from "../../../common/src/definitions/obstacles";
import { type Orientation } from "../../../common/src/typings";
import { type Hitbox } from "../../../common/src/utils/hitbox";
<<<<<<< HEAD
import { type Timeout } from "../../../common/src/utils/misc";
import { type ReferenceTo, type ReifiableDef } from "../../../common/src/utils/objectDefinitions";
import { type ObjectsNetData } from "../../../common/src/utils/objectsSerializations";
=======
import { type ReifiableDef } from "../../../common/src/utils/objectDefinitions";
import { type FullData } from "../../../common/src/utils/objectsSerializations";
>>>>>>> 2773c0a2
import { type Vector } from "../../../common/src/utils/vector";
import { type Game } from "../game";
import { BaseGameObject } from "./gameObject";
import { type Obstacle } from "./obstacle";

export class Building extends BaseGameObject<ObjectCategory.Building> {
    override readonly type = ObjectCategory.Building;

    readonly definition: BuildingDefinition;

    readonly scopeHitbox?: Hitbox;
    readonly spawnHitbox: Hitbox;
    readonly hitbox: Hitbox;

    private _wallsToDestroy?: number;

    interactableObstacles = new Set<Obstacle>();

    // @ts-expect-error it makes the typings work :3
    declare rotation: Orientation;

    hasPuzzle = false;
    puzzle?: {
        triggerInteractOn: ReferenceTo<ObstacleDefinition>
        completeInteractDelay: number
        errorResetDelay: number
        pieceResetDelay: number
        order: string[]
        inputOrder: string[]
        solved: boolean
        errorSeq: boolean
        resetTimeout?: Timeout
    };

    puzzlePieces: Obstacle[] = [];

    constructor(game: Game, definition: ReifiableDef<BuildingDefinition>, position: Vector, orientation: Orientation) {
        super(game, position);

        this.definition = Buildings.reify(definition);

        this.rotation = orientation;
        this._wallsToDestroy = this.definition.wallsToDestroy;
        this.spawnHitbox = this.definition.spawnHitbox.transform(this.position, 1, orientation);
        this.hitbox = this.spawnHitbox;

        if (this.definition.scopeHitbox !== undefined) {
            this.scopeHitbox = this.definition.scopeHitbox.transform(this.position, 1, orientation);
        }

        if (this.definition.puzzle) {
            this.hasPuzzle = true;
            this.puzzle = {
                ...this.definition.puzzle,
                inputOrder: [],
                solved: false,
                errorSeq: false
            };
        }
    }

    override damage(damage = 1): void {
        if (this._wallsToDestroy === undefined || this.dead) return;

        this._wallsToDestroy -= damage;

        if (this._wallsToDestroy <= 0) {
            this.dead = true;
            this.game.partialDirtyObjects.add(this);
        }
    }

    override get data(): FullData<ObjectCategory.Building> {
        return {
            dead: this.dead,
            puzzle: this.puzzle,
            full: {
                definition: this.definition,
                position: this.position,
                rotation: this.rotation
            }
        };
    }

    togglePuzzlePiece(piece: Obstacle): void {
        if (!piece.puzzlePiece) {
            console.warn(`Not a puzzle piece: ${piece.definition.idString}`);
            return;
        }
        if (!this.puzzle) {
            console.warn("Attempting to toggle puzzle piece when no puzzle is present");
            return;
        }

        this.puzzle.inputOrder.push(piece.puzzlePiece);
        if (this.puzzle.resetTimeout) this.puzzle.resetTimeout.kill();

        // hack to compare two arrays :boffy:
        if (JSON.stringify(this.puzzle.inputOrder) === JSON.stringify(this.puzzle.order)) {
            this.solvePuzzle();
        } else if (this.puzzle.inputOrder.length >= this.puzzle.order.length) {
            this.puzzle.errorSeq = !this.puzzle.errorSeq;
            this.game.partialDirtyObjects.add(this);
            this.puzzle.resetTimeout = this.game.addTimeout(this.resetPuzzle.bind(this), this.puzzle.errorResetDelay);
        } else {
            this.puzzle.resetTimeout = this.game.addTimeout(() => {
                this.puzzle!.errorSeq = !this.puzzle!.errorSeq;
                this.game.partialDirtyObjects.add(this);
                this.game.addTimeout(this.resetPuzzle.bind(this), this.puzzle!.errorResetDelay);
            }, this.puzzle.pieceResetDelay);
        }
    }

    solvePuzzle(): void {
        if (!this.puzzle) {
            console.warn("Attempting to solve puzzle when no puzzle is present");
            return;
        }
        this.puzzle.solved = true;
        for (const obstacle of this.interactableObstacles) {
            if (obstacle.definition.idString === this.puzzle.triggerInteractOn) {
                this.game.addTimeout(() => obstacle.interact(), this.puzzle.completeInteractDelay);
            }
        }
        this.game.partialDirtyObjects.add(this);
    }

    resetPuzzle(): void {
        if (!this.puzzle) {
            console.warn("Attempting to reset puzzle when no puzzle is present");
            return;
        }
        this.puzzle.inputOrder = [];
        for (const piece of this.puzzlePieces) {
            piece.activated = false;
            this.game.fullDirtyObjects.add(piece);
        }
        this.game.partialDirtyObjects.add(this);
    }
}<|MERGE_RESOLUTION|>--- conflicted
+++ resolved
@@ -3,14 +3,9 @@
 import { type ObstacleDefinition } from "../../../common/src/definitions/obstacles";
 import { type Orientation } from "../../../common/src/typings";
 import { type Hitbox } from "../../../common/src/utils/hitbox";
-<<<<<<< HEAD
 import { type Timeout } from "../../../common/src/utils/misc";
 import { type ReferenceTo, type ReifiableDef } from "../../../common/src/utils/objectDefinitions";
-import { type ObjectsNetData } from "../../../common/src/utils/objectsSerializations";
-=======
-import { type ReifiableDef } from "../../../common/src/utils/objectDefinitions";
 import { type FullData } from "../../../common/src/utils/objectsSerializations";
->>>>>>> 2773c0a2
 import { type Vector } from "../../../common/src/utils/vector";
 import { type Game } from "../game";
 import { BaseGameObject } from "./gameObject";
