import { type Body, Circle, Vec2 } from "planck";

import { type Game } from "../game";

import { type CollisionFilter, GameObject } from "../types/gameObject";
import { v2v } from "../utils/misc";

import { type SuroiBitStream } from "../../../common/src/utils/suroiBitStream";
import { ObjectType } from "../../../common/src/utils/objectType";
import { v, vAdd, type Vector } from "../../../common/src/utils/vector";
import { randomRotation } from "../../../common/src/utils/random";
import { type LootDefinition } from "../../../common/src/definitions/loots";
import { ItemType } from "../../../common/src/utils/objectDefinitions";
import { type Player } from "./player";
import { CircleHitbox } from "../../../common/src/utils/hitbox";
import { PickupPacket } from "../packets/sending/pickupPacket";
import { ArmorType, LootRadius, ObjectCategory } from "../../../common/src/constants";
import { GunItem } from "../inventory/gunItem";
import { type BackpackDefinition, Backpacks } from "../../../common/src/definitions/backpacks";
import { Helmets } from "../../../common/src/definitions/helmets";
import { Vests } from "../../../common/src/definitions/vests";
import { type ArmorDefinition } from "../../../common/src/definitions/armors";

export class Loot extends GameObject {
    override readonly is: CollisionFilter = {
        player: false,
        obstacle: false,
        bullet: false,
        loot: true
    };

    override readonly collidesWith: CollisionFilter = {
        player: false,
        obstacle: true,
        bullet: false,
        loot: true
    };

    declare readonly type: ObjectType<ObjectCategory.Loot, LootDefinition>;

    body: Body;

    oldPosition: Vector;

    count = 1;

    isNew = true;

    constructor(game: Game, type: ObjectType<ObjectCategory.Loot, LootDefinition>, position: Vector, count?: number) {
        super(game, type, position);

        this.oldPosition = position;
        if (count !== undefined) this.count = count;

        // Create the body and hitbox
        this.body = game.world.createBody({
            type: "dynamic",
            position: v2v(position),
            linearDamping: 0.003,
            angularDamping: 0,
            fixedRotation: true
        });

        const radius = LootRadius[this.type.definition.itemType];

        this.body.createFixture({
            shape: Circle(radius),
            restitution: 0,
            density: 1.0,
            friction: 0.0,
            userData: this
        });
        this.hitbox = new CircleHitbox(radius, this.position);

        // Push the loot in a random direction
        this.push(randomRotation(), 0.005);

        setTimeout((): void => { this.isNew = false; }, 100);
    }

    get position(): Vector {
        return this.body.getPosition();
    }

    get rotation(): number {
        const angle = this.body.getAngle();
        return Math.atan2(Math.cos(angle), Math.sin(angle));
    }

    canInteract(player: Player): boolean {
        if (this.dead) return false;
        const inventory = player.inventory;
        const definition = this.type.definition;

        switch (definition.itemType) {
            // average ESLint L
            // eslint-disable-next-line no-fallthrough
            case ItemType.Gun: {
                return !inventory.hasWeapon(0) ||
                    !inventory.hasWeapon(1) ||
                    (inventory.activeWeaponIndex < 2 && this.type.idNumber !== inventory.activeWeapon.type.idNumber);
            }
            case ItemType.Healing:
            case ItemType.Ammo: {
                const idString = this.type.idString;
<<<<<<< HEAD
                const currentCount: number = inventory.items[idString];
                const maxCapacity: number = Backpacks[inventory.backpackLevel].maxCapacity[idString];
=======
                const currentCount = inventory.items[idString];
                const maxCapacity = MaxInventoryCapacity[idString];
>>>>>>> 2370ca2b
                return currentCount + 1 <= maxCapacity;
            }
            case ItemType.Melee: {
                return this.type.idNumber !== inventory.getWeapon(2)?.type.idNumber;
            }
            case ItemType.Armor: {
                if (definition.armorType === ArmorType.Helmet) return definition.level > inventory.helmetLevel;
                else if (definition.armorType === ArmorType.Vest) return definition.level > inventory.vestLevel;
                else return false;
            }
            case ItemType.Backpack: {
                return definition.level > inventory.backpackLevel;
            }
            case ItemType.Scope: {
                return inventory.items[this.type.idString] === 0;
            }
        }
        return false;
    }

    interact(player: Player, noPickup = false): void {
        const createNewItem = (type = this.type): void => {
            const angle = player.rotation;
            this.game.addLoot(type, vAdd(this.position, v(0.6 * Math.cos(angle), 0.6 * Math.sin(angle))), this.count);
        };

        if (noPickup) {
            this.game.removeLoot(this);
            createNewItem();
            return;
        }

        const inventory = player.inventory;
        let deleteItem = true;
        const definition = this.type.definition;

        const updateEquipmentLevel = (equipmentType: "helmet" | "vest" | "backpack", definitions: LootDefinition[]): void => {
            const level = inventory[`${equipmentType}Level`];
            if (level > 0) {
                createNewItem(ObjectType.fromString(ObjectCategory.Loot, definitions[equipmentType === "backpack" ? level : level - 1].idString));
            }
            inventory[`${equipmentType}Level`] = (definition as ArmorDefinition | BackpackDefinition).level;
        };

        switch (definition.itemType) {
            case ItemType.Melee: {
                inventory.addOrReplaceWeapon(2, this.type.idString);
                break;
            }
            case ItemType.Gun: {
                player.action?.cancel();
                if (!inventory.hasWeapon(0) || !inventory.hasWeapon(1)) {
                    inventory.appendWeapon(this.type.idString);
                } else if (inventory.activeWeaponIndex < 2 && this.type.idString !== inventory.activeWeapon.type.idString) {
                    inventory.addOrReplaceWeapon(inventory.activeWeaponIndex, this.type.idString);
                }
                break;
            }
            case ItemType.Healing:
            case ItemType.Ammo: {
                const idString = this.type.idString;
<<<<<<< HEAD
                const currentCount: number = inventory.items[idString];
                const maxCapacity: number = Backpacks[inventory.backpackLevel].maxCapacity[idString];
=======
                const currentCount = inventory.items[idString];
                const maxCapacity = MaxInventoryCapacity[idString];
>>>>>>> 2370ca2b

                if (currentCount + this.count <= maxCapacity) {
                    inventory.items[idString] += this.count;
                } else if (currentCount + 1 > maxCapacity) {
                    // inventory full
                } else if (currentCount + this.count > maxCapacity) {
                    inventory.items[idString] = maxCapacity;
                    this.count = (currentCount + this.count) - maxCapacity;
                    this.game.fullDirtyObjects.add(this);
                    deleteItem = false;
                }
                break;
            }
            case ItemType.Armor: {
                if (definition.armorType === ArmorType.Helmet) {
                    updateEquipmentLevel("helmet", Helmets);
                } else if (definition.armorType === ArmorType.Vest) {
                    updateEquipmentLevel("vest", Vests);
                }
                player.fullDirtyObjects.add(player);
                this.game.fullDirtyObjects.add(player);
                break;
            }
            case ItemType.Backpack: {
                updateEquipmentLevel("backpack", Backpacks);
                player.fullDirtyObjects.add(player);
                this.game.fullDirtyObjects.add(player);
                break;
            }
            case ItemType.Scope: {
                inventory.items[this.type.idString] = 1;
                break;
            }
        }

        player.dirty.inventory = true;

        // Destroy the old loot
        this.game.removeLoot(this);
        this.dead = true;

        // Send pickup packet
        if (definition.itemType !== ItemType.Gun) {
            player.sendPacket(new PickupPacket(player, this.type));
        }

        // If the item wasn't deleted, create a new loot item pushed slightly away from the player
        if (!deleteItem) createNewItem();

        // Reload active gun if the player picks up the correct ammo
        const activeWeapon = player.inventory.activeWeapon;
        if (
            activeWeapon instanceof GunItem &&
            activeWeapon.ammo === 0 &&
            this.type.idString === activeWeapon.definition.ammoType
        ) {
            activeWeapon.reload();
        }
    }

    push(angle: number, velocity: number): void {
        const vel = this.body.getLinearVelocity();
        this.body.setLinearVelocity(vel.add(Vec2(Math.cos(angle), -Math.sin(angle)).mul(velocity)));
    }

    // eslint-disable-next-line @typescript-eslint/no-empty-function
    override damage(amount: number, source?: GameObject): void {}

    override serializePartial(stream: SuroiBitStream): void {
        stream.writePosition(this.position);
    }

    override serializeFull(stream: SuroiBitStream): void {
        stream.writeUint8(this.count);
        stream.writeBoolean(this.isNew);
    }
}<|MERGE_RESOLUTION|>--- conflicted
+++ resolved
@@ -103,13 +103,8 @@
             case ItemType.Healing:
             case ItemType.Ammo: {
                 const idString = this.type.idString;
-<<<<<<< HEAD
-                const currentCount: number = inventory.items[idString];
-                const maxCapacity: number = Backpacks[inventory.backpackLevel].maxCapacity[idString];
-=======
                 const currentCount = inventory.items[idString];
-                const maxCapacity = MaxInventoryCapacity[idString];
->>>>>>> 2370ca2b
+                const maxCapacity = Backpacks[inventory.backpackLevel].maxCapacity[idString];
                 return currentCount + 1 <= maxCapacity;
             }
             case ItemType.Melee: {
@@ -171,13 +166,8 @@
             case ItemType.Healing:
             case ItemType.Ammo: {
                 const idString = this.type.idString;
-<<<<<<< HEAD
-                const currentCount: number = inventory.items[idString];
-                const maxCapacity: number = Backpacks[inventory.backpackLevel].maxCapacity[idString];
-=======
                 const currentCount = inventory.items[idString];
-                const maxCapacity = MaxInventoryCapacity[idString];
->>>>>>> 2370ca2b
+                const maxCapacity = Backpacks[inventory.backpackLevel].maxCapacity[idString];
 
                 if (currentCount + this.count <= maxCapacity) {
                     inventory.items[idString] += this.count;
