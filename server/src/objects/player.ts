import { randomBytes } from "crypto";
import { existsSync, mkdirSync, writeFileSync } from "fs";
import { type WebSocket } from "uWebSockets.js";
import { AnimationType, GameConstants, InputActions, KillFeedMessageType, KillType, ObjectCategory, PlayerActions, SpectateActions, SPEED_EMOTE_MODE } from "../../../common/src/constants";
import { type BadgeDefinition } from "../../../common/src/definitions/badges";
import { Emotes, type EmoteDefinition } from "../../../common/src/definitions/emotes";
import { type GunDefinition } from "../../../common/src/definitions/guns";
import { Loots, type WeaponDefinition } from "../../../common/src/definitions/loots";
import { type MapPingDefinition } from "../../../common/src/definitions/mapPings";
import { DEFAULT_SCOPE, Scopes, type ScopeDefinition } from "../../../common/src/definitions/scopes";
import { type SkinDefinition } from "../../../common/src/definitions/skins";
import { type SyncedParticleDefinition } from "../../../common/src/definitions/syncedParticles";
import { type ThrowableDefinition } from "../../../common/src/definitions/throwables";
import { GameOverPacket } from "../../../common/src/packets/gameOverPacket";
import { type InputPacket } from "../../../common/src/packets/inputPacket";
import { PacketStream, type Packet } from "../../../common/src/packets/packetStream";
import { ReportPacket } from "../../../common/src/packets/reportPacket";
import { type SpectatePacket } from "../../../common/src/packets/spectatePacket";
import { UpdatePacket, type KillFeedMessage, type PlayerData } from "../../../common/src/packets/updatePacket";
import { CircleHitbox, RectangleHitbox, type Hitbox } from "../../../common/src/utils/hitbox";
import { Collision, Geometry, Numeric } from "../../../common/src/utils/math";
import { type Timeout } from "../../../common/src/utils/misc";
import { ItemType, type ExtendedWearerAttributes, type ReferenceTo, ObjectDefinition } from "../../../common/src/utils/objectDefinitions";
import { type FullData } from "../../../common/src/utils/objectsSerializations";
import { pickRandomInArray } from "../../../common/src/utils/random";
import { SuroiBitStream } from "../../../common/src/utils/suroiBitStream";
import { FloorTypes } from "../../../common/src/utils/terrain";
import { Vec, type Vector } from "../../../common/src/utils/vector";
import { Config } from "../config";
import { type Game } from "../game";
import { HealingAction, ReloadAction, type Action } from "../inventory/action";
import { GunItem } from "../inventory/gunItem";
import { Inventory } from "../inventory/inventory";
import { CountableInventoryItem, type InventoryItem } from "../inventory/inventoryItem";
import { MeleeItem } from "../inventory/meleeItem";
import { ThrowableItem } from "../inventory/throwableItem";
import { type PlayerContainer } from "../server";
import { Team, teamMode } from "../team";
import { Logger, removeFrom } from "../utils/misc";
import { Building } from "./building";
import { DeathMarker } from "./deathMarker";
import { Emote } from "./emote";
import { type Explosion } from "./explosion";
import { BaseGameObject, type GameObject } from "./gameObject";
import { Loot } from "./loot";
import { Obstacle } from "./obstacle";
import { SyncedParticle } from "./syncedParticle";

export class Player extends BaseGameObject<ObjectCategory.Player> {
    override readonly type = ObjectCategory.Player;
    override readonly fullAllocBytes = 16;
    override readonly partialAllocBytes = 4;
    override readonly damageable = true;
    readonly hitbox: CircleHitbox;

    name: string;
    readonly ip?: string;
    teamID?: number;

    // Speed toggler utils
    // TODO: SET TO FALSE BEFORE RELEASE
    isTestMode = SPEED_EMOTE_MODE;
    speed: number = Config.movementSpeed;
    fast = false;

    readonly loadout: {
        badge?: BadgeDefinition
        skin: SkinDefinition
        emotes: Array<EmoteDefinition | undefined>
    };

    joined = false;
    disconnected = false;

    private _team?: Team;
    get team(): Team | undefined {
        return this._team;
    }

    set team(value: Team) {
        this.dirty.teammates = true;
        this._team = value;
    }

    private _kills = 0;
    get kills(): number { return this._kills; }
    set kills(kills: number) {
        this._kills = kills;
        this.game.updateKillLeader(this);
    }

    private _maxHealth = GameConstants.player.defaultHealth;
    get maxHealth(): number { return this._maxHealth; }
    set maxHealth(maxHealth: number) {
        this._maxHealth = maxHealth;
        this.dirty.maxMinStats = true;
        this.team?.setDirty();
        this.health = this._health;
    }

    private _health = this._maxHealth;

    normalizedHealth = 0;

    get health(): number { return this._health; }
    set health(health: number) {
        this._health = Math.min(health, this._maxHealth);
        this.team?.setDirty();
        this.dirty.health = true;
        this.normalizedHealth = Numeric.remap(this.health, 0, this.maxHealth, 0, 1);
    }

    private _maxAdrenaline = GameConstants.player.maxAdrenaline;

    normalizedAdrenaline = 0;

    get maxAdrenaline(): number { return this._maxAdrenaline; }
    set maxAdrenaline(maxAdrenaline: number) {
        this._maxAdrenaline = maxAdrenaline;
        this.dirty.maxMinStats = true;
        this.adrenaline = this._adrenaline;
    }

    private _minAdrenaline = 0;
    get minAdrenaline(): number { return this._minAdrenaline; }
    set minAdrenaline(minAdrenaline: number) {
        this._minAdrenaline = Math.min(minAdrenaline, this._maxAdrenaline);
        this.dirty.maxMinStats = true;
        this.adrenaline = this._adrenaline;
    }

    private _adrenaline = this._minAdrenaline;
    get adrenaline(): number { return this._adrenaline; }
    set adrenaline(adrenaline: number) {
        this._adrenaline = Numeric.clamp(adrenaline, this._minAdrenaline, this._maxAdrenaline);
        this.dirty.adrenaline = true;
        this.normalizedAdrenaline = Numeric.remap(this.adrenaline, this.minAdrenaline, this.maxAdrenaline, 0, 1);
    }

    private _modifiers = {
        // Multiplicative
        maxHealth: 1,
        maxAdrenaline: 1,
        baseSpeed: 1,

        // Additive
        minAdrenaline: 0
    };
    // eslint-disable-next-line @typescript-eslint/explicit-function-return-type, @typescript-eslint/lines-between-class-members
    get modifiers() { return this._modifiers; }

    killedBy?: Player;

    damageDone = 0;
    damageTaken = 0;
    readonly joinTime: number;

    lastInteractionTime = Date.now();

    readonly recoil = {
        active: false,
        time: 0,
        multiplier: 1
    };

    isMoving = false;

    movement = {
        up: false,
        down: false,
        left: false,
        right: false,
        // mobile
        moving: false,
        angle: 0
    };

    isMobile!: boolean;

    /**
     * Whether the player is attacking as of last update
     */
    attacking = false;

    /**
     * Whether the player started attacking last update
     */
    startedAttacking = false;

    /**
     * Whether the player stopped attacking last update
     */
    stoppedAttacking = false;

    /**
     * Whether the player is turning as of last update
     */
    turning = false;

    /**
     * The distance from the player position to the player mouse in game units
     */
    distanceToMouse = GameConstants.player.maxMouseDist;

    /**
     * Keeps track of various fields which are "dirty"
     * and therefore need to be sent to the client for
     * updating
     */
    readonly dirty: PlayerData["dirty"] = {
        id: true,
        teammates: true,
        health: true,
        maxMinStats: true,
        adrenaline: true,
        weapons: true,
        items: true,
        throwable: true,
        zoom: true
    };

    readonly inventory = new Inventory(this);

    get activeItemIndex(): number {
        return this.inventory.activeWeaponIndex;
    }

    get activeItem(): InventoryItem {
        return this.inventory.activeWeapon;
    }

    get activeItemDefinition(): WeaponDefinition {
        return this.activeItem.definition;
    }

    bufferedAttack?: Timeout;

    private readonly _animation = {
        type: AnimationType.None,
        dirty: true
    };

    get animation(): AnimationType { return this._animation.type; }
    set animation(animType: AnimationType) {
        const animation = this._animation;
        animation.type = animType;
        animation.dirty = true;
    }

    /**
     * Objects the player can see
     */
    readonly visibleObjects = new Set<GameObject>();

    updateObjects = true;

    /**
     * Objects near the player hitbox
     */
    nearObjects = new Set<GameObject>();

    /**
     * Ticks since last visible objects update
     */
    ticksSinceLastUpdate = 0;

    private _scope!: ScopeDefinition;
    get effectiveScope(): ScopeDefinition { return this._scope; }
    set effectiveScope(target: ScopeDefinition | ReferenceTo<ScopeDefinition>) {
        const scope = Scopes.reify(target);
        if (this._scope === scope) return;

        this._scope = scope;
        this.dirty.zoom = true;
        this.updateObjects = true;
    }

    get zoom(): number { return this._scope.zoomLevel; }

    readonly socket: WebSocket<PlayerContainer>;

    private readonly _action: { type?: Action, dirty: boolean } = {
        type: undefined,
        dirty: true
    };

    get action(): Action | undefined { return this._action.type; }
    set action(value: Action | undefined) {
        const action = this._action;
        const wasReload = action.type?.type === PlayerActions.Reload;

        action.type = value;
        action.dirty = true;

        if (
            !wasReload &&
            value === undefined &&
            this.activeItem instanceof GunItem &&
            this.activeItem.ammo <= 0 &&
            this.inventory.items.hasItem((this.activeItemDefinition as GunDefinition).ammoType)
        ) {
            // The action slot is now free, meaning our player isn't doing anything
            // Let's try reloading our empty gun then, unless we just cancelled a reload
            action.type = new ReloadAction(this, this.activeItem);
            action.dirty = true;
        }
    }

    spectating?: Player;
    startedSpectating = false;
    spectators = new Set<Player>();
    lastSpectateActionTime = 0;
    lastPingTime = 0;

    readonly role?: string;
    readonly isDev: boolean;
    readonly hasColor: boolean;
    readonly nameColor: number;

    /**
     * Used to make players invulnerable for 5 seconds after spawning or until they move
     */
    invulnerable = true;

    /**
     * Determines if the player can despawn
     * Set to false once the player picks up loot
     */
    canDespawn = true;

    lastSwitch = 0;
    lastFreeSwitch = 0;
    effectiveSwitchDelay = 0;

    isInsideBuilding = false;

    floor = "water";

    screenHitbox = RectangleHitbox.fromRect(1, 1);

    downed = false;

    get position(): Vector {
        return this.hitbox.position;
    }

    set position(position: Vector) {
        this.hitbox.position = position;
        this.team?.setDirty();
    }

    private _movementVector = Vec.create(0, 0);
    get movementVector(): Vector { return Vec.clone(this._movementVector); }

    spawnPosition: Vector = Vec.create(this.game.map.width / 2, this.game.map.height / 2);

    mapPings: Game["mapPings"] = [];

    // objectToPlace: GameObject & { position: Vector, definition: ObjectDefinition };

    constructor(game: Game, socket: WebSocket<PlayerContainer>, position: Vector) {
        super(game, position);

        if (teamMode) {
            if (!this.game.incompleteTeam || this.game.incompleteTeam?.players.length === Config.maxTeamSize) {
                this.game.teamSpawnPoint = position;
                this.game.incompleteTeam = new Team((this.game.incompleteTeam?.id ?? -1) + 1, this);
                this.game.teams.push(this.game.incompleteTeam);
            } else {
                this.game.incompleteTeam.players.push(this);
            }
            this.team = this.game.incompleteTeam;
            this.dirty.teammates = true;
        }

        const userData = socket.getUserData();
        this.socket = socket;
        this.name = GameConstants.player.defaultName;
        this.ip = userData.ip;
        this.role = userData.role;
        this.isDev = userData.isDev;
        this.nameColor = userData.nameColor ?? 0;
        this.hasColor = userData.nameColor !== undefined;

        /* Object placing code start //
<<<<<<< HEAD
        this.objectToPlace = new Obstacle(game, "tire", position);
=======
        this.objectToPlace = new Obstacle(game, "large_drawer", position);
>>>>>>> 0e60f0c0
        game.grid.addObject(this.objectToPlace);
        // Object placing code end */

        this.loadout = {
            skin: Loots.fromString("hazel_jumpsuit"),
            emotes: [
                Emotes.fromStringSafe("happy_face"),
                Emotes.fromStringSafe("thumbs_up"),
                Emotes.fromStringSafe("suroi_logo"),
                Emotes.fromStringSafe("sad_face"),
                undefined,
                undefined
            ]
        };

        this.rotation = 0;
        this.joinTime = game.now;
        this.hitbox = new CircleHitbox(GameConstants.player.radius, position);

        this.inventory.addOrReplaceWeapon(2, "fists");

        this.inventory.scope = "1x_scope";
        this.effectiveScope = DEFAULT_SCOPE;

        const specialFunnies = this.isDev && userData.lobbyClearing && !Config.disableLobbyClearing;
        // Inventory preset
        if (specialFunnies) {
            const [weaponA, weaponB, melee] = userData.weaponPreset;

            const determinePreset = (slot: 0 | 1 | 2, char: string): void => {
                switch (slot) {
                    case 0:
                    case 1: {
                        switch (char) {
                            case "0": {
                                this.inventory.addOrReplaceWeapon(slot, "deathray");
                                (this.inventory.getWeapon(slot) as GunItem).ammo = 1;
                                break;
                            }
                            case "1":
                            case "2":
                            case "3":
                            case "4":
                            case "5":
                            case "6": {
                                this.inventory.addOrReplaceWeapon(slot, "revitalizer");
                                const revit = this.inventory.getWeapon(slot) as GunItem;
                                revit.ammo = 5;
                                revit.stats.kills = Number.parseInt(char, 10) - 1;
                                this.inventory.items.setItem("12g", 15);
                                break;
                            }
                            case "7": {
                                this.inventory.addOrReplaceWeapon(slot, "usas12");
                                (this.inventory.getWeapon(slot) as GunItem).ammo = 10;
                                this.inventory.items.setItem("12g", 15);
                                break;
                            }
                            case "8": {
                                this.inventory.addOrReplaceWeapon(slot, "s_g17");
                                (this.inventory.getWeapon(slot) as GunItem).ammo = 100;
                                break;
                            }
                        }
                        break;
                    }
                    case 2: {
                        switch (char) {
                            case "0": {
                                this.inventory.addOrReplaceWeapon(2, "heap_sword");
                                break;
                            }
                            case "1": {
                                this.inventory.addOrReplaceWeapon(2, "kbar");
                                break;
                            }
                        }
                        break;
                    }
                }
            };

            determinePreset(0, weaponA);
            determinePreset(1, weaponB);
            determinePreset(2, melee);

            this.inventory.items.setItem("2x_scope", 1);
            this.inventory.items.setItem("4x_scope", 1);
            this.inventory.items.setItem("8x_scope", 1);
            this.inventory.items.setItem("15x_scope", 1);
            this.inventory.scope = "4x_scope";
        }

        this.updateAndApplyModifiers();

        // good chance that if these were changed, they're meant to be applied
        if (this.maxHealth !== GameConstants.player.defaultHealth) {
            this.health = this.maxHealth;
        }

        if (this.maxAdrenaline !== GameConstants.player.maxAdrenaline) {
            this.adrenaline = this.maxAdrenaline;
        }

        this.dirty.weapons = true;

        this.updateAndApplyModifiers();
    }

    giveGun(idString: ReferenceTo<GunDefinition>): void {
        const primaryItem = this.inventory.getWeapon(this.inventory.appendWeapon(idString)) as GunItem;
        const primaryDefinition = primaryItem.definition;

        primaryItem.ammo = primaryDefinition.capacity;
        this.inventory.items.setItem(
            primaryDefinition.ammoType,
            this.inventory.backpack.maxCapacity[primaryDefinition.ammoType]
        );
    }

    giveThrowable(idString: ReferenceTo<ThrowableDefinition>, count?: number): void {
        this.inventory.items.incrementItem(idString, count ?? 3);
        this.inventory.useItem(idString);
        this.inventory.throwableItemMap.get(idString)!.count = this.inventory.items.getItem(idString);
    }

    spawnPos(position: Vector): void {
        this.spawnPosition = position;
    }

    emote(emote?: EmoteDefinition): void {
        if (!this.loadout.emotes.includes(emote)) return;

        if (emote) {
            this.game.emotes.push(new Emote(emote, this));
        }
    }

    sendMapPing(ping: MapPingDefinition, position: Vector): void {
        if (!ping.isPlayerPing) return;

        if (this.team) {
            for (const player of this.team.players) {
                if (player) {
                    player.mapPings.push({
                        definition: ping,
                        position,
                        playerId: this.id
                    });
                }
            }
        } else {
            this.mapPings.push({
                definition: ping,
                position,
                playerId: this.id
            });
        }
    }

    update(): void {
        const dt = GameConstants.msPerTick;

        // This system allows opposite movement keys to cancel each other out.
        const movement = Vec.create(0, 0);

        const playerMovement = this.movement;
        if (this.isMobile && playerMovement.moving) {
            movement.x = Math.cos(playerMovement.angle) * 1.45;
            movement.y = Math.sin(playerMovement.angle) * 1.45;
        } else {
            if (playerMovement.up) movement.y--;
            if (playerMovement.down) movement.y++;
            if (playerMovement.left) movement.x--;
            if (playerMovement.right) movement.x++;
        }

        if (movement.x * movement.y !== 0) { // If the product is non-zero, then both of the components must be non-zero
            movement.x *= Math.SQRT1_2;
            movement.y *= Math.SQRT1_2;
        }

        // Calculate speed
        let recoilMultiplier = 1;
        if (this.recoil.active) {
            if (this.recoil.time < this.game.now) {
                this.recoil.active = false;
            } else {
                recoilMultiplier = this.recoil.multiplier;
            }
        }

        /* eslint-disable no-multi-spaces */
        const speed = this.speed *                // Base speed
            (FloorTypes[this.floor].speedMultiplier ?? 1) * // Speed multiplier from floor player is standing in
            recoilMultiplier *                              // Recoil from items
            (this.action?.speedMultiplier ?? 1) *           // Speed modifier from performing actions
            (1 + (this.adrenaline / 1000)) *                // Linear speed boost from adrenaline
            this.activeItemDefinition.speedMultiplier *     // Active item speed modifier
            (this.downed ? 0.5 : 1) *                       // Knocked out speed multiplier
            this.modifiers.baseSpeed;                       // Current on-wearer modifier

        const oldPosition = Vec.clone(this.position);
        const movementVector = Vec.scale(movement, speed);
        this._movementVector = movementVector;
        this.position = Vec.add(
            this.position,
            Vec.scale(movementVector, dt)
        );

        /* Object placing code start //
        const position = Vec.add(
            this.position,
            Vec.create(Math.cos(this.rotation) * this.distanceToMouse, Math.sin(this.rotation) * this.distanceToMouse)
        );
        const obj = this.objectToPlace;
        obj.position = position;
        if (this.game.emotes.length > 0) {
            obj.rotation += 1;
            obj.rotation %= 4;
        }
        this.game.fullDirtyObjects.add(this.objectToPlace);
        if (this.startedAttacking) {
            const map = this.game.map;
            const round = (n: number): number => Math.round(n * 100) / 100;
            console.log(`{ idString: "${obj.definition.idString}", position: Vec.create(${round(obj.position.x - map.width / 2)}, ${round(obj.position.y - map.height / 2)}), rotation: ${obj.rotation} },`);
            //console.log(`Vec.create(${round(position.x - map.width / 2)}, ${round(position.y - map.height / 2)}),`);
        }
        // Object placing code end */

        // Find and resolve collisions
        this.nearObjects = this.game.grid.intersectsHitbox(this.hitbox);

        if (this.isTestMode && this.game.emotes.length > 0) {
            console.log("Current speed:", this.speed, "Current Fast:", this.fast);
            this.speed = this.fast ? this.speed / 4 : this.speed * 4;
            this.fast = !this.fast;
        }

        for (let step = 0; step < 10; step++) {
            let collided = false;
            for (const potential of this.nearObjects) {
                if (
                    potential.type === ObjectCategory.Obstacle &&
                    potential.collidable &&
                    this.hitbox.collidesWith(potential.hitbox)
                ) {
                    collided = true;
                    this.hitbox.resolveCollision(potential.hitbox);
                }
            }
            if (!collided) break;
        }

        // World boundaries
        this.position.x = Numeric.clamp(this.position.x, this.hitbox.radius, this.game.map.width - this.hitbox.radius);
        this.position.y = Numeric.clamp(this.position.y, this.hitbox.radius, this.game.map.height - this.hitbox.radius);

        this.isMoving = !Vec.equals(oldPosition, this.position);

        if (this.isMoving) this.game.grid.updateObject(this);

        // Disable invulnerability if the player moves or turns
        if (this.isMoving || this.turning) {
            this.disableInvulnerability();
            this.setPartialDirty();

            if (this.isMoving) {
                this.floor = this.game.map.terrain.getFloor(this.position);
            }
        }

        // Drain adrenaline
        if (this.adrenaline > 0) {
            this.adrenaline -= 0.0005 * dt;
        }

        // Regenerate health
        if (this.adrenaline >= 87.5) this.health += dt * 2.75 / (30 ** 2);
        else if (this.adrenaline >= 50) this.health += dt * 2.125 / (30 ** 2);
        else if (this.adrenaline >= 25) this.health += dt * 1.125 / (30 ** 2);
        else if (this.adrenaline > 0) this.health += dt * 0.625 / (30 ** 2);

        // Shoot gun/use item
        if (this.startedAttacking) {
            this.startedAttacking = false;
            this.disableInvulnerability();
            this.activeItem.useItem();
        }

        if (this.stoppedAttacking) {
            this.stoppedAttacking = false;
            this.activeItem.stopUse();
        }

        // Gas damage
        if (this.game.gas.doDamage && this.game.gas.isInGas(this.position)) {
            this.piercingDamage(this.game.gas.dps, KillType.Gas);
        }

        // Knocked out damage
        if (this.downed) {
            this.piercingDamage(0.08);
        }

        let isInsideBuilding = false;
        const depleters = new Set<SyncedParticleDefinition>();
        for (const object of this.nearObjects) {
            if (
                !isInsideBuilding &&
                object instanceof Building &&
                !object.dead &&
                object.scopeHitbox?.collidesWith(this.hitbox)
            ) {
                isInsideBuilding = true;
            }

            if (
                object instanceof SyncedParticle &&
                object.hitbox?.collidesWith(this.hitbox)
            ) {
                depleters.add(object.definition);
            }
        }

        if (!this.isInsideBuilding) {
            this.effectiveScope = isInsideBuilding
                ? DEFAULT_SCOPE
                : this.inventory.scope;
        }
        this.isInsideBuilding = isInsideBuilding;

        let scopeTarget: ReferenceTo<ScopeDefinition> | undefined;
        depleters.forEach(def => {
            const depletion = def.depletePerMs;

            // we arbitrarily take the first scope target we find and stick with it
            scopeTarget ??= (def as SyncedParticleDefinition & { readonly hitbox: Hitbox }).snapScopeTo;

            if (depletion.health) {
                this.piercingDamage(depletion.health * dt, KillType.Gas);
                //                                         ^^^^^^^^^^^^ dubious
            }

            if (depletion.adrenaline) {
                this.adrenaline = Math.max(0, this.adrenaline - depletion.adrenaline * dt);
            }
        });

        if (scopeTarget !== undefined) {
            this.effectiveScope = scopeTarget;
        }

        this.turning = false;
    }

    private _firstPacket = true;

    packetStream = new PacketStream(SuroiBitStream.alloc(1 << 16));

    /**
     * Calculate visible objects, check team, and send packets
     */
    secondUpdate(): void {
        const packet = new UpdatePacket();

        const player = this.spectating ?? this;
        const game = this.game;

        // Calculate visible objects
        this.ticksSinceLastUpdate++;
        if (this.ticksSinceLastUpdate > 8 || game.updateObjects || this.updateObjects) {
            this.ticksSinceLastUpdate = 0;
            this.updateObjects = false;

            this.screenHitbox = RectangleHitbox.fromRect(
                this.zoom * 2 + 8,
                this.zoom * 2 + 8,
                player.position
            );

            const newVisibleObjects = game.grid.intersectsHitbox(this.screenHitbox);

            for (const object of this.visibleObjects) {
                if (!newVisibleObjects.has(object)) {
                    this.visibleObjects.delete(object);
                    packet.deletedObjects.push(object.id);
                }
            }

            for (const object of newVisibleObjects) {
                if (!this.visibleObjects.has(object)) {
                    this.visibleObjects.add(object);
                    packet.fullObjectsCache.push(object);
                }
            }
        }

        for (const object of game.fullDirtyObjects) {
            if (this.visibleObjects.has(object as GameObject) && !packet.fullObjectsCache.includes(object)) {
                packet.fullObjectsCache.push(object);
            }
        }

        for (const object of game.partialDirtyObjects) {
            if (this.visibleObjects.has(object as GameObject) && !packet.fullObjectsCache.includes(object)) {
                packet.partialObjectsCache.push(object);
            }
        }

        const inventory = player.inventory;

        // player data
        packet.playerData = {
            normalizedHealth: player.normalizedHealth,
            normalizedAdrenaline: player.normalizedAdrenaline,
            maxHealth: player.maxHealth,
            minAdrenaline: player.minAdrenaline,
            maxAdrenaline: player.maxAdrenaline,
            zoom: player._scope.zoomLevel,
            id: player.id,
            teammates: teamMode
                ? this.team!.players.filter(p => p !== this).map(player => {
                    return {
                        id: player.id,
                        position: player.position,
                        normalizedHealth: player.normalizedHealth,
                        downed: player.downed,
                        disconnected: player.disconnected
                    };
                })
                : [],
            spectating: this.spectating !== undefined,
            dirty: player.dirty,
            inventory: {
                activeWeaponIndex: inventory.activeWeaponIndex,
                scope: inventory.scope,
                weapons: inventory.weapons.map(slot => {
                    const item = slot;

                    return (item && {
                        definition: item.definition,
                        count: item instanceof GunItem
                            ? item.ammo
                            : item instanceof CountableInventoryItem
                                ? item.count
                                : undefined,
                        stats: item.stats
                    }) satisfies (PlayerData["inventory"]["weapons"] & object)[number];
                }),
                items: inventory.items.asRecord()
            }
        };

        if (this.startedSpectating && this.spectating) {
            for (const key in packet.playerData.dirty) {
                packet.playerData.dirty[key as keyof PlayerData["dirty"]] = true;
            }
            packet.fullDirtyObjects.push(this.spectating);
            this.startedSpectating = false;
        }

        // Cull bullets
        for (const bullet of game.newBullets) {
            if (Collision.lineIntersectsRectTest(bullet.initialPosition,
                bullet.finalPosition,
                this.screenHitbox.min,
                this.screenHitbox.max)) {
                packet.bullets.push(bullet);
            }
        }

        // Cull explosions
        for (const explosion of game.explosions) {
            if (this.screenHitbox.isPointInside(explosion.position) ||
                Geometry.distanceSquared(explosion.position, this.position) < 128 ** 2) {
                packet.explosions.push(explosion);
            }
        }

        // Emotes
        for (const emote of game.emotes) {
            if (this.visibleObjects.has(emote.player)) {
                packet.emotes.push(emote);
            }
        }

        // gas
        packet.gas = {
            ...game.gas,
            dirty: game.gas.dirty || this._firstPacket
        };

        packet.gasProgress = {
            dirty: game.gas.completionRatioDirty || this._firstPacket,
            value: game.gas.completionRatio
        };

        // new and deleted players
        packet.newPlayers = this._firstPacket
            ? [...game.grid.pool.getCategory(ObjectCategory.Player)]
            : game.newPlayers;

        packet.deletedPlayers = game.deletedPlayers;

        // alive count
        packet.aliveCount = game.aliveCount;
        packet.aliveCountDirty = game.aliveCountDirty || this._firstPacket;

        // killfeed messages
        packet.killFeedMessages = game.killFeedMessages;
        const killLeader = game.killLeader;

        if (this._firstPacket && killLeader) {
            packet.killFeedMessages.push({
                messageType: KillFeedMessageType.KillLeaderAssigned,
                playerID: killLeader.id,
                kills: killLeader.kills,
                hideInKillfeed: true
            });
        }

        packet.planes = game.planes;
        packet.mapPings = [...game.mapPings, ...this.mapPings];
        this.mapPings.length = 0;

        // serialize and send update packet
        this.sendPacket(packet);
        this._firstPacket = false;

        this.packetStream.stream.index = 0;
        for (const packet of this.packets) {
            this.packetStream.serializePacket(packet);
        }
        this.packets.length = 0;
        this.sendData(this.packetStream.getBuffer());
    }

    /**
     * Clean up internal state after all packets have been sent
     * to all recipients. The only code that should be present here
     * is clean up code that cannot be in `secondUpdate` because packets
     * depend on it
     */
    postPacket(): void {
        for (const key in this.dirty) {
            this.dirty[key as keyof PlayerData["dirty"]] = false;
        }
        this._animation.dirty = false;
        this._action.dirty = false;
    }

    spectate(packet: SpectatePacket): void {
        if (!this.dead) return;
        const game = this.game;
        if (game.now - this.lastSpectateActionTime < 200) return;
        this.lastSpectateActionTime = game.now;

        let toSpectate: Player | undefined;

        const spectatablePlayers = game.spectatablePlayers;
        switch (packet.spectateAction) {
            case SpectateActions.BeginSpectating: {
                if (this.killedBy !== undefined && !this.killedBy.dead) toSpectate = this.killedBy;
                else if (spectatablePlayers.length > 1) toSpectate = pickRandomInArray(spectatablePlayers);
                break;
            }
            case SpectateActions.SpectatePrevious:
                if (this.spectating !== undefined) {
                    toSpectate = spectatablePlayers[
                        Math.max(
                            0,
                            spectatablePlayers.indexOf(this.spectating) - 1
                        )
                    ];
                }
                break;
            case SpectateActions.SpectateNext:
                if (this.spectating !== undefined) {
                    toSpectate = spectatablePlayers[
                        Math.min(
                            spectatablePlayers.length,
                            spectatablePlayers.indexOf(this.spectating) + 1
                        )
                    ];
                }
                break;
            case SpectateActions.SpectateSpecific: {
                toSpectate = spectatablePlayers.find(player => player.id === packet.playerID);
                break;
            }
            case SpectateActions.SpectateKillLeader: {
                toSpectate = game.killLeader;
                break;
            }
            case SpectateActions.Report: {
                if (!existsSync("reports")) mkdirSync("reports");
                const reportID = randomBytes(4).toString("hex");
                writeFileSync(`reports/${reportID}.json`, JSON.stringify({
                    ip: this.spectating?.ip,
                    name: this.spectating?.name,
                    time: this.game.now
                }));
                const packet = new ReportPacket();
                packet.playerName = this.spectating?.name ?? "";
                packet.reportID = reportID;
                this.sendPacket(packet);
            }
        }

        if (toSpectate === undefined) return;

        this.spectating?.spectators.delete(this);
        this.updateObjects = true;
        this.startedSpectating = true;
        this.spectating = toSpectate;
        toSpectate.spectators.add(this);
    }

    disableInvulnerability(): void {
        if (this.invulnerable) {
            this.invulnerable = false;
            this.game.fullDirtyObjects.add(this);
        }
    }

    packets: Packet[] = [];

    sendPacket(packet: Packet): void {
        this.packets.push(packet);
    }

    sendData(buffer: ArrayBuffer): void {
        try {
            this.socket.send(buffer, true, false);
        } catch (e) {
            console.warn("Error sending packet. Details:", e);
        }
    }

    private _clampDamageAmount(amount: number): number {
        if (this.health - amount > this.maxHealth) {
            amount = -(this.maxHealth - this.health);
        }

        if (this.health - amount <= 0) {
            amount = this.health;
        }

        if (amount < 0 || this.dead) amount = 0;

        return amount;
    }

    override damage(amount: number, source?: GameObject, weaponUsed?: GunItem | MeleeItem | ThrowableItem | Explosion): void {
        if (this.invulnerable) return;

        // Reductions are merged additively
        amount *= 1 - (
            (this.inventory.helmet?.damageReduction ?? 0) + (this.inventory.vest?.damageReduction ?? 0)
        );

        amount = this._clampDamageAmount(amount);

        this.piercingDamage(amount, source, weaponUsed);
    }

    /**
     * Deals damage whilst ignoring protective modifiers but not invulnerability
     */
    piercingDamage(amount: number, source?: GameObject | KillType.Gas | KillType.Airdrop, weaponUsed?: GunItem | MeleeItem | ThrowableItem | Explosion): void {
        if (
            this.invulnerable ||
            (
                source instanceof Player &&
                source.teamID === this.teamID &&
                source.id !== this.id &&
                !this.disconnected
            )
        ) return;

        amount = this._clampDamageAmount(amount);

        const canTrackStats = weaponUsed instanceof GunItem || weaponUsed instanceof MeleeItem;
        const attributes = canTrackStats ? weaponUsed.definition.wearerAttributes?.on : undefined;
        const applyPlayerFX = (modifiers: ExtendedWearerAttributes): void => {
            if (source instanceof Player) {
                source.health += modifiers.healthRestored ?? 0;
                source.adrenaline += modifiers.adrenalineRestored ?? 0;
            }
        };

        // Decrease health; update damage done and damage taken
        this.health -= amount;
        if (amount > 0) {
            this.damageTaken += amount;

            if (canTrackStats && !this.dead) {
                const damageDealt = weaponUsed.stats.damage += amount;

                for (const entry of attributes?.damageDealt ?? []) {
                    if (damageDealt < (entry.limit ?? Infinity)) {
                        applyPlayerFX(entry);
                    }
                }
            }

            if (source instanceof Player) {
                if (source !== this) {
                    source.damageDone += amount;
                }
            }
        }

        if (this.health <= 0 && !this.dead) {
            if (canTrackStats) {
                const kills = ++weaponUsed.stats.kills;

                for (const entry of attributes?.kill ?? []) {
                    if (kills < (entry.limit ?? Infinity)) {
                        applyPlayerFX(entry);
                    }
                }
            }

            if (teamMode && this.team!.players.some(p => !p.dead) && !this.downed) {
                this.down();
            } else {
                this.die(source, weaponUsed);
            }
            this.team?.setDirty();
        }
    }

    updateAndApplyModifiers(): void {
        const newModifiers: this["modifiers"] = {
            maxHealth: 1,
            maxAdrenaline: 1,
            baseSpeed: 1,
            minAdrenaline: 0
        };

        const maxWeapons = GameConstants.player.maxWeapons;
        for (let i = 0; i < maxWeapons; i++) {
            const weapon = this.inventory.getWeapon(i);

            if (weapon === undefined) continue;

            newModifiers.maxAdrenaline *= weapon._modifiers.maxAdrenaline;
            newModifiers.maxHealth *= weapon._modifiers.maxHealth;
            newModifiers.baseSpeed *= weapon._modifiers.baseSpeed;
            newModifiers.minAdrenaline += weapon._modifiers.minAdrenaline;
        }

        this._modifiers = newModifiers;
        this.maxHealth = GameConstants.player.defaultHealth * this._modifiers.maxHealth;
        this.maxAdrenaline = GameConstants.player.maxAdrenaline * this._modifiers.maxAdrenaline;
        this.minAdrenaline = this.modifiers.minAdrenaline;
    }

    // dies of death
    die(source?: GameObject | KillType.Gas | KillType.Airdrop, weaponUsed?: GunItem | MeleeItem | ThrowableItem | Explosion): void {
        // Death logic
        if (this.health > 0 || this.dead) return;

        this.health = 0;
        this.dead = true;
        this.canDespawn = false;

        // Send kill packets
        if (source instanceof Player) {
            this.killedBy = source;
            if (source !== this) source.kills++;

            /*
            // Weapon swap event
            const inventory = source.inventory;
            const index = source.activeItemIndex;
            inventory.removeWeapon(index);
            inventory.setActiveWeaponIndex(index);
            switch (index) {
                case 0:
                case 1: {
                    const gun = pickRandomInArray(Guns.filter(g => !g.killstreak));
                    inventory.addOrReplaceWeapon(index, gun);
                    const { ammoType } = gun;
                    if (gun.ammoSpawnAmount) inventory.items[ammoType] = Math.min(inventory.backpack.maxCapacity[ammoType], inventory.items[ammoType] + gun.ammoSpawnAmount);
                    break;
                }
                case 2: {
                    inventory.addOrReplaceWeapon(index, pickRandomInArray(Melees.filter(m => !m.killstreak)));
                    break;
                }
            }
            */
        }

        if (source instanceof Player || source === KillType.Gas || source === KillType.Airdrop) {
            const killFeedMessage: KillFeedMessage = {
                messageType: KillFeedMessageType.Kill,
                playerID: this.id,
                playerBadge: this.loadout.badge,
                weaponUsed: weaponUsed?.definition
            };

            if (source instanceof Player) {
                if (source !== this) {
                    killFeedMessage.killType = KillType.TwoPartyInteraction;
                    killFeedMessage.killerID = source.id;
                    killFeedMessage.kills = source.kills;
                    if (source.loadout.badge) {
                        killFeedMessage.killerBadge = source.loadout.badge;
                    }

                    if (source.activeItem.definition.killstreak) {
                        killFeedMessage.killstreak = source.activeItem.stats.kills;
                    }
                }
            } else {
                killFeedMessage.killType = source;
            }

            this.game.killFeedMessages.push(killFeedMessage);
        }

        // Destroy physics body; reset movement and attacking variables
        this.movement.up = false;
        this.movement.down = false;
        this.movement.left = false;
        this.movement.right = false;
        this.startedAttacking = false;
        this.attacking = false;
        this.stoppedAttacking = false;
        this.game.aliveCountDirty = true;
        this.adrenaline = 0;
        this.dirty.items = true;
        this.action?.cancel();
        if (this.loadout.emotes[4]?.idString !== "none") this.emote(this.loadout.emotes[4]);

        this.game.livingPlayers.delete(this);
        this.game.fullDirtyObjects.add(this);
        removeFrom(this.game.spectatablePlayers, this);

        if (this.activeItem instanceof ThrowableItem) {
            this.activeItem.stopUse();
        }

        //
        // Drop loot
        //

        // Drop weapons
        this.inventory.dropWeapons();

        // Drop inventory items
        for (const item in this.inventory.items.asRecord()) {
            const count = this.inventory.items.getItem(item);
            const def = Loots.fromString(item);

            if (count > 0) {
                if (
                    def.noDrop ||
                    ("ephemeral" in def && def.ephemeral)
                ) continue;

                if (def.itemType === ItemType.Ammo && count !== Infinity) {
                    let left = count;
                    let subtractAmount = 0;

                    do {
                        left -= subtractAmount = Math.min(left, def.maxStackSize);
                        this.game.addLoot(item, this.position, subtractAmount);
                    } while (left > 0);

                    continue;
                }

                this.game.addLoot(item, this.position, count);
                this.inventory.items.setItem(item, 0);
            }
        }

        // Drop equipment
        for (const itemType of ["helmet", "vest", "backpack"] as const) {
            const item = this.inventory[itemType];
            if (item?.noDrop === false) {
                this.game.addLoot(item, this.position);
            }
        }

        if (this.loadout.skin.hideFromLoadout && this.loadout.skin.noDrop) {
            this.game.addLoot(
                this.loadout.skin,
                this.position
            );
        }

        this.inventory.helmet = this.inventory.vest = undefined;

        // Create death marker
        this.game.grid.addObject(new DeathMarker(this));

        // Send game over to dead player
        if (!this.disconnected) {
            this.sendGameOverPacket();
        }

        // Remove player from kill leader
        if (this === this.game.killLeader) {
            this.game.killLeaderDead(source instanceof Player ? source : undefined);
        }
    }

    down(): void {
        this.downed = true;
        this.action?.cancel();
        this.health = 100;
        this.setDirty();
    }

    revive(): void {
        this.downed = false;
        this.health = 30;
    }

    sendGameOverPacket(won = false): void {
        const packet = new GameOverPacket();
        packet.won = won;
        packet.playerID = this.id;
        packet.kills = this.kills;
        packet.damageDone = this.damageDone;
        packet.damageTaken = this.damageTaken;
        packet.timeAlive = (this.game.now - this.joinTime) / 1000;
        packet.rank = this.game.aliveCount + 1;
        this.sendPacket(packet);

        for (const spectator of this.spectators) {
            spectator.sendPacket(packet);
        }
    }

    processInputs(packet: InputPacket): void {
        this.movement = {
            ...packet.movement,
            ...packet.mobile
        };

        const oldAttackState = this.attacking;
        const attackState = packet.attacking;

        this.attacking = attackState;
        this.startedAttacking ||= !oldAttackState && attackState;
        this.stoppedAttacking ||= oldAttackState && !attackState;

        this.turning = packet.turning;
        if (this.turning) {
            this.rotation = packet.rotation;
            if (!this.isMobile) this.distanceToMouse = packet.distanceToMouse;
        }

        const inventory = this.inventory;
        for (const action of packet.actions) {
            switch (action.type) {
                case InputActions.UseItem: {
                    inventory.useItem(action.item);
                    break;
                }
                case InputActions.EquipLastItem:
                case InputActions.EquipItem: {
                    const target = action.type === InputActions.EquipItem
                        ? action.slot
                        : inventory.lastWeaponIndex;

                    // If a user is reloading the gun in slot 2, then we don't cancel the reload if they "switch" to slot 2
                    if (this.action?.type !== PlayerActions.Reload || (target !== this.activeItemIndex && inventory.hasWeapon(target))) {
                        this.action?.cancel();
                    }

                    inventory.setActiveWeaponIndex(target);
                    break;
                }
                case InputActions.DropWeapon: {
                    this.action?.cancel();
                    inventory.dropWeapon(action.slot);
                    break;
                }
                case InputActions.DropItem: {
                    this.action?.cancel();
                    Logger.log(action.item.idString);
                    inventory.dropItem(action.item);
                    break;
                }
                case InputActions.SwapGunSlots: {
                    inventory.swapGunSlots();
                    break;
                }
                case InputActions.Loot: {
                    interface CloseObject {
                        object: Loot | undefined
                        minDist: number
                    }

                    const uninteractable: CloseObject = {
                        object: undefined,
                        minDist: Number.MAX_VALUE
                    };
                    const detectionHitbox = new CircleHitbox(3, this.position);
                    const nearObjects = this.game.grid.intersectsHitbox(detectionHitbox);

                    for (const object of nearObjects) {
                        if (
                            (object instanceof Loot) &&
                            object.hitbox.collidesWith(detectionHitbox)
                        ) {
                            const dist = Geometry.distanceSquared(object.position, this.position);
                            if (
                                object instanceof Loot &&
                                dist < uninteractable.minDist &&
                                object.canInteract(this)
                            ) {
                                uninteractable.minDist = dist;
                                uninteractable.object = object;
                            }
                        }
                    }
                    if (uninteractable.object) {
                        uninteractable.object?.interact(this, false);
                    }

                    this.canDespawn = false;
                    this.disableInvulnerability();
                    break;
                }
                case InputActions.Interact: {
                    if (this.game.now - this.lastInteractionTime < 120) return;
                    this.lastInteractionTime = this.game.now;

                    interface CloseObject {
                        object: Obstacle | undefined
                        minDist: number
                    }

                    const interactable: CloseObject = {
                        object: undefined,
                        minDist: Number.MAX_VALUE
                    };
                    const detectionHitbox = new CircleHitbox(3, this.position);
                    const nearObjects = this.game.grid.intersectsHitbox(detectionHitbox);

                    for (const object of nearObjects) {
                        if (
                            (object.type === ObjectCategory.Obstacle && object.canInteract(this)) &&
                            object.hitbox.collidesWith(detectionHitbox)
                        ) {
                            const dist = Geometry.distanceSquared(object.position, this.position);
                            if (object.type === ObjectCategory.Obstacle && dist < interactable.minDist) {
                                interactable.minDist = dist;
                                interactable.object = object;
                            }
                        }
                    }

                    if (interactable.object) {
                        interactable.object.interact(this);

                        if ((interactable.object).isDoor) {
                            // If the closest object is a door, interact with other doors within range
                            for (const object of nearObjects) {
                                if (
                                    object.type === ObjectCategory.Obstacle &&
                                    object.isDoor &&
                                    !object.door?.locked &&
                                    object !== interactable.object &&
                                    object.hitbox.collidesWith(detectionHitbox)
                                ) {
                                    object.interact(this);
                                }
                            }
                        }
                    }

                    this.canDespawn = false;
                    this.disableInvulnerability();
                    break;
                }
                case InputActions.Reload:
                    if (this.activeItem instanceof GunItem) {
                        this.activeItem.reload();
                    }
                    break;
                case InputActions.Cancel:
                    this.action?.cancel();
                    break;
                case InputActions.Emote:
                    this.emote(action.emote);
                    break;
                case InputActions.MapPing:
                    this.sendMapPing(action.ping, action.position);
                    break;
            }
        }
    }

    executeAction(action: Action): void {
        if (this.downed) return;
        this.action?.cancel();
        this.action = action;
    }

    override get data(): FullData<ObjectCategory.Player> {
        const data: FullData<ObjectCategory.Player> = {
            position: this.position,
            rotation: this.rotation,
            full: {
                dead: this.dead,
                downed: this.downed,
                teamID: this.teamID ?? 0,
                invulnerable: this.invulnerable,
                helmet: this.inventory.helmet,
                vest: this.inventory.vest,
                backpack: this.inventory.backpack,
                skin: this.loadout.skin,
                activeItem: this.activeItem.definition
            }
        };

        if (this._animation.dirty) {
            data.animation = this.animation;
        }

        if (this._action.dirty) {
            data.action = this.action instanceof HealingAction
                ? { type: PlayerActions.UseItem, item: this.action.item }
                : { type: (this.action?.type ?? PlayerActions.None) as Exclude<PlayerActions, PlayerActions.UseItem> };
        }

        return data;
    }
}<|MERGE_RESOLUTION|>--- conflicted
+++ resolved
@@ -1,7 +1,7 @@
 import { randomBytes } from "crypto";
 import { existsSync, mkdirSync, writeFileSync } from "fs";
 import { type WebSocket } from "uWebSockets.js";
-import { AnimationType, GameConstants, InputActions, KillFeedMessageType, KillType, ObjectCategory, PlayerActions, SpectateActions, SPEED_EMOTE_MODE } from "../../../common/src/constants";
+import { AnimationType, GameConstants, InputActions, KillFeedMessageType, KillType, ObjectCategory, PlayerActions, SpectateActions } from "../../../common/src/constants";
 import { type BadgeDefinition } from "../../../common/src/definitions/badges";
 import { Emotes, type EmoteDefinition } from "../../../common/src/definitions/emotes";
 import { type GunDefinition } from "../../../common/src/definitions/guns";
@@ -20,7 +20,7 @@
 import { CircleHitbox, RectangleHitbox, type Hitbox } from "../../../common/src/utils/hitbox";
 import { Collision, Geometry, Numeric } from "../../../common/src/utils/math";
 import { type Timeout } from "../../../common/src/utils/misc";
-import { ItemType, type ExtendedWearerAttributes, type ReferenceTo, ObjectDefinition } from "../../../common/src/utils/objectDefinitions";
+import { ItemType, type ExtendedWearerAttributes, type ReferenceTo } from "../../../common/src/utils/objectDefinitions";
 import { type FullData } from "../../../common/src/utils/objectsSerializations";
 import { pickRandomInArray } from "../../../common/src/utils/random";
 import { SuroiBitStream } from "../../../common/src/utils/suroiBitStream";
@@ -43,7 +43,7 @@
 import { type Explosion } from "./explosion";
 import { BaseGameObject, type GameObject } from "./gameObject";
 import { Loot } from "./loot";
-import { Obstacle } from "./obstacle";
+import { type Obstacle } from "./obstacle";
 import { SyncedParticle } from "./syncedParticle";
 
 export class Player extends BaseGameObject<ObjectCategory.Player> {
@@ -55,13 +55,8 @@
 
     name: string;
     readonly ip?: string;
+
     teamID?: number;
-
-    // Speed toggler utils
-    // TODO: SET TO FALSE BEFORE RELEASE
-    isTestMode = SPEED_EMOTE_MODE;
-    speed: number = Config.movementSpeed;
-    fast = false;
 
     readonly loadout: {
         badge?: BadgeDefinition
@@ -383,11 +378,7 @@
         this.hasColor = userData.nameColor !== undefined;
 
         /* Object placing code start //
-<<<<<<< HEAD
-        this.objectToPlace = new Obstacle(game, "tire", position);
-=======
-        this.objectToPlace = new Obstacle(game, "large_drawer", position);
->>>>>>> 0e60f0c0
+        this.objectToPlace = new Obstacle(game, "window2", position);
         game.grid.addObject(this.objectToPlace);
         // Object placing code end */
 
@@ -581,7 +572,7 @@
         }
 
         /* eslint-disable no-multi-spaces */
-        const speed = this.speed *                // Base speed
+        const speed = Config.movementSpeed *                // Base speed
             (FloorTypes[this.floor].speedMultiplier ?? 1) * // Speed multiplier from floor player is standing in
             recoilMultiplier *                              // Recoil from items
             (this.action?.speedMultiplier ?? 1) *           // Speed modifier from performing actions
@@ -620,12 +611,6 @@
 
         // Find and resolve collisions
         this.nearObjects = this.game.grid.intersectsHitbox(this.hitbox);
-
-        if (this.isTestMode && this.game.emotes.length > 0) {
-            console.log("Current speed:", this.speed, "Current Fast:", this.fast);
-            this.speed = this.fast ? this.speed / 4 : this.speed * 4;
-            this.fast = !this.fast;
-        }
 
         for (let step = 0; step < 10; step++) {
             let collided = false;
