--- conflicted
+++ resolved
@@ -325,12 +325,9 @@
 
             this.inventory.addOrReplaceWeapon(2, "kbar");
 
-<<<<<<< HEAD
             this.inventory.scope = ObjectType.fromString(ObjectCategory.Loot, "4x_scope");
-=======
+
             this.inventory.items["2x_scope"] = 1;
-            this.inventory.setScope(ObjectType.fromString(ObjectCategory.Loot, "4x_scope"));
->>>>>>> cb13e5e2
         }
 
         this.updateAndApplyModifiers();
