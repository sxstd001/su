import { Color } from "pixi.js";

export const UI_DEBUG_MODE = false;
export const HITBOX_DEBUG_MODE = false;

export const HITBOX_COLORS = {
    obstacle: new Color("red"),
    obstacleNoCollision: new Color("yellow"),
    spawnHitbox: new Color("orange"),
    buildingZoomCeiling: new Color("purple"),
    buildingScopeCeiling: new Color("cyan"),
    loot: new Color("magenta"),
    player: new Color("blue"),
    playerWeapon: new Color("lime")
};

export const COLORS = {
    grass: new Color("hsl(113, 42%, 42%)"),
    water: new Color("hsl(211, 63%, 42%)"),
    border: new Color("hsl(211, 63%, 30%)"),
<<<<<<< HEAD
    gas: new Color("hsl(17, 100%, 50%)").setAlpha(0.55),
    beach: new Color("hsl(40, 39%, 55%)")
=======
    beach: new Color("hsl(40, 39%, 55%)"),
    riverBank: new Color("hsl(33, 50%, 30%)"),
    gas: new Color("hsl(17, 100%, 50%)").setAlpha(0.55)
>>>>>>> 0f57ca34
};

export const BULLET_COLORS: Record<string, number> = {
    "9mm": 0xffff80,
    "12g": 0xffc8c8,
    "556mm": 0x80ff80,
    "762mm": 0x80ffff,
    shrapnel: 0x1d1d1d
};

export const PIXI_SCALE = 20;

export enum EmoteSlot {
    Top,
    Right,
    Bottom,
    Left,
    None
}

export const FIRST_EMOTE_ANGLE = Math.atan2(-1, -1);
export const SECOND_EMOTE_ANGLE = Math.atan2(1, 1);
export const THIRD_EMOTE_ANGLE = Math.atan2(-1, 1);
export const FOURTH_EMOTE_ANGLE = Math.atan2(1, -1);<|MERGE_RESOLUTION|>--- conflicted
+++ resolved
@@ -18,14 +18,9 @@
     grass: new Color("hsl(113, 42%, 42%)"),
     water: new Color("hsl(211, 63%, 42%)"),
     border: new Color("hsl(211, 63%, 30%)"),
-<<<<<<< HEAD
-    gas: new Color("hsl(17, 100%, 50%)").setAlpha(0.55),
-    beach: new Color("hsl(40, 39%, 55%)")
-=======
     beach: new Color("hsl(40, 39%, 55%)"),
     riverBank: new Color("hsl(33, 50%, 30%)"),
     gas: new Color("hsl(17, 100%, 50%)").setAlpha(0.55)
->>>>>>> 0f57ca34
 };
 
 export const BULLET_COLORS: Record<string, number> = {
