--- conflicted
+++ resolved
@@ -15,19 +15,11 @@
 };
 
 export const COLORS = {
-<<<<<<< HEAD
     grass: new Color("hsl(65, 72%, 10%)"),
     water: new Color("hsl(4, 90%, 12%)"),
-    gas: new Color("hsl(17, 100%, 50%)").setAlpha(0.55),
-    beach: new Color("hsl(33, 77%, 21%)")
-=======
-    grass: new Color("hsl(113, 42%, 42%)"),
-    water: new Color("hsl(211, 63%, 42%)"),
-    border: new Color("hsl(211, 63%, 30%)"),
-    beach: new Color("hsl(40, 39%, 55%)"),
+    beach: new Color("hsl(33, 77%, 21%)"),
     riverBank: new Color("hsl(33, 50%, 30%)"),
     gas: new Color("hsl(17, 100%, 50%)").setAlpha(0.55)
->>>>>>> 2c073cb2
 };
 
 export const BULLET_COLORS: Record<string, number> = {
