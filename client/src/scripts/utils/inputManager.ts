--- conflicted
+++ resolved
@@ -68,11 +68,8 @@
 
     resetAttacking = false;
 
-<<<<<<< HEAD
-=======
     shootOnReleaseAngle = 0;
 
->>>>>>> ec01208c
     turning = false;
 
     private _lastItemIndex = 0;
@@ -162,7 +159,6 @@
                     $("#emote-wheel").css("background-image", 'url("./img/misc/emote_wheel.svg")');
                 }
             }
-<<<<<<< HEAD
 
             this.rotation = Math.atan2(e.clientY - window.innerHeight / 2, e.clientX - window.innerWidth / 2);
 
@@ -240,6 +236,7 @@
                 const attacking = data.distance > game.console.getConfig("mb_joystick_size") / 3;
                 if (def.itemType === ItemType.Gun && def.shootOnRelease) {
                     shootOnRelease = true;
+                    this.shootOnReleaseAngle = this.rotation;
                 } else {
                     this.attacking = attacking;
                 }
@@ -255,101 +252,6 @@
         }
     }
 
-=======
-
-            this.rotation = Math.atan2(e.clientY - window.innerHeight / 2, e.clientX - window.innerWidth / 2);
-
-            if (!game.gameOver && game.activePlayer) {
-                const globalPos = v(e.clientX, e.clientY);
-                const pixiPos = game.camera.container.toLocal(globalPos);
-                const gamePos = vDiv(pixiPos, PIXI_SCALE);
-                this.distanceToMouse = distance(game.activePlayer.position, gamePos);
-
-                if (game.console.getConfig("cv_movement_smoothing")) {
-                    game.activePlayer.container.rotation = this.rotation;
-                    game.map.indicator.rotation = this.rotation;
-                }
-            }
-
-            this.turning = true;
-        });
-
-        // Mobile joysticks
-        if (this.isMobile) {
-            const size = game.console.getConfig("mb_joystick_size");
-            const transparency = game.console.getConfig("mb_joystick_transparency");
-
-            const leftJoyStick = nipplejs.create({
-                zone: $("#left-joystick-container")[0],
-                size,
-                color: `rgba(255, 255, 255, ${transparency})`
-            });
-
-            const rightJoyStick = nipplejs.create({
-                zone: $("#right-joystick-container")[0],
-                size,
-                color: `rgba(255, 255, 255, ${transparency})`
-            });
-
-            let rightJoyStickUsed = false;
-            let shootOnRelease = false;
-
-            leftJoyStick.on("move", (_, data: JoystickOutputData) => {
-                const movementAngle = -Math.atan2(data.vector.y, data.vector.x);
-
-                this.movementAngle = movementAngle;
-                this.movement.moving = true;
-
-                if (!rightJoyStickUsed && !shootOnRelease) {
-                    this.rotation = movementAngle;
-                    this.turning = true;
-                    if (game.console.getConfig("cv_movement_smoothing") && !game.gameOver && game.activePlayer) {
-                        game.activePlayer.container.rotation = this.rotation;
-                    }
-                }
-            });
-
-            leftJoyStick.on("end", () => {
-                this.movement.moving = false;
-            });
-
-            rightJoyStick.on("move", (_, data: JoystickOutputData) => {
-                rightJoyStickUsed = true;
-                this.rotation = -Math.atan2(data.vector.y, data.vector.x);
-                this.turning = true;
-                const activePlayer = game.activePlayer;
-                if (game.console.getConfig("cv_movement_smoothing") && !game.gameOver && activePlayer) {
-                    game.activePlayer.container.rotation = this.rotation;
-                }
-
-                if (!activePlayer) return;
-
-                const def = activePlayer.activeItem;
-
-                if (def.itemType === ItemType.Gun) {
-                    activePlayer.images.aimTrail.alpha = 1;
-                }
-
-                const attacking = data.distance > game.console.getConfig("mb_joystick_size") / 3;
-                if (def.itemType === ItemType.Gun && def.shootOnRelease) {
-                    shootOnRelease = true;
-                    this.shootOnReleaseAngle = this.rotation;
-                } else {
-                    this.attacking = attacking;
-                }
-            });
-
-            rightJoyStick.on("end", () => {
-                rightJoyStickUsed = false;
-                if (game.activePlayer) game.activePlayer.images.aimTrail.alpha = 0;
-                this.attacking = shootOnRelease;
-                this.resetAttacking = true;
-                shootOnRelease = false;
-            });
-        }
-    }
-
->>>>>>> ec01208c
     private handleInputEvent(down: boolean, event: KeyboardEvent | MouseEvent | WheelEvent): void {
         // Disable pointer events on mobile if mobile controls are enabled
         if (event instanceof PointerEvent && this.isMobile) return;
@@ -541,7 +443,6 @@
                     text: bind !== "" ? bind : "None"
                 }).appendTo(bindContainer)[0];
             });
-<<<<<<< HEAD
 
             actions.forEach((bind, i) => {
                 const bindButton = buttons[i];
@@ -574,40 +475,6 @@
                             this.binds.addActionsToInput(key, action);
                         }
 
-=======
-
-            actions.forEach((bind, i) => {
-                const bindButton = buttons[i];
-
-                // eslint-disable-next-line no-inner-declarations
-                const setKeyBind = (event: KeyboardEvent | MouseEvent | WheelEvent): void => {
-                    event.stopImmediatePropagation();
-
-                    if (
-                        event instanceof MouseEvent &&
-                        event.type === "mousedown" &&
-                        !bindButton.classList.contains("active")
-                    ) {
-                        activeButton?.classList.remove("active");
-                        bindButton.classList.add("active");
-                        activeButton = bindButton;
-                        return;
-                    }
-
-                    if (bindButton.classList.contains("active")) {
-                        event.preventDefault();
-                        const key = this.getKeyFromInputEvent(event);
-
-                        if (bind) {
-                            this.binds.remove(bind, action);
-                        }
-
-                        this.binds.unbindInput(key);
-                        if (!(key === "Escape" || key === "Backspace")) {
-                            this.binds.addActionsToInput(key, action);
-                        }
-
->>>>>>> ec01208c
                         this.game.console.writeToLocalStorage();
                         this.generateBindsConfigScreen();
                     }
@@ -638,10 +505,7 @@
             }
 
             this.generateBindsConfigScreen();
-<<<<<<< HEAD
-=======
             this.game.console.writeToLocalStorage();
->>>>>>> ec01208c
         })).appendTo(keybindsContainer);
 
         // Change the weapons slots keybind text
