--- conflicted
+++ resolved
@@ -1,12 +1,7 @@
-<<<<<<< HEAD
-import { Howl } from "howler";
-=======
 import { Howl, type HowlCallback, type HowlErrorCallback } from "howler";
->>>>>>> 0f57ca34
 import { Guns } from "../../../../common/src/definitions/guns";
 import { HealingItems } from "../../../../common/src/definitions/healingItems";
 import { Materials } from "../../../../common/src/definitions/obstacles";
-import { FloorTypes } from "../../../../common/src/utils/mapUtils";
 import { clamp } from "../../../../common/src/utils/math";
 import { FloorTypes } from "../../../../common/src/utils/mapUtils";
 import { v, type Vector, vLength, vSub } from "../../../../common/src/utils/vector";
