--- conflicted
+++ resolved
@@ -191,15 +191,11 @@
 
             throwable_pin: "audio/sfx/throwable_pin",
             throwable_throw: "audio/sfx/throwable_throw",
-<<<<<<< HEAD
-            explosion: "audio/sfx/explosion"
-=======
             explosion: "audio/sfx/explosion",
 
             button_press: "audio/sfx/button_press",
             puzzle_error: "audio/sfx/puzzle_error",
             puzzle_solved: "audio/sfx/puzzle_solved"
->>>>>>> 9d9b903a
         };
 
         for (const material of Materials) {
