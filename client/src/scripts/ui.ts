import $ from "jquery";

import core from "./core";

import { type MenuScene } from "./scenes/menuScene";
import { type GameScene } from "./scenes/gameScene";
import { localStorageInstance } from "./utils/localStorageHandler";

$(() => {
    const dropdown = {
        main: $("#splash-more .dropdown-content"),
        caret: $("#btn-dropdown-more i"),
        active: false,
        show() {
            this.active = true;
            this.main.addClass("active");
            this.caret.removeClass("fa-caret-down").addClass("fa-caret-up");
        },
        hide() {
            this.active = false;
            this.main.removeClass("active");
            this.caret.addClass("fa-caret-down").removeClass("fa-caret-up");
        },
        toggle() {
            this.active
                ? this.hide()
                : this.show();
        }
    };
    const body = $(document.body);
    const usernameField = $("#username-input");

    const gameMenu = $("#game-menu");
    const settingsMenu = $("#settings-menu");

    usernameField.val(localStorageInstance.config.playerName);

    usernameField.on("input", (): void => {
        const value = usernameField.val() as string | undefined;

        if (value !== undefined && value.trim().length > 0) {
            localStorageInstance.update({ playerName: value });
        }
    });

    // todo find a better way to do these two handlers
    $("#btn-dropdown-more").on("click", ev => {
        dropdown.toggle();
        ev.stopPropagation();
    });
    body.on("click", () => { dropdown.hide(); });

    $("#btn-quit-game").on("click", () => { core.game?.endGame(); });
    $("#btn-play-again").on("click", () => { core.game?.endGame(); });

    $("#btn-resume-game").on("click", () => gameMenu.hide());

    body.on("keydown", (e: JQuery.KeyDownEvent) => {
        if (e.key === "Escape" && $("canvas").hasClass("active")) {
            gameMenu.fadeToggle(250);
            settingsMenu.hide();
        }
    });

    $("#btn-settings").click(() => {
        settingsMenu.fadeToggle(250);
        settingsMenu.removeClass("in-game");
    });

    $("#btn-settings-game").click(() => {
        gameMenu.hide();
        settingsMenu.fadeToggle(250);
        settingsMenu.addClass("in-game");
    });

    $("#close-settings").click(() => {
        settingsMenu.fadeOut(250);
    });

    // load settings values and event listeners

    // music volule
    $("#slider-music-volume").on("input", function(this: HTMLInputElement) {
        const volume = Number(this.value) * localStorageInstance.config.masterVolume;
        core.phaser?.scene.getScene<MenuScene>("menu").setMusicVolume(volume);
        localStorageInstance.update({ musicVolume: volume });
    }).val(localStorageInstance.config.musicVolume);

    // sfx volume
    $("#slider-sfx-volume").on("input", function(this: HTMLInputElement) {
        const volume = Number(this.value) * localStorageInstance.config.masterVolume;
        (core.phaser?.scene.getScene("game") as GameScene).volume = volume;
        localStorageInstance.update({ sfxVolume: volume });
    }).val(localStorageInstance.config.sfxVolume);

    // master volume
    $("#slider-master-volume").on("input", function(this: HTMLInputElement) {
        const volume = Number(this.value);
        (core.phaser?.scene.getScene("game") as GameScene).volume = localStorageInstance.config.sfxVolume * volume;
        core.phaser?.scene.getScene<MenuScene>("menu").setMusicVolume(volume);
        localStorageInstance.update({ masterVolume: volume });
    }).val(localStorageInstance.config.masterVolume);

    // camera shake
    $("#toggle-camera-shake").on("input", function(this: HTMLInputElement) {
        localStorageInstance.update({ cameraShake: this.checked });
    }).prop("checked", localStorageInstance.config.cameraShake);

    // fps toggle
    $("#toggle-fps").on("input", function(this: HTMLInputElement) {
        localStorageInstance.update({ showFPS: this.checked });
        $("#fps-counter").toggle(this.checked);
    }).prop("checked", localStorageInstance.config.showFPS);
    $("#fps-counter").toggle(localStorageInstance.config.showFPS);

    // ping toggle
    $("#toggle-ping").on("input", function(this: HTMLInputElement) {
        localStorageInstance.update({ showPing: this.checked });
        $("#ping-counter").toggle(this.checked);
    }).prop("checked", localStorageInstance.config.showPing);
    $("#ping-counter").toggle(localStorageInstance.config.showPing);

    // rotation smothing toggle
    $("#toggle-rotation-smoothing").on("input", function(this: HTMLInputElement) {
        localStorageInstance.update({ rotationSmoothing: this.checked });
    }).prop("checked", localStorageInstance.config.rotationSmoothing);

    // movement smothing toggle
    $("#toggle-movement-smoothing").on("input", function(this: HTMLInputElement) {
        localStorageInstance.update({ movementSmoothing: this.checked });
    }).prop("checked", localStorageInstance.config.movementSmoothing);
<<<<<<< HEAD
=======

    // switch weapon slots by clicking
    for (let i = 0; i < 3; i++) {
        $(`#weapon-slot-${i + 1}`).on("pointerdown", () => {
            if (core.game !== undefined) {
                core.game.playerManager.activeItemIndex = i;
                core.game.playerManager.dirty.inputs = true;
            }
        });
    }
>>>>>>> 6112ac94

    $(".tab").on("click", ev => {
        const tab = $(ev.target);

        tab.siblings().removeClass("active");

        tab.addClass("active");

        const tabContent = $(`#${ev.target.id}-content`);

        tabContent.siblings().removeClass("active");
        tabContent.siblings().hide();

        tabContent.addClass("active");
        tabContent.show();
    });
});<|MERGE_RESOLUTION|>--- conflicted
+++ resolved
@@ -129,10 +129,8 @@
     $("#toggle-movement-smoothing").on("input", function(this: HTMLInputElement) {
         localStorageInstance.update({ movementSmoothing: this.checked });
     }).prop("checked", localStorageInstance.config.movementSmoothing);
-<<<<<<< HEAD
-=======
 
-    // switch weapon slots by clicking
+    // Switch weapon slots by clicking
     for (let i = 0; i < 3; i++) {
         $(`#weapon-slot-${i + 1}`).on("pointerdown", () => {
             if (core.game !== undefined) {
@@ -141,7 +139,6 @@
             }
         });
     }
->>>>>>> 6112ac94
 
     $(".tab").on("click", ev => {
         const tab = $(ev.target);
