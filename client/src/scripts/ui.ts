--- conflicted
+++ resolved
@@ -234,14 +234,10 @@
     });
 
     const customizeMenu = $("#customize-menu");
-<<<<<<< HEAD
-    $("#btn-customize").on("click", () => customizeMenu.fadeIn(250));
-=======
     $("#btn-customize").on("click", () => {
         $(".dialog").hide();
         customizeMenu.fadeToggle(250);
     });
->>>>>>> c5022d28
     $("#close-customize").on("click", () => customizeMenu.fadeOut(250));
 
     const createTeamMenu = $("#create-team-menu");
