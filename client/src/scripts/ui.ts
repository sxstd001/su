import $ from "jquery";

import core from "./core";

import { type MenuScene } from "./scenes/menuScene";
import { type GameScene } from "./scenes/gameScene";
import { localStorageInstance } from "./utils/localStorageHandler";

$(() => {
    const dropdown = {
        main: $("#splash-more .dropdown-content"),
        caret: $("#btn-dropdown-more i"),
        active: false,
        show() {
            this.active = true;
            this.main.addClass("active");
            this.caret.removeClass("fa-caret-down").addClass("fa-caret-up");
        },
        hide() {
            this.active = false;
            this.main.removeClass("active");
            this.caret.addClass("fa-caret-down").removeClass("fa-caret-up");
        },
        toggle() {
            this.active
                ? this.hide()
                : this.show();
        }
    };
    const body = $(document.body);
    const usernameField = $("#username-input");

    const gameMenu = $("#game-menu");
    const settingsMenu = $("#settings-menu");

    usernameField.val(localStorageInstance.config.playerName);

    usernameField.on("input", (): void => {
        const value = usernameField.val() as string | undefined;

        if (value !== undefined && value.trim().length > 0) {
            localStorageInstance.update({ playerName: value });
        }
    });

    // todo find a better way to do these two handlers
    $("#btn-dropdown-more").on("click", ev => {
        dropdown.toggle();
        ev.stopPropagation();
    });
    body.on("click", () => { dropdown.hide(); });

    $("#btn-quit-game").on("click", () => { core.game?.endGame(); });
    $("#btn-play-again").on("click", () => { core.game?.endGame(); });

    $("#btn-resume-game").on("click", () => gameMenu.hide());

    body.on("keydown", (e: JQuery.KeyDownEvent) => {
        if (e.key === "Escape" && $("canvas").hasClass("active")) {
            gameMenu.fadeToggle(250);
            settingsMenu.hide();
        }
    });

    $("#btn-settings").click(() => {
        settingsMenu.fadeToggle(250);
        settingsMenu.removeClass("in-game");
    });

    $("#btn-settings-game").click(() => {
        gameMenu.hide();
        settingsMenu.fadeToggle(250);
        settingsMenu.addClass("in-game");
    });

    $("#close-settings").click(() => {
        settingsMenu.fadeOut(250);
    });

    // load settings values and event listeners

    // music volule
    $("#slider-music-volume").on("input", function(this: HTMLInputElement) {
        const volume = Number(this.value) * localStorageInstance.config.masterVolume;
        core.phaser?.scene.getScene<MenuScene>("menu").setMusicVolume(volume);
        localStorageInstance.update({ musicVolume: volume });
    }).val(localStorageInstance.config.musicVolume);

    // sfx volume
    $("#slider-sfx-volume").on("input", function(this: HTMLInputElement) {
        const volume = Number(this.value) * localStorageInstance.config.masterVolume;
        (core.phaser?.scene.getScene("game") as GameScene).volume = volume;
        localStorageInstance.update({ sfxVolume: volume });
    }).val(localStorageInstance.config.sfxVolume);

    // master volume
    $("#slider-master-volume").on("input", function(this: HTMLInputElement) {
        const volume = Number(this.value);
        (core.phaser?.scene.getScene("game") as GameScene).volume = localStorageInstance.config.sfxVolume * volume;
        core.phaser?.scene.getScene<MenuScene>("menu").setMusicVolume(volume);
        localStorageInstance.update({ masterVolume: volume });
    }).val(localStorageInstance.config.masterVolume);

    // camera shake
    $("#toggle-camera-shake").on("input", function(this: HTMLInputElement) {
        localStorageInstance.update({ cameraShake: this.checked });
    }).prop("checked", localStorageInstance.config.cameraShake);

    // fps toggle
    $("#toggle-fps").on("input", function(this: HTMLInputElement) {
        localStorageInstance.update({ showFPS: this.checked });
        $("#fps-counter").toggle(this.checked);
    }).prop("checked", localStorageInstance.config.showFPS);
    $("#fps-counter").toggle(localStorageInstance.config.showFPS);

    // ping toggle
    $("#toggle-ping").on("input", function(this: HTMLInputElement) {
        localStorageInstance.update({ showPing: this.checked });
        $("#ping-counter").toggle(this.checked);
    }).prop("checked", localStorageInstance.config.showPing);
    $("#ping-counter").toggle(localStorageInstance.config.showPing);

    // rotation smothing toggle
    $("#toggle-rotation-smoothing").on("input", function(this: HTMLInputElement) {
        localStorageInstance.update({ rotationSmoothing: this.checked });
    }).prop("checked", localStorageInstance.config.rotationSmoothing);

    // movement smothing toggle
    $("#toggle-movement-smoothing").on("input", function(this: HTMLInputElement) {
        localStorageInstance.update({ movementSmoothing: this.checked });
    }).prop("checked", localStorageInstance.config.movementSmoothing);
<<<<<<< HEAD
=======

    // Switch weapon slots by clicking
    for (let i = 0; i < 3; i++) {
        $(`#weapon-slot-${i + 1}`).on("pointerdown", () => {
            if (core.game !== undefined) {
                core.game.playerManager.activeItemIndex = i;
                core.game.playerManager.dirty.inputs = true;
            }
        });
    }
>>>>>>> a57184c1

    $(".tab").on("click", ev => {
        const tab = $(ev.target);

        tab.siblings().removeClass("active");

        tab.addClass("active");

        const tabContent = $(`#${ev.target.id}-content`);

        tabContent.siblings().removeClass("active");
        tabContent.siblings().hide();

        tabContent.addClass("active");
        tabContent.show();
    });
});<|MERGE_RESOLUTION|>--- conflicted
+++ resolved
@@ -129,8 +129,6 @@
     $("#toggle-movement-smoothing").on("input", function(this: HTMLInputElement) {
         localStorageInstance.update({ movementSmoothing: this.checked });
     }).prop("checked", localStorageInstance.config.movementSmoothing);
-<<<<<<< HEAD
-=======
 
     // Switch weapon slots by clicking
     for (let i = 0; i < 3; i++) {
@@ -141,7 +139,6 @@
             }
         });
     }
->>>>>>> a57184c1
 
     $(".tab").on("click", ev => {
         const tab = $(ev.target);
