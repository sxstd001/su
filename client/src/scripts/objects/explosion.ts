import type { Game } from "../game";

import { type Vector } from "../../../../common/src/utils/vector";
import { type ObjectType } from "../../../../common/src/utils/objectType";
import type { ExplosionDefinition } from "../../../../common/src/definitions/explosions";
import { type ObjectCategory } from "../../../../common/src/constants";
import { SuroiSprite, toPixiCoords } from "../utils/pixi";
import { distanceSquared } from "../../../../common/src/utils/math";
import { EaseFunctions, Tween } from "../utils/tween";

export function explosion(game: Game, type: ObjectType<ObjectCategory.Explosion, ExplosionDefinition>, position: Vector): void {
    const definition = type.definition;
    const pixiPos = toPixiCoords(position);

    const image = new SuroiSprite(definition.animation.frame);

    image.scale.set(0);
    image.setVPos(pixiPos);

    game.camera.container.addChild(image);

<<<<<<< HEAD
    /*const emitter = scene.add.particles(phaserPos.x, phaserPos.y, "main", {
        frame: definition.particles.frame,
        lifespan: definition.particles.duration,
        speed: { min: 0, max: definition.radius.max * 60 },

        // https://phaser.discourse.group/t/perticle-emitters-how-to-fade-particles-in-from-0-then-back-out-to-0/1901
        alpha: {
            onUpdate: (p: Phaser.GameObjects.Particles.Particle, k: string, t: number): number => {
                return 1 - 2 * Math.abs(t - 0.5);
            }
        },
        particleClass: ExplosionParticle,
        emitting: false
    });

    emitter.explode(definition.particles.count);

    // Destroy particle emitter.
    setTimeout(() => { emitter.destroy(); }, definition.particles.duration);*/

    /* eslint-disable no-new */

    new Tween(game, {
        target: image.scale,
        to: { x: definition.animation.scale, y: definition.animation.scale },
        duration: definition.animation.duration,
        ease: EaseFunctions.expoOut
=======
    gsap.to(image.scale, {
        x: definition.animation.scale,
        y: definition.animation.scale,
        duration: definition.animation.duration / 1000,
        ease: "Expo.Out"
>>>>>>> 50a1fcc8
    });

    new Tween(game, {
        target: image,
        to: { alpha: 0 },
        duration: definition.animation.duration * 1.5, // the alpha animation is a bit longer so it looks nicer
        ease: EaseFunctions.expoOut,
        onComplete: () => {
            image.destroy();
        }
    });

    if (game?.activePlayer !== undefined && distanceSquared(game.activePlayer.position, position) <= 4900) {
        /*if (localStorageInstance.config.cameraShake) {
            scene.cameras.main.shake(definition.cameraShake.duration, definition.cameraShake.intensity);
        }*/
        if (definition.sound !== undefined) game.soundManager.play(definition.sound, position, 0.1);
    }
}<|MERGE_RESOLUTION|>--- conflicted
+++ resolved
@@ -19,41 +19,13 @@
 
     game.camera.container.addChild(image);
 
-<<<<<<< HEAD
-    /*const emitter = scene.add.particles(phaserPos.x, phaserPos.y, "main", {
-        frame: definition.particles.frame,
-        lifespan: definition.particles.duration,
-        speed: { min: 0, max: definition.radius.max * 60 },
-
-        // https://phaser.discourse.group/t/perticle-emitters-how-to-fade-particles-in-from-0-then-back-out-to-0/1901
-        alpha: {
-            onUpdate: (p: Phaser.GameObjects.Particles.Particle, k: string, t: number): number => {
-                return 1 - 2 * Math.abs(t - 0.5);
-            }
-        },
-        particleClass: ExplosionParticle,
-        emitting: false
-    });
-
-    emitter.explode(definition.particles.count);
-
-    // Destroy particle emitter.
-    setTimeout(() => { emitter.destroy(); }, definition.particles.duration);*/
-
     /* eslint-disable no-new */
 
     new Tween(game, {
         target: image.scale,
         to: { x: definition.animation.scale, y: definition.animation.scale },
-        duration: definition.animation.duration,
+        duration: definition.animation.duration / 1000,
         ease: EaseFunctions.expoOut
-=======
-    gsap.to(image.scale, {
-        x: definition.animation.scale,
-        y: definition.animation.scale,
-        duration: definition.animation.duration / 1000,
-        ease: "Expo.Out"
->>>>>>> 50a1fcc8
     });
 
     new Tween(game, {
