--- conflicted
+++ resolved
@@ -110,8 +110,6 @@
             });
         }
 
-<<<<<<< HEAD
-=======
         const oldAngle: number = this.images.container.angle;
         const newAngle: number = Phaser.Math.RadToDeg(this.rotation);
         const finalAngle: number = oldAngle + Phaser.Math.Angle.ShortestBetween(oldAngle, newAngle);
@@ -126,7 +124,6 @@
             });
         }
 
->>>>>>> a57184c1
         // eslint-disable-next-line @typescript-eslint/strict-boolean-expressions
         if (this.isNew || !localStorageInstance.config.rotationSmoothing) {
             this.images.container.setRotation(this.rotation);
