<<<<<<< HEAD
import { type Game } from "../game";

import { localStorageInstance } from "../utils/localStorageHandler";

import {
    AnimationType,
    ObjectCategory,
    PLAYER_RADIUS,
    PlayerActions,
    zIndexes
} from "../../../../common/src/constants";

import { v, vAdd, vAdd2, vClone, type Vector, vRotate } from "../../../../common/src/utils/vector";
import { random, randomBoolean, randomFloat, randomVector } from "../../../../common/src/utils/random";
import { angleBetween, distanceSquared, velFromAngle } from "../../../../common/src/utils/math";
import { ObjectType } from "../../../../common/src/utils/objectType";
import { type ItemDefinition, ItemType } from "../../../../common/src/utils/objectDefinitions";

import type { MeleeDefinition } from "../../../../common/src/definitions/melees";
import type { GunDefinition } from "../../../../common/src/definitions/guns";
import { COLORS, HITBOX_COLORS, HITBOX_DEBUG_MODE, PIXI_SCALE, UI_DEBUG_MODE } from "../utils/constants";
import { type LootDefinition } from "../../../../common/src/definitions/loots";
=======
import { Container } from "pixi.js";
import { AnimationType, ObjectCategory, PLAYER_RADIUS, PlayerActions, zIndexes } from "../../../../common/src/constants";
import { type ArmorDefinition } from "../../../../common/src/definitions/armors";
import { Backpacks } from "../../../../common/src/definitions/backpacks";
import { type EmoteDefinition } from "../../../../common/src/definitions/emotes";
import { type GunDefinition } from "../../../../common/src/definitions/guns";
import { HealType, type HealingItemDefinition } from "../../../../common/src/definitions/healingItems";
>>>>>>> e9e71b9b
import { Helmets } from "../../../../common/src/definitions/helmets";
import { type LootDefinition } from "../../../../common/src/definitions/loots";
import { type MeleeDefinition } from "../../../../common/src/definitions/melees";
import { Vests } from "../../../../common/src/definitions/vests";
import { CircleHitbox } from "../../../../common/src/utils/hitbox";
import { angleBetweenPoints, distanceSquared, velFromAngle } from "../../../../common/src/utils/math";
import { ItemType, type ItemDefinition } from "../../../../common/src/utils/objectDefinitions";
import { ObjectType } from "../../../../common/src/utils/objectType";
import { type ObjectsNetData } from "../../../../common/src/utils/objectsSerializations";
import { random, randomBoolean, randomFloat, randomVector } from "../../../../common/src/utils/random";
import { v, vAdd, vAdd2, vClone, vRotate, type Vector } from "../../../../common/src/utils/vector";
import { type Game } from "../game";
import { GameObject } from "../types/gameObject";
import { consoleVariables } from "../utils/console/variables";
import { HITBOX_COLORS, HITBOX_DEBUG_MODE, PIXI_SCALE, UI_DEBUG_MODE } from "../utils/constants";
import { SuroiSprite, drawHitbox, toPixiCoords } from "../utils/pixi";
import { type Sound } from "../utils/soundManager";
import { EaseFunctions, Tween } from "../utils/tween";
import { Obstacle } from "./obstacle";
import { type ParticleEmitter } from "./particles";
import { FloorTypes } from "../../../../common/src/utils/mapUtils";

export class Player extends GameObject {
    declare readonly type: ObjectType<ObjectCategory.Player>;

    name!: string;

    activeItem = ObjectType.fromString<ObjectCategory.Loot, ItemDefinition>(ObjectCategory.Loot, "fists");

    oldItem = this.activeItem.idNumber;

    isNew = true;

    get isActivePlayer(): boolean {
        return this.id === this.game.activePlayerID;
    }

    animationSeq!: boolean;

    footstepSound?: Sound;
    actionSound?: Sound;

    action = {
        type: PlayerActions.None,
        seq: 0,
        item: undefined as undefined | ObjectType<ObjectCategory.Loot, HealingItemDefinition>
    };

    damageable = true;

    readonly images: {
        readonly vest: SuroiSprite
        readonly body: SuroiSprite
        readonly leftFist: SuroiSprite
        readonly rightFist: SuroiSprite
        readonly backpack: SuroiSprite
        readonly helmet: SuroiSprite
        readonly weapon: SuroiSprite
        readonly muzzleFlash: SuroiSprite
        readonly emoteBackground: SuroiSprite
        readonly emoteImage: SuroiSprite
        readonly waterOverlay: SuroiSprite
    };

    readonly emoteContainer: Container;
    healingParticlesEmitter: ParticleEmitter;

    emoteAnim?: Tween<Container>;
    emoteHideAnim?: Tween<Container>;

    leftFistAnim?: Tween<SuroiSprite>;
    rightFistAnim?: Tween<SuroiSprite>;
    weaponAnim?: Tween<SuroiSprite>;
    muzzleFlashFadeAnim?: Tween<SuroiSprite>;
    muzzleFlashRecoilAnim?: Tween<SuroiSprite>;

    _emoteHideTimeoutID?: NodeJS.Timeout;

    distSinceLastFootstep = 0;

    helmetLevel = 0;
    vestLevel = 0;
    backpackLevel = 0;

    readonly radius = PLAYER_RADIUS;

    hitbox = new CircleHitbox(this.radius);

    floorType = "grass";
    waterOverlayAnim?: Tween<SuroiSprite>;

    constructor(game: Game, id: number) {
        super(game, ObjectType.categoryOnly(ObjectCategory.Player), id);

        this.images = {
            vest: new SuroiSprite().setVisible(false),
            body: new SuroiSprite(),
            leftFist: new SuroiSprite(),
            rightFist: new SuroiSprite(),
            backpack: new SuroiSprite().setPos(-55, 0).setVisible(false).setZIndex(5),
            helmet: new SuroiSprite().setPos(-5, 0).setVisible(false).setZIndex(6),
            weapon: new SuroiSprite(),
            muzzleFlash: new SuroiSprite("muzzle_flash").setVisible(false).setZIndex(7).setAnchor(v(0, 0.5)),
            emoteBackground: new SuroiSprite("emote_background").setPos(0, 0),
            emoteImage: new SuroiSprite().setPos(0, 0),
            waterOverlay: new SuroiSprite("water_overlay").setVisible(false)
        };

        this.container.addChild(
            this.images.vest,
            this.images.body,
            this.images.waterOverlay,
            this.images.leftFist,
            this.images.rightFist,
            this.images.weapon,
            this.images.muzzleFlash,
            this.images.backpack,
            this.images.helmet
        );

        this.game.camera.container.removeChild(this.container);
        this.game.playersContainer.addChild(this.container);

        this.emoteContainer = new Container();
        this.game.camera.container.addChild(this.emoteContainer);
        this.emoteContainer.addChild(this.images.emoteBackground, this.images.emoteImage);
        this.emoteContainer.zIndex = zIndexes.Emotes;
        this.emoteContainer.visible = false;

        this.updateFistsPosition(false);
        this.updateWeapon();

        this.healingParticlesEmitter = this.game.particleManager.addEmitter({
            delay: 350,
            active: false,
            spawnOptions: () => {
                let frame = "";
                if (this.action.item?.definition.itemType === ItemType.Healing) {
                    frame = HealType[this.action.item.definition.healType].toLowerCase();
                }
                return {
                    frames: `${frame}_particle`,
                    position: this.hitbox.randomPoint(),
                    lifeTime: 1000,
                    zIndex: zIndexes.Players,
                    rotation: 0,
                    alpha: {
                        start: 1,
                        end: 0
                    },
                    scale: {
                        start: 1,
                        end: 1.5
                    },
                    speed: v(randomFloat(-1, 1), -3)
                };
            }
        });

        this.images.waterOverlay.tint = COLORS.water;
    }

    override updateContainerPosition(): void {
        super.updateContainerPosition();
        if (!this.destroyed) this.emoteContainer.position = vAdd2(this.container.position, 0, -175);
    }

    spawnCasingParticles(): void {
        const weaponDef = this.activeItem.definition as GunDefinition;
        const initialRotation = this.rotation + Math.PI / 2;
        const spinAmount = randomFloat(Math.PI / 2, Math.PI);
        if (weaponDef.casingParticles !== undefined) {
            this.game.particleManager.spawnParticle({
                frames: `${weaponDef.ammoType}_particle`,
                zIndex: zIndexes.Players,
                position: vAdd(this.position, vRotate(weaponDef.casingParticles.position, this.rotation)),
                lifeTime: 400,
                scale: {
                    start: 0.8,
                    end: 0.4
                },
                alpha: {
                    start: 1,
                    end: 0,
                    ease: EaseFunctions.sextIn
                },
                rotation: {
                    start: initialRotation,
                    end: initialRotation + spinAmount
                },
                speed: vRotate(vAdd2(randomVector(2, -5, 10, 15), -(spinAmount / 4), 0), this.rotation)
            });
        }
    }

    override updateFromData(data: ObjectsNetData[ObjectCategory.Player]): void {
        // Position and rotation
        if (this.position !== undefined) this.oldPosition = vClone(this.position);
        this.position = data.position;
        this.hitbox.position = this.position;

        if (this.isActivePlayer) {
            if (consoleVariables.get.builtIn("cv_movement_smoothing").value) {
                this.game.camera.position = toPixiCoords(this.position);
            }
            this.game.soundManager.position = this.position;
            this.game.map.setPosition(this.position);
            if (consoleVariables.get.builtIn("cv_animate_rotation").value === "client") {
                this.game.map.indicator.setRotation(this.rotation);
            }

            if (consoleVariables.get.builtIn("pf_show_pos").value) {
                $("#coordinates-hud").text(`X: ${this.position.x.toFixed(2)} Y: ${this.position.y.toFixed(2)}`);
            }
        }

<<<<<<< HEAD
        const floorType = this.game.map.terrainGrid.getFloor(this.position);

        if (floorType !== this.floorType) {
            if (FloorTypes[floorType].overlay) this.images.waterOverlay.setVisible(true);
            this.waterOverlayAnim?.kill();
            this.waterOverlayAnim = new Tween(this.game, {
                target: this.images.waterOverlay,
                to: {
                    alpha: FloorTypes[floorType].overlay ? 1 : 0
                },
                duration: 200,
                onComplete: () => {
                    if (!FloorTypes[floorType].overlay) this.images.waterOverlay.setVisible(false);
                }
            });
        }
        this.floorType = floorType;

=======
>>>>>>> e9e71b9b
        if (this.oldPosition !== undefined) {
            this.distSinceLastFootstep += distanceSquared(this.oldPosition, this.position);

            if (this.distSinceLastFootstep > 7) {
                this.footstepSound = this.playSound(`${this.floorType}_step_${random(1, 2)}`, 0.6, 48);
                this.distSinceLastFootstep = 0;

                if (FloorTypes[floorType].particles) {
                    const origin = this.hitbox.randomPoint();
                    const options = {
                        frames: "ripple_particle",
                        zIndex: zIndexes.Ground,
                        position: origin,
                        lifeTime: 1000,
                        speed: v(0, 0)
                    };
                    // outer
                    this.game.particleManager.spawnParticle({
                        ...options,
                        scale: {
                            start: randomFloat(0.45, 0.55),
                            end: randomFloat(2.95, 3.05)
                        },
                        alpha: {
                            start: randomFloat(0.55, 0.65),
                            end: 0
                        }
                    });
                    // inner
                    this.game.particleManager.spawnParticle({
                        ...options,
                        scale: {
                            start: randomFloat(0.15, 0.35),
                            end: randomFloat(1.45, 1.55)
                        },
                        alpha: {
                            start: randomFloat(0.25, 0.35),
                            end: 0
                        }
                    });
                }
            }
        }

        this.rotation = data.rotation;

        const rotationStyleIsClient = consoleVariables.get.builtIn("cv_animate_rotation").value === "client";
        if (!rotationStyleIsClient ||
            !(rotationStyleIsClient && this.isActivePlayer && !this.game.spectating)
        ) this.container.rotation = this.rotation;

        if (this.isNew || !consoleVariables.get.builtIn("cv_movement_smoothing").value) {
            const pos = toPixiCoords(this.position);
            const emotePos = vAdd(pos, v(0, -175));
            this.container.position.copyFrom(pos);
            this.emoteContainer.position.copyFrom(emotePos);
        }

        // Animation
        if (this.animationSeq !== data.animation.seq && this.animationSeq !== undefined) {
            this.playAnimation(data.animation.type);
        }
        this.animationSeq = data.animation.seq;

        if (data.fullUpdate) {
            this.container.alpha = data.invulnerable ? 0.5 : 1;

            this.oldItem = this.activeItem.idNumber;
            this.activeItem = data.activeItem;
            if (this.isActivePlayer && !UI_DEBUG_MODE) {
                $("#weapon-ammo-container").toggle(this.activeItem.definition.itemType === ItemType.Gun);
            }

            const skinID = data.skin.idString;
            this.images.body.setFrame(`${skinID}_base`);
            this.images.leftFist.setFrame(`${skinID}_fist`);
            this.images.rightFist.setFrame(`${skinID}_fist`);

            this.helmetLevel = data.helmet;
            this.vestLevel = data.vest;
            this.backpackLevel = data.backpack;

            if (this.action.type !== data.action.type || this.action.seq !== data.action.seq) {
                let actionTime = 0;
                let actionSoundName = "";
                let actionName = "";
                this.healingParticlesEmitter.active = false;
                switch (data.action.type) {
                    case PlayerActions.None:
                        if (this.isActivePlayer) $("#action-container").hide().stop();
                        if (this.actionSound) this.game.soundManager.stop(this.actionSound);
                        break;
                    case PlayerActions.Reload: {
                        const weaponDef = (this.activeItem.definition as GunDefinition);
                        actionName = "Reloading...";
                        if (weaponDef.casingParticles?.spawnOnReload) this.spawnCasingParticles();
                        actionSoundName = `${this.activeItem.idString}_reload`;
                        actionTime = (this.activeItem.definition as GunDefinition).reloadTime;
                        break;
                    }
                    case PlayerActions.UseItem: {
                        const itemDef = (data.action.item as ObjectType<ObjectCategory.Loot, HealingItemDefinition>).definition;
                        actionName = `${itemDef.useText} ${itemDef.name}`;
                        actionTime = itemDef.useTime;
                        actionSoundName = itemDef.idString;
                        this.healingParticlesEmitter.active = true;
                        break;
                    }
                }
                if (this.isActivePlayer) {
                    if (actionName) {
                        $("#action-name").text(actionName);
                        $("#action-container").show();
                    }
                    if (actionTime > 0) {
                        $("#action-timer-anim").stop().width("0%").animate({ width: "100%" }, actionTime * 1000, "linear", () => {
                            $("#action-container").hide();
                        });
                    }
                }
                if (actionSoundName) this.actionSound = this.playSound(actionSoundName, 0.6, 48);
            }
            this.action.type = data.action.type;
            this.action.seq = data.action.seq;
            this.action.item = data.action.item;

            this.updateEquipment();

            this.updateFistsPosition(true);
            this.updateWeapon();
            this.isNew = false;
        }

        if (HITBOX_DEBUG_MODE) {
            const ctx = this.debugGraphics;
            ctx.clear();

            drawHitbox(this.hitbox, HITBOX_COLORS.player, ctx);

            switch (this.activeItem.definition.itemType) {
                case ItemType.Gun: {
                    const weaponDef = this.activeItem.definition as GunDefinition;
                    ctx.lineStyle({
                        color: HITBOX_COLORS.playerWeapon,
                        width: 4
                    });
                    ctx.moveTo(this.container.position.x, this.container.position.y);
                    const lineEnd = toPixiCoords(vAdd(this.position, vRotate(v(weaponDef.length, 0), this.rotation)));
                    ctx.lineTo(lineEnd.x, lineEnd.y);
                    ctx.endFill();
                    break;
                }
                case ItemType.Melee: {
                    const weaponDef = this.activeItem.definition as MeleeDefinition;
                    const rotated = vRotate(weaponDef.offset, this.rotation);
                    const position = vAdd(this.position, rotated);
                    const hitbox = new CircleHitbox(weaponDef.radius, position);
                    drawHitbox(hitbox, HITBOX_COLORS.playerWeapon, ctx);
                    break;
                }
            }
        }
    }

    updateFistsPosition(anim: boolean): void {
        this.leftFistAnim?.kill();
        this.rightFistAnim?.kill();
        this.weaponAnim?.kill();

        const weaponDef = this.activeItem.definition as GunDefinition | MeleeDefinition;
        const fists = weaponDef.fists;
        if (anim) {
            this.leftFistAnim = new Tween(this.game, {
                target: this.images.leftFist,
                to: { x: fists.left.x, y: fists.left.y },
                duration: fists.animationDuration
            });
            this.rightFistAnim = new Tween(this.game, {
                target: this.images.rightFist,
                to: { x: fists.right.x, y: fists.right.y },
                duration: fists.animationDuration
            });
        } else {
            this.images.leftFist.setPos(fists.left.x, fists.left.y);
            this.images.rightFist.setPos(fists.right.x, fists.right.y);
        }

        if (weaponDef.image) {
            this.images.weapon.setPos(weaponDef.image.position.x, weaponDef.image.position.y);
            this.images.weapon.setAngle(weaponDef.image.angle);
        }
    }

    updateWeapon(): void {
        const weaponDef = this.activeItem.definition as GunDefinition | MeleeDefinition;
        this.images.weapon.setVisible(weaponDef.image !== undefined);
        this.images.muzzleFlash.setVisible(weaponDef.image !== undefined);
        if (weaponDef.image) {
            if (weaponDef.itemType === ItemType.Melee) {
                this.images.weapon.setFrame(`${weaponDef.idString}`);
            } else if (weaponDef.itemType === ItemType.Gun) {
                this.images.weapon.setFrame(`${weaponDef.idString}_world`);
            }
            this.images.weapon.setPos(weaponDef.image.position.x, weaponDef.image.position.y);
            this.images.weapon.setAngle(weaponDef.image.angle);

            if (this.activeItem.idNumber !== this.oldItem) {
                this.muzzleFlashFadeAnim?.kill();
                this.muzzleFlashRecoilAnim?.kill();
                this.images.muzzleFlash.alpha = 0;
                if (this.isActivePlayer) this.playSound(`${this.activeItem.idString}_switch`, 0);
            }
        }

        if (weaponDef.itemType === ItemType.Gun) {
            this.images.leftFist.setZIndex(1);
            this.images.rightFist.setZIndex(1);
            this.images.weapon.setZIndex(2);
            this.images.body.setZIndex(3);
        } else if (weaponDef.itemType === ItemType.Melee) {
            this.images.leftFist.setZIndex(4);
            this.images.rightFist.setZIndex(4);
            this.images.body.setZIndex(2);
            this.images.weapon.setZIndex(1);
        }
        this.images.waterOverlay.setZIndex(this.images.body.zIndex + 1);
        this.container.sortChildren();
    }

    updateEquipment(): void {
        this.updateEquipmentWorldImage("helmet", Helmets);
        this.updateEquipmentWorldImage("vest", Vests);
        this.updateEquipmentWorldImage("backpack", Backpacks);

        if (this.isActivePlayer) {
            this.updateEquipmentSlot("helmet", Helmets);
            this.updateEquipmentSlot("vest", Vests);
            this.updateEquipmentSlot("backpack", Backpacks);
        }
    }

    updateEquipmentWorldImage(equipmentType: "helmet" | "vest" | "backpack", definitions: LootDefinition[]): void {
        const level = this[`${equipmentType}Level`];
        const image = this.images[equipmentType];
        if (level > 0) {
            image.setFrame(`${definitions[equipmentType === "backpack" ? level : level - 1].idString}_world`).setVisible(true);
        } else {
            image.setVisible(false);
        }
    }

    updateEquipmentSlot(equipmentType: "helmet" | "vest" | "backpack", definitions: LootDefinition[]): void {
        const container = $(`#${equipmentType}-slot`);
        const level = this[`${equipmentType}Level`];
        if (level > 0) {
            const definition = definitions[equipmentType === "backpack" ? level : level - 1];
            container.children(".item-name").text(`Lvl. ${level}`);
            container.children(".item-image").attr("src", `./img/game/loot/${definition.idString}.svg`);

            let itemTooltip = definition.name;
            if (equipmentType === "helmet" || equipmentType === "vest") {
                itemTooltip += `<br>Reduces ${(definition as ArmorDefinition).damageReduction * 100}% damage`;
            }
            container.children(".item-tooltip").html(itemTooltip);
        }
        container.css("visibility", level > 0 ? "visible" : "hidden");
    }

    emote(type: ObjectType<ObjectCategory.Emote, EmoteDefinition>): void {
        this.emoteAnim?.kill();
        this.emoteHideAnim?.kill();
        clearTimeout(this._emoteHideTimeoutID);
        this.playSound("emote", 0.4, 128);
        this.images.emoteImage.setFrame(`${type.idString}`);

        this.emoteContainer.visible = true;
        this.emoteContainer.scale.set(0);
        this.emoteContainer.alpha = 0;

        this.emoteAnim = new Tween(this.game, {
            target: this.emoteContainer,
            to: { alpha: 1 },
            duration: 250,
            ease: EaseFunctions.backOut,
            onUpdate: () => {
                this.emoteContainer.scale.set(this.emoteContainer.alpha);
            }
        });

        this._emoteHideTimeoutID = setTimeout(() => {
            this.emoteHideAnim = new Tween(this.game, {
                target: this.emoteContainer,
                to: { alpha: 0 },
                duration: 200,
                onUpdate: () => {
                    this.emoteContainer.scale.set(this.emoteContainer.alpha);
                },
                onComplete: () => {
                    this.emoteContainer.visible = false;
                }
            });
        }, 4000);
    }

    playAnimation(anim: AnimationType): void {
        switch (anim) {
            case AnimationType.Melee: {
                this.updateFistsPosition(false);
                const weaponDef = this.activeItem.definition as MeleeDefinition;
                if (weaponDef.fists.useLeft === undefined) break;

                let altFist = Math.random() < 0.5;
                if (!weaponDef.fists.randomFist) altFist = true;

                const duration = weaponDef.fists.animationDuration;

                if (!weaponDef.fists.randomFist || !altFist) {
                    this.leftFistAnim = new Tween(this.game, {
                        target: this.images.leftFist,
                        to: { x: weaponDef.fists.useLeft.x, y: weaponDef.fists.useLeft.y },
                        duration,
                        ease: EaseFunctions.sineIn,
                        yoyo: true
                    });
                }
                if (altFist) {
                    this.rightFistAnim = new Tween(this.game, {
                        target: this.images.rightFist,
                        to: { x: weaponDef.fists.useRight.x, y: weaponDef.fists.useRight.y },
                        duration,
                        ease: EaseFunctions.sineIn,
                        yoyo: true
                    });
                }

                if (weaponDef.image !== undefined) {
                    this.weaponAnim = new Tween(this.game, {
                        target: this.images.weapon,
                        to: {
                            x: weaponDef.image.usePosition.x,
                            y: weaponDef.image.usePosition.y,
                            angle: weaponDef.image.useAngle
                        },
                        duration,
                        ease: EaseFunctions.sineIn,
                        yoyo: true
                    });
                }

                this.playSound("swing", 0.4, 96);

                setTimeout(() => {
                    // Play hit effect on closest object
                    // TODO: share this logic with the server
                    const rotated = vRotate(weaponDef.offset, this.rotation);
                    const position = vAdd(this.position, rotated);
                    const hitbox = new CircleHitbox(weaponDef.radius, position);

                    const damagedObjects: Array<Player | Obstacle> = [];

                    for (const object of this.game.objects) {
                        if (
                            !object.dead &&
                            object !== this &&
                            object.damageable &&
                            (object instanceof Obstacle || object instanceof Player)
                        ) {
                            if (object.hitbox?.collidesWith(hitbox)) {
                                damagedObjects.push(object);
                            }
                        }
                    }

                    damagedObjects
                        .sort((a: Player | Obstacle, b: Player | Obstacle): number => {
                            if (a instanceof Obstacle && a.type.definition.noMeleeCollision) return Infinity;
                            if (b instanceof Obstacle && b.type.definition.noMeleeCollision) return -Infinity;

                            return a.hitbox.distanceTo(this.hitbox).distance - b.hitbox.distanceTo(this.hitbox).distance;
                        })
                        .slice(0, Math.min(damagedObjects.length, weaponDef.maxTargets))
                        // eslint-disable-next-line @typescript-eslint/no-confusing-void-expression
                        .forEach(target => target.hitEffect(position, angleBetweenPoints(this.position, position)));
                }, 50);

                break;
            }
            case AnimationType.Gun: {
                const weaponDef = this.activeItem.definition as GunDefinition;
                this.playSound(`${weaponDef.idString}_fire`, 0.5);

                if (weaponDef.itemType === ItemType.Gun) {
                    this.updateFistsPosition(false);
                    const recoilAmount = PIXI_SCALE * (1 - weaponDef.recoilMultiplier);
                    this.weaponAnim = new Tween(this.game, {
                        target: this.images.weapon,
                        to: { x: weaponDef.image.position.x - recoilAmount },
                        duration: 50,
                        yoyo: true
                    });

                    if (!weaponDef.noMuzzleFlash) {
                        const muzzleFlash = this.images.muzzleFlash;
                        muzzleFlash.x = weaponDef.length * PIXI_SCALE;
                        muzzleFlash.setVisible(true);
                        muzzleFlash.alpha = 0.95;
                        const scale = randomFloat(0.75, 1);
                        muzzleFlash.scale = v(scale, scale * (randomBoolean() ? 1 : -1));
                        muzzleFlash.rotation += Math.PI * 2;
                        this.muzzleFlashFadeAnim?.kill();
                        this.muzzleFlashRecoilAnim?.kill();
                        this.muzzleFlashFadeAnim = new Tween(this.game, {
                            target: muzzleFlash,
                            to: { alpha: 0 },
                            duration: 100,
                            onComplete: () => muzzleFlash.setVisible(false)
                        });
                        this.muzzleFlashRecoilAnim = new Tween(this.game, {
                            target: muzzleFlash,
                            to: { x: muzzleFlash.x - recoilAmount },
                            duration: 50,
                            yoyo: true
                        });
                    }

                    this.leftFistAnim = new Tween(this.game, {
                        target: this.images.leftFist,
                        to: { x: weaponDef.fists.left.x - recoilAmount },
                        duration: 50,
                        yoyo: true
                    });

                    this.rightFistAnim = new Tween(this.game, {
                        target: this.images.rightFist,
                        to: { x: weaponDef.fists.right.x - recoilAmount },
                        duration: 50,
                        yoyo: true
                    });

                    if (!weaponDef.casingParticles?.spawnOnReload) this.spawnCasingParticles();
                }
                break;
            }
            case AnimationType.GunClick: {
                this.playSound("gun_click", 0.8, 48);
                break;
            }
        }
    }

    hitEffect(position: Vector, angle: number): void {
        this.game.soundManager.play(randomBoolean() ? "player_hit_1" : "player_hit_2", position, 0.2, 96);

        this.game.particleManager.spawnParticle({
            frames: "blood_particle",
            zIndex: 4,
            position,
            lifeTime: 1000,
            scale: {
                start: 0.5,
                end: 1
            },
            alpha: {
                start: 1,
                end: 0
            },
            speed: velFromAngle(angle, randomFloat(0.5, 1))
        });
    }

    destroy(): void {
        super.destroy();
        this.healingParticlesEmitter.destroy();
        if (this.actionSound) this.game.soundManager.stop(this.actionSound);
        if (this.isActivePlayer) $("#action-container").hide();
        clearTimeout(this._emoteHideTimeoutID);
        this.waterOverlayAnim?.kill();
        this.emoteHideAnim?.kill();
        this.emoteAnim?.kill();
        this.emoteContainer.destroy();
        this.leftFistAnim?.kill();
        this.rightFistAnim?.kill();
        this.weaponAnim?.kill();
        this.muzzleFlashFadeAnim?.kill();
        this.muzzleFlashRecoilAnim?.kill();
    }
}<|MERGE_RESOLUTION|>--- conflicted
+++ resolved
@@ -1,27 +1,3 @@
-<<<<<<< HEAD
-import { type Game } from "../game";
-
-import { localStorageInstance } from "../utils/localStorageHandler";
-
-import {
-    AnimationType,
-    ObjectCategory,
-    PLAYER_RADIUS,
-    PlayerActions,
-    zIndexes
-} from "../../../../common/src/constants";
-
-import { v, vAdd, vAdd2, vClone, type Vector, vRotate } from "../../../../common/src/utils/vector";
-import { random, randomBoolean, randomFloat, randomVector } from "../../../../common/src/utils/random";
-import { angleBetween, distanceSquared, velFromAngle } from "../../../../common/src/utils/math";
-import { ObjectType } from "../../../../common/src/utils/objectType";
-import { type ItemDefinition, ItemType } from "../../../../common/src/utils/objectDefinitions";
-
-import type { MeleeDefinition } from "../../../../common/src/definitions/melees";
-import type { GunDefinition } from "../../../../common/src/definitions/guns";
-import { COLORS, HITBOX_COLORS, HITBOX_DEBUG_MODE, PIXI_SCALE, UI_DEBUG_MODE } from "../utils/constants";
-import { type LootDefinition } from "../../../../common/src/definitions/loots";
-=======
 import { Container } from "pixi.js";
 import { AnimationType, ObjectCategory, PLAYER_RADIUS, PlayerActions, zIndexes } from "../../../../common/src/constants";
 import { type ArmorDefinition } from "../../../../common/src/definitions/armors";
@@ -29,7 +5,6 @@
 import { type EmoteDefinition } from "../../../../common/src/definitions/emotes";
 import { type GunDefinition } from "../../../../common/src/definitions/guns";
 import { HealType, type HealingItemDefinition } from "../../../../common/src/definitions/healingItems";
->>>>>>> e9e71b9b
 import { Helmets } from "../../../../common/src/definitions/helmets";
 import { type LootDefinition } from "../../../../common/src/definitions/loots";
 import { type MeleeDefinition } from "../../../../common/src/definitions/melees";
@@ -44,7 +19,7 @@
 import { type Game } from "../game";
 import { GameObject } from "../types/gameObject";
 import { consoleVariables } from "../utils/console/variables";
-import { HITBOX_COLORS, HITBOX_DEBUG_MODE, PIXI_SCALE, UI_DEBUG_MODE } from "../utils/constants";
+import { COLORS, HITBOX_COLORS, HITBOX_DEBUG_MODE, PIXI_SCALE, UI_DEBUG_MODE } from "../utils/constants";
 import { SuroiSprite, drawHitbox, toPixiCoords } from "../utils/pixi";
 import { type Sound } from "../utils/soundManager";
 import { EaseFunctions, Tween } from "../utils/tween";
@@ -246,7 +221,6 @@
             }
         }
 
-<<<<<<< HEAD
         const floorType = this.game.map.terrainGrid.getFloor(this.position);
 
         if (floorType !== this.floorType) {
@@ -265,8 +239,6 @@
         }
         this.floorType = floorType;
 
-=======
->>>>>>> e9e71b9b
         if (this.oldPosition !== undefined) {
             this.distSinceLastFootstep += distanceSquared(this.oldPosition, this.position);
 
