import Phaser from "phaser";
import gsap from "gsap";

import type { Game } from "../game";
import type { GameScene } from "../scenes/gameScene";
import type { MinimapScene } from "../scenes/minimapScene";

import { localStorageInstance } from "../utils/localStorageHandler";
import { GameObject } from "../types/gameObject";

import {
    ANIMATION_TYPE_BITS,
    AnimationType,
    ObjectCategory,
    PLAYER_RADIUS
} from "../../../../common/src/constants";

import { vClone, type Vector } from "../../../../common/src/utils/vector";
import type { SuroiBitStream } from "../../../../common/src/utils/suroiBitStream";
import { randomBoolean } from "../../../../common/src/utils/random";
import { distanceSquared } from "../../../../common/src/utils/math";
import { ObjectType } from "../../../../common/src/utils/objectType";
import { type ItemDefinition, ItemType } from "../../../../common/src/utils/objectDefinitions";

import type { MeleeDefinition } from "../../../../common/src/definitions/melees";
import type { GunDefinition } from "../../../../common/src/definitions/guns";
import { MINIMAP_SCALE } from "../utils/constants";
import { type LootDefinition } from "../../../../common/src/definitions/loots";
import { Helmets } from "../../../../common/src/definitions/helmets";
import { Vests } from "../../../../common/src/definitions/vests";
import { Backpacks } from "../../../../common/src/definitions/backpacks";

const showMeleeDebugCircle = false;

export class Player extends GameObject<ObjectCategory.Player> {
    name!: string;

    oldPosition!: Vector;

    activeItem = ObjectType.fromString<ObjectCategory.Loot, LootDefinition>(ObjectCategory.Loot, "fists");

    isNew = true;

    isActivePlayer: boolean;

    animationSeq!: boolean;

    readonly images: {
        readonly vest: Phaser.GameObjects.Image
        readonly body: Phaser.GameObjects.Image
        readonly leftFist: Phaser.GameObjects.Image
        readonly rightFist: Phaser.GameObjects.Image
        readonly backpack: Phaser.GameObjects.Image
        readonly helmet: Phaser.GameObjects.Image
        readonly weapon: Phaser.GameObjects.Image
        readonly bloodEmitter: Phaser.GameObjects.Particles.ParticleEmitter
    };

    leftFistAnim!: Phaser.Tweens.Tween;
    rightFistAnim!: Phaser.Tweens.Tween;
    weaponAnim!: Phaser.Tweens.Tween;

    distSinceLastFootstep = 0;

<<<<<<< HEAD
    helmetLevel = 0;
    vestLevel = 0;
    backpackLevel = 0;

    action!: PlayerActions;

=======
>>>>>>> 8a404333
    readonly radius = PLAYER_RADIUS;

    constructor(game: Game, scene: GameScene, type: ObjectType<ObjectCategory.Player>, id: number, isActivePlayer = false) {
        super(game, scene, type, id);
        this.isActivePlayer = isActivePlayer;

<<<<<<< HEAD
        const images = {
            vest: this.scene.add.image(0, 0, "main").setVisible(false),
            body: this.scene.add.image(0, 0, "main", "player_base.svg"), //.setAlpha(0.5),
            leftFist: this.scene.add.image(0, 0, "main", "player_fist.svg"),
            rightFist: this.scene.add.image(0, 0, "main", "player_fist.svg"),
            weapon: this.scene.add.image(0, 0, "main"), //.setAlpha(0.5),
            backpack: this.scene.add.image(0, 0, "main").setPosition(-55, 0).setVisible(false),
            helmet: this.scene.add.image(0, 0, "main").setVisible(false),
=======
        this.images = {
            body: this.scene.add.image(0, 0, "main", "player_base.svg"),
            leftFist: this.scene.add.image(0, 0, "main", "player_fist.svg"),
            rightFist: this.scene.add.image(0, 0, "main", "player_fist.svg"),
            weaponImg: this.scene.add.image(0, 0, "main"),
>>>>>>> 8a404333
            bloodEmitter: this.scene.add.particles(0, 0, "main", {
                frame: "blood_particle.svg",
                quantity: 1,
                rotate: { min: 0, max: 360 },
                lifespan: 1000,
                speed: { min: 20, max: 30 },
                scale: { start: 0.75, end: 1 },
                alpha: { start: 1, end: 0 },
                emitting: false
            })
        };
<<<<<<< HEAD
        images.container = this.scene.add.container(0, 0, [
            images.vest,
            images.body,
            images.leftFist,
            images.rightFist,
            images.weapon,
            images.backpack,
            images.helmet,
            images.bloodEmitter
        ]).setDepth(2);
        this.images = images;
=======

        this.container.add([this.images.body,
            this.images.leftFist,
            this.images.rightFist,
            this.images.weaponImg,
            this.images.bloodEmitter]).setDepth(2);
>>>>>>> 8a404333

        this.updateFistsPosition(false);
        this.updateWeapon();
    }

    override deserializePartial(stream: SuroiBitStream): void {
        // Position and rotation
        if (this.position !== undefined) this.oldPosition = vClone(this.position);
        this.position = stream.readPosition();

        if (this.oldPosition !== undefined) {
            this.distSinceLastFootstep += distanceSquared(this.oldPosition, this.position);
            if (this.distSinceLastFootstep > 9) {
                this.scene.playSound(Math.random() < 0.5 ? "grass_step_1" : "grass_step_2");
                this.distSinceLastFootstep = 0;
            }
        }

        this.rotation = stream.readRotation(16);

        const oldAngle = this.container.angle;
        const newAngle = Phaser.Math.RadToDeg(this.rotation);
        const finalAngle = oldAngle + Phaser.Math.Angle.ShortestBetween(oldAngle, newAngle);
        const minimap = this.scene.scene.get("minimap") as MinimapScene;
        if (this.isActivePlayer && !minimap.playerIndicatorDead) {
            gsap.to(minimap.playerIndicator, {
                x: this.position.x * MINIMAP_SCALE,
                y: this.position.y * MINIMAP_SCALE,
                angle: finalAngle,
                ease: "none",
                duration: 0.03
            });
        }

        if (this.isNew || !localStorageInstance.config.rotationSmoothing) {
            this.container.setRotation(this.rotation);
        } else {
            gsap.to(this.container, {
                angle: finalAngle,
                ease: "none",
                duration: 0.03
            });
        }

        // Animation
        const animation: AnimationType = stream.readBits(ANIMATION_TYPE_BITS);
        const animationSeq = stream.readBoolean();
        if (this.animationSeq !== animationSeq && this.animationSeq !== undefined) {
            switch (animation) {
                case AnimationType.Melee: {
                    this.updateFistsPosition(false);
                    const weaponDef = this.activeItem.definition as MeleeDefinition;
                    if (weaponDef.fists.useLeft === undefined) break;

                    let altFist = Math.random() < 0.5;
                    if (!weaponDef.fists.randomFist) altFist = true;

                    if (!weaponDef.fists.randomFist || !altFist) {
                        this.leftFistAnim = this.scene.tweens.add({
                            targets: this.images.leftFist,
                            x: weaponDef.fists.useLeft.x,
                            y: weaponDef.fists.useLeft.y,
                            duration: weaponDef.fists.animationDuration,
                            yoyo: true,
                            ease: Phaser.Math.Easing.Cubic.Out
                        });
                    }
                    if (altFist) {
                        this.rightFistAnim = this.scene.tweens.add({
                            targets: this.images.rightFist,
                            x: weaponDef.fists.useRight.x,
                            y: weaponDef.fists.useRight.y,
                            duration: weaponDef.fists.animationDuration,
                            yoyo: true,
                            ease: Phaser.Math.Easing.Cubic.Out
                        });
                    }
                    if (weaponDef.image !== undefined) {
                        this.weaponAnim = this.scene.tweens.add({
                            targets: this.images.weapon,
                            x: weaponDef.image.usePosition.x,
                            y: weaponDef.image.usePosition.y,
                            duration: weaponDef.fists.animationDuration,
                            angle: weaponDef.image.useAngle,
                            yoyo: true,
                            ease: Phaser.Math.Easing.Cubic.Out
                        });
                    }

                    if (showMeleeDebugCircle) {
                        const meleeDebugCircle = this.scene.add.circle(weaponDef.offset.x * 20, weaponDef.offset.y * 20, weaponDef.radius * 20, 0xff0000, 90);
                        this.container.add(meleeDebugCircle);
                        setTimeout(() => this.container.remove(meleeDebugCircle, true), 500);
                    }

                    this.scene.playSound("swing");
                    break;
                }
                case AnimationType.Gun: {
                    const weaponDef = this.activeItem.definition as GunDefinition;
                    this.scene.playSound(`${weaponDef.idString}_fire`);

                    if (weaponDef.itemType === ItemType.Gun) {
                        this.updateFistsPosition(false);
                        const recoilAmount = (20 * (1 - weaponDef.recoilMultiplier));
                        this.weaponAnim = this.scene.tweens.add({
                            targets: this.images.weapon,
                            x: weaponDef.image.position.x - recoilAmount,
                            duration: 50,
                            yoyo: true
                        });
                        this.leftFistAnim = this.scene.tweens.add({
                            targets: this.images.leftFist,
                            x: weaponDef.fists.left.x - recoilAmount,
                            duration: 50,
                            yoyo: true
                        });
                        this.rightFistAnim = this.scene.tweens.add({
                            targets: this.images.rightFist,
                            x: weaponDef.fists.right.x - recoilAmount,
                            duration: 50,
                            yoyo: true
                        });
                    }
                    break;
                }
                case AnimationType.GunClick: {
                    this.scene.playSound("gun_click");
                    break;
                }
            }
        }
        this.animationSeq = animationSeq;

        // Hit effect
        if (stream.readBoolean() && !this.isNew) {
            this.images.bloodEmitter.emitParticle(1);
            this.scene.playSound(randomBoolean() ? "player_hit_1" : "player_hit_2");
        }
    }

    override deserializeFull(stream: SuroiBitStream): void {
        this.container.setAlpha(stream.readBoolean() ? 0.5 : 1); // Invulnerability

        this.activeItem = stream.readObjectType() as ObjectType<ObjectCategory.Loot, LootDefinition>;

        if (this.isActivePlayer) {
            $("#weapon-ammo-container").toggle((this.activeItem.definition as ItemDefinition).itemType === ItemType.Gun);
        }

        this.helmetLevel = stream.readBits(2);
        this.vestLevel = stream.readBits(2);
        this.backpackLevel = stream.readBits(2);
        this.updateEquipment();

        this.updateFistsPosition(true);
        this.updateWeapon();
        this.isNew = false;
    }

    updateFistsPosition(anim: boolean): void {
        this.leftFistAnim?.destroy();
        this.rightFistAnim?.destroy();
        this.weaponAnim?.destroy();

        const weaponDef = this.activeItem.definition as GunDefinition | MeleeDefinition;
        if (anim) {
            this.leftFistAnim = this.scene.tweens.add({
                targets: this.images.leftFist,
                x: weaponDef.fists.left.x,
                y: weaponDef.fists.left.y,
                duration: weaponDef.fists.animationDuration,
                ease: "Linear"
            });
            this.rightFistAnim = this.scene.tweens.add({
                targets: this.images.rightFist,
                x: weaponDef.fists.right.x,
                y: weaponDef.fists.right.y,
                duration: weaponDef.fists.animationDuration,
                ease: "Linear"
            });
        } else {
            this.images.leftFist.setPosition(weaponDef.fists.left.x, weaponDef.fists.left.y);
            this.images.rightFist.setPosition(weaponDef.fists.right.x, weaponDef.fists.right.y);
        }
        if (weaponDef.image) {
            this.images.weapon.setPosition(weaponDef.image.position.x, weaponDef.image.position.y);
            this.images.weapon.setAngle(weaponDef.image.angle);
        }
    }

    updateWeapon(): void {
        const weaponDef = this.activeItem.definition as GunDefinition | MeleeDefinition;
        this.images.weapon.setVisible(weaponDef.image !== undefined);
        if (weaponDef.image) {
            if (weaponDef.itemType === ItemType.Melee) {
                this.images.weapon.setFrame(`${weaponDef.idString}.svg`);
            } else if (weaponDef.itemType === ItemType.Gun) {
                this.images.weapon.setFrame(`${weaponDef.idString}_world.svg`);
            }
            this.images.weapon.setPosition(weaponDef.image.position.x, weaponDef.image.position.y);
            this.images.weapon.setAngle(weaponDef.image.angle);

            if (this.isActivePlayer) this.scene.playSound(`${this.activeItem.idString}_switch`);
        }
        if (weaponDef.itemType === ItemType.Gun) {
<<<<<<< HEAD
            this.images.container.bringToTop(this.images.weapon);
            this.images.container.bringToTop(this.images.body);
            this.images.container.bringToTop(this.images.backpack);
            this.images.container.bringToTop(this.images.helmet);
        } else if (weaponDef.itemType === ItemType.Melee) {
            this.images.container.sendToBack(this.images.helmet);
            this.images.container.sendToBack(this.images.backpack);
            this.images.container.sendToBack(this.images.body);
            this.images.container.sendToBack(this.images.vest);
            this.images.container.sendToBack(this.images.weapon);
=======
            this.container.bringToTop(this.images.weaponImg);
            this.container.bringToTop(this.images.body);
        } else if (weaponDef.itemType === ItemType.Melee) {
            this.container.sendToBack(this.images.body);
            this.container.sendToBack(this.images.weaponImg);
>>>>>>> 8a404333
        }
        this.container.bringToTop(this.images.bloodEmitter);
    }

    updateEquipment(): void {
        this.updateEquipmentWorldImage("helmet", Helmets, this.helmetLevel);
        this.updateEquipmentWorldImage("vest", Vests, this.vestLevel);
        this.updateEquipmentWorldImage("backpack", Backpacks, this.backpackLevel);

        if (this.isActivePlayer) {
            this.updateEquipmentSlot("helmet", Helmets, this.helmetLevel);
            this.updateEquipmentSlot("vest", Vests, this.vestLevel);
            this.updateEquipmentSlot("backpack", Backpacks, this.backpackLevel);
        }
    }

    updateEquipmentWorldImage(equipmentType: "helmet" | "vest" | "backpack", definitions: LootDefinition[], level: number): void {
        const image = this.images[equipmentType];
        if (this[`${equipmentType}Level`] > 0) {
            image.setTexture("main", `${definitions[equipmentType === "backpack" ? level : level - 1].idString}_world.svg`).setVisible(true);
        } else {
            image.setVisible(false);
        }
    }

    updateEquipmentSlot(equipmentType: "helmet" | "vest" | "backpack", definitions: LootDefinition[], level: number): void {
        const container = $(`#${equipmentType}-slot`);
        const levelIndex = equipmentType === "backpack" ? level : level - 1;
        if (level > 0) {
            const definition = definitions[levelIndex];
            container.children(".item-name").text(`Lvl. ${level}`);
            container.children(".item-image").attr("src", `/img/game/loot/${definition.idString}.svg`);
            container.show();
        } else {
            container.hide();
        }
    }

    destroy(): void {
        super.destroy();
        this.images.body.destroy(true);
        this.images.leftFist.destroy(true);
        this.images.rightFist.destroy(true);
        this.images.weapon.destroy(true);
        this.images.bloodEmitter.destroy(true);
    }
}<|MERGE_RESOLUTION|>--- conflicted
+++ resolved
@@ -62,37 +62,24 @@
 
     distSinceLastFootstep = 0;
 
-<<<<<<< HEAD
     helmetLevel = 0;
     vestLevel = 0;
     backpackLevel = 0;
 
-    action!: PlayerActions;
-
-=======
->>>>>>> 8a404333
     readonly radius = PLAYER_RADIUS;
 
     constructor(game: Game, scene: GameScene, type: ObjectType<ObjectCategory.Player>, id: number, isActivePlayer = false) {
         super(game, scene, type, id);
         this.isActivePlayer = isActivePlayer;
 
-<<<<<<< HEAD
-        const images = {
+        this.images = {
             vest: this.scene.add.image(0, 0, "main").setVisible(false),
-            body: this.scene.add.image(0, 0, "main", "player_base.svg"), //.setAlpha(0.5),
-            leftFist: this.scene.add.image(0, 0, "main", "player_fist.svg"),
-            rightFist: this.scene.add.image(0, 0, "main", "player_fist.svg"),
-            weapon: this.scene.add.image(0, 0, "main"), //.setAlpha(0.5),
-            backpack: this.scene.add.image(0, 0, "main").setPosition(-55, 0).setVisible(false),
-            helmet: this.scene.add.image(0, 0, "main").setVisible(false),
-=======
-        this.images = {
             body: this.scene.add.image(0, 0, "main", "player_base.svg"),
             leftFist: this.scene.add.image(0, 0, "main", "player_fist.svg"),
             rightFist: this.scene.add.image(0, 0, "main", "player_fist.svg"),
-            weaponImg: this.scene.add.image(0, 0, "main"),
->>>>>>> 8a404333
+            backpack: this.scene.add.image(0, 0, "main").setPosition(-55, 0).setVisible(false),
+            helmet: this.scene.add.image(0, 0, "main").setVisible(false),            
+            weapon: this.scene.add.image(0, 0, "main"),
             bloodEmitter: this.scene.add.particles(0, 0, "main", {
                 frame: "blood_particle.svg",
                 quantity: 1,
@@ -104,26 +91,16 @@
                 emitting: false
             })
         };
-<<<<<<< HEAD
-        images.container = this.scene.add.container(0, 0, [
-            images.vest,
-            images.body,
-            images.leftFist,
-            images.rightFist,
-            images.weapon,
-            images.backpack,
-            images.helmet,
-            images.bloodEmitter
-        ]).setDepth(2);
-        this.images = images;
-=======
-
-        this.container.add([this.images.body,
+        this.container.add([
+            this.images.vest,
+            this.images.body,
             this.images.leftFist,
             this.images.rightFist,
-            this.images.weaponImg,
-            this.images.bloodEmitter]).setDepth(2);
->>>>>>> 8a404333
+            this.images.weapon,
+            this.images.backpack,
+            this.images.helmet,
+            this.images.bloodEmitter
+        ]).setDepth(2);
 
         this.updateFistsPosition(false);
         this.updateWeapon();
@@ -330,24 +307,16 @@
             if (this.isActivePlayer) this.scene.playSound(`${this.activeItem.idString}_switch`);
         }
         if (weaponDef.itemType === ItemType.Gun) {
-<<<<<<< HEAD
-            this.images.container.bringToTop(this.images.weapon);
-            this.images.container.bringToTop(this.images.body);
-            this.images.container.bringToTop(this.images.backpack);
-            this.images.container.bringToTop(this.images.helmet);
+            this.container.bringToTop(this.images.weapon);
+            this.container.bringToTop(this.images.body);
+            this.container.bringToTop(this.images.backpack);
+            this.container.bringToTop(this.images.helmet);
         } else if (weaponDef.itemType === ItemType.Melee) {
-            this.images.container.sendToBack(this.images.helmet);
-            this.images.container.sendToBack(this.images.backpack);
-            this.images.container.sendToBack(this.images.body);
-            this.images.container.sendToBack(this.images.vest);
-            this.images.container.sendToBack(this.images.weapon);
-=======
-            this.container.bringToTop(this.images.weaponImg);
-            this.container.bringToTop(this.images.body);
-        } else if (weaponDef.itemType === ItemType.Melee) {
+            this.container.sendToBack(this.images.helmet);
+            this.container.sendToBack(this.images.backpack);
             this.container.sendToBack(this.images.body);
-            this.container.sendToBack(this.images.weaponImg);
->>>>>>> 8a404333
+            this.container.sendToBack(this.images.vest);
+            this.container.sendToBack(this.images.weapon);
         }
         this.container.bringToTop(this.images.bloodEmitter);
     }
