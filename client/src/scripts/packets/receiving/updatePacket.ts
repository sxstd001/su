--- conflicted
+++ resolved
@@ -219,13 +219,8 @@
 
                 let clipDistance: number | undefined;
 
-<<<<<<< HEAD
-                if (source.definition.ballistics.clipDistance) {
-                    clipDistance = stream.readFloat(0, source.definition.ballistics.maxDistance, 16);
-=======
                 if (source.ballistics.clipDistance) {
                     clipDistance = stream.readFloat(0, source.ballistics.maxDistance, 16);
->>>>>>> dd1080eb
                 }
 
                 const bullet = new Bullet(game, {
