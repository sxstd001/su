import { ObjectCategory, PacketType } from "../../../../../common/src/constants";
import { ObjectType } from "../../../../../common/src/utils/objectType";
import { type SuroiBitStream } from "../../../../../common/src/utils/suroiBitStream";
import { SendingPacket } from "../../types/sendingPacket";
import { type CVarTypeMapping, consoleVariables } from "../../utils/console/variables";

export class JoinPacket extends SendingPacket {
    override readonly allocBytes = 24;
    override readonly type = PacketType.Join;

    serialize(stream: SuroiBitStream): void {
        super.serialize(stream);

        stream.writePlayerName(localStorageInstance.config.playerName);

        stream.writeBoolean(this.playerManager.isMobile);
<<<<<<< HEAD

        const writeLoadoutItem = (propertyName: keyof Config["loadout"], category = ObjectCategory.Emote): void => {
            stream.writeObjectTypeNoCategory(ObjectType.fromString(category, localStorageInstance.config.loadout[propertyName]));
        };
        writeLoadoutItem("skin", ObjectCategory.Loot);
        writeLoadoutItem("topEmote");
        writeLoadoutItem("rightEmote");
        writeLoadoutItem("bottomEmote");
        writeLoadoutItem("leftEmote");
=======
        const writeLoadoutItem = (
            propertyName: keyof CVarTypeMapping,
            category = ObjectCategory.Emote
        ): void => {
            stream.writeObjectTypeNoCategory(ObjectType.fromString(category, consoleVariables.get.builtIn(propertyName).value as string));
        };

        writeLoadoutItem("cv_loadout_skin", ObjectCategory.Loot);
        writeLoadoutItem("cv_loadout_top_emote");
        writeLoadoutItem("cv_loadout_right_emote");
        writeLoadoutItem("cv_loadout_bottom_emote");
        writeLoadoutItem("cv_loadout_left_emote");
>>>>>>> edbc9c29
    }
}<|MERGE_RESOLUTION|>--- conflicted
+++ resolved
@@ -14,17 +14,7 @@
         stream.writePlayerName(localStorageInstance.config.playerName);
 
         stream.writeBoolean(this.playerManager.isMobile);
-<<<<<<< HEAD
 
-        const writeLoadoutItem = (propertyName: keyof Config["loadout"], category = ObjectCategory.Emote): void => {
-            stream.writeObjectTypeNoCategory(ObjectType.fromString(category, localStorageInstance.config.loadout[propertyName]));
-        };
-        writeLoadoutItem("skin", ObjectCategory.Loot);
-        writeLoadoutItem("topEmote");
-        writeLoadoutItem("rightEmote");
-        writeLoadoutItem("bottomEmote");
-        writeLoadoutItem("leftEmote");
-=======
         const writeLoadoutItem = (
             propertyName: keyof CVarTypeMapping,
             category = ObjectCategory.Emote
@@ -37,6 +27,5 @@
         writeLoadoutItem("cv_loadout_right_emote");
         writeLoadoutItem("cv_loadout_bottom_emote");
         writeLoadoutItem("cv_loadout_left_emote");
->>>>>>> edbc9c29
     }
 }