import $ from "jquery";
import { type Color } from "pixi.js";
import { DEFAULT_INVENTORY, GameConstants, KillfeedEventSeverity, KillfeedEventType, KillfeedMessageType } from "../../../../common/src/constants";
import { Ammos } from "../../../../common/src/definitions/ammos";
import { type BadgeDefinition } from "../../../../common/src/definitions/badges";
import { type EmoteDefinition } from "../../../../common/src/definitions/emotes";
import { type GunDefinition } from "../../../../common/src/definitions/guns";
import { Loots } from "../../../../common/src/definitions/loots";
import { MapPings, type PlayerPing } from "../../../../common/src/definitions/mapPings";
import { DEFAULT_SCOPE, type ScopeDefinition } from "../../../../common/src/definitions/scopes";
import { type GameOverPacket } from "../../../../common/src/packets/gameOverPacket";
import { type KillFeedPacket } from "../../../../common/src/packets/killFeedPacket";
import { type PlayerData, type UpdatePacket } from "../../../../common/src/packets/updatePacket";
import { Numeric } from "../../../../common/src/utils/math";
import { freezeDeep } from "../../../../common/src/utils/misc";
import { ItemType, type ReferenceTo } from "../../../../common/src/utils/objectDefinitions";
import { type Vector } from "../../../../common/src/utils/vector";
import { type Game } from "../game";
import { type GameObject } from "../objects/gameObject";
import { Player } from "../objects/player";
import { GHILLIE_TINT, TEAMMATE_COLORS, UI_DEBUG_MODE } from "../utils/constants";
import { formatDate, html } from "../utils/misc";
import { SuroiSprite, toPixiCoords } from "../utils/pixi";

function safeRound(value: number): number {
    if (0 < value && value <= 1) return 1;
    return Math.round(value);
}

/**
 * This class manages the game UI
 */
export class UIManager {
    readonly game: Game;

    maxHealth = GameConstants.player.defaultHealth;
    health = GameConstants.player.defaultHealth;

    maxAdrenaline = GameConstants.player.maxAdrenaline;
    minAdrenaline = 0;
    adrenaline = 0;

    readonly inventory: {
        activeWeaponIndex: number
        weapons: PlayerData["inventory"]["weapons"] & object
        items: typeof DEFAULT_INVENTORY
        scope: ScopeDefinition
    } = {
            activeWeaponIndex: 0,
            weapons: new Array(GameConstants.player.maxWeapons).fill(undefined),
            items: JSON.parse(JSON.stringify(DEFAULT_INVENTORY)) as typeof DEFAULT_INVENTORY,
            scope: DEFAULT_SCOPE
        };

    emotes: Array<EmoteDefinition | undefined> = [];

    teammates: (UpdatePacket["playerData"] & object)["teammates"] = [];

    readonly debugReadouts = Object.freeze({
        fps: $<HTMLSpanElement>("#fps-counter"),
        ping: $<HTMLSpanElement>("#ping-counter"),
        pos: $<HTMLSpanElement>("#coordinates-hud")
    });

    constructor(game: Game) {
        this.game = game;
    }

    getRawPlayerNameNullish(id: number): string | undefined {
        const player = this.game.playerNames.get(id) ?? this._teammateDataCache.get(id);
        let name: string | undefined;

        if (!player) {
            console.warn(`Unknown player name with id ${id}`);
        } else if (this.game.console.getBuiltInCVar("cv_anonymize_player_names")) {
            name = `${GameConstants.player.defaultName}_${id}`;
        } else {
            name = player.name;
        }

        return name;
    }

    getRawPlayerName(id: number): string {
        return this.getRawPlayerNameNullish(id) ?? "[Unknown Player]";
    }

    getPlayerName(id: number): string {
        const element = $<HTMLSpanElement>("<span>");
        const player = this.game.playerNames.get(id) ?? this._teammateDataCache.get(id);

        const name = this.getRawPlayerName(id);

        if (player && player.hasColor && !this.game.console.getBuiltInCVar("cv_anonymize_player_names")) {
            element.css("color", player.nameColor?.toHex() ?? "");
        }

        element.text(name);

        // what in the jquery is this
        return element.prop("outerHTML") as string;
    }

    getPlayerBadge(id: number): BadgeDefinition | undefined {
        if (this.game.console.getBuiltInCVar("cv_anonymize_player_names")) {
            return;
        }

        const player = this.game.playerNames.get(id) ?? this._teammateDataCache.get(id);

        switch (true) {
            case this.game.console.getBuiltInCVar("cv_anonymize_player_names"): {
                return;
            }
            case player === undefined: {
                console.warn(`Unknown player name with id ${id}`); return;
            }
            default: {
                return player.badge;
            }
        }
    }

    static getHealthColor(normalizedHealth: number, downed?: boolean): string {
        switch (true) {
            case normalizedHealth <= 0.25:
            case downed:
                return "#ff0000";
            case normalizedHealth > 0.25 && normalizedHealth < 0.6:
                return `rgb(255, ${((normalizedHealth * 100) - 10) * 4}, ${((normalizedHealth * 100) - 10) * 4})`;
            case normalizedHealth === 1:
                return "#bdc7d0";
            default:
                return "#f8f9fa";
        }
    }

    readonly ui = Object.freeze({
        ammoCounterContainer: $<HTMLDivElement>("#weapon-ammo-container"),
        activeAmmo: $<HTMLSpanElement>("#weapon-clip-ammo-count"),
        reserveAmmo: $<HTMLDivElement>("#weapon-inventory-ammo"),
        killStreakIndicator: $<HTMLDivElement>("#killstreak-indicator-container"),
        killStreakCounter: $<HTMLSpanElement>("#killstreak-indicator-counter"),

        weaponsContainer: $<HTMLDivElement>("#weapons-container"),

        minMaxAdren: $<HTMLSpanElement>("#adrenaline-bar-min-max"),
        maxHealth: $<HTMLSpanElement>("#health-bar-max"),

        healthBar: $<HTMLDivElement>("#health-bar"),
        healthBarAmount: $<HTMLSpanElement>("#health-bar-amount"),
        healthAnim: $<HTMLDivElement>("#health-bar-animation"),

        adrenalineBar: $<HTMLDivElement>("#adrenaline-bar"),
        adrenalineBarAmount: $<HTMLSpanElement>("#adrenaline-bar-amount"),

        killFeed: $<HTMLDivElement>("#kill-feed"),

        interactMsg: $<HTMLDivElement>("#interact-message"),
        interactKey: $("#interact-key"),
        interactText: $<HTMLSpanElement>("#interact-text"),

        teamContainer: $<HTMLDivElement>("#team-container"),
        createTeamMenu: $<HTMLDivElement>("#create-team-menu"),

        emoteButton: $<HTMLButtonElement>("#btn-emotes"),
        pingToggle: $<HTMLButtonElement>("#btn-toggle-ping"),
        menuButton: $<HTMLButtonElement>("#btn-game-menu"),

        emoteWheel: $<HTMLDivElement>("#emote-wheel"),
        emoteSelectors: [".emote-top", ".emote-right", ".emote-bottom", ".emote-left"]
            .map(selector => $<HTMLDivElement>(`#emote-wheel > ${selector}`)),

        actionContainer: $<HTMLDivElement>("#action-container"),
        actionName: $<HTMLDivElement>("#action-name"),
        actionTime: $<HTMLHeadingElement>("#action-time"),
        actionTimer: $<SVGElement>("#action-timer-anim"),

        spectatingContainer: $<HTMLDivElement>("#spectating-container"),
        spectatingMsg: $<HTMLDivElement>("#spectating-msg"),
        spectatingMsgPlayer: $<HTMLSpanElement>("#spectating-msg-player"),
        btnSpectate: $<HTMLButtonElement>("#btn-spectate"),
        spectatePrevious: $<HTMLButtonElement>("#btn-spectate-previous"),
        spectateNext: $<HTMLButtonElement>("#btn-spectate-next"),

        gasMsg: $<HTMLDivElement>("#gas-msg"),
        gasMsgInfo: $<HTMLDivElement>("#gas-msg-info"),

        joystickContainer: $<HTMLDivElement>("#joysticks-containers"),

        gameOverOverlay: $<HTMLDivElement>("#game-over-overlay"),
        gameOverText: $<HTMLHeadingElement>("#game-over-text"),
        gameOverPlayerName: $<HTMLHeadingElement>("#game-over-text"),
        gameOverKills: $<HTMLSpanElement>("#game-over-kills"),
        gameOverDamageDone: $<HTMLSpanElement>("#game-over-damage-done"),
        gameOverDamageTaken: $<HTMLSpanElement>("#game-over-damage-taken"),
        gameOverTime: $<HTMLSpanElement>("#game-over-time"),
        gameOverRank: $<HTMLSpanElement>("#game-over-rank"),
        chickenDinner: $<HTMLImageElement>("#chicken-dinner"),

        killMsgModal: $<HTMLDivElement>("#kill-msg"),
        killMsgHeader: $<HTMLDivElement>("#kill-msg-kills"),
        killMsgCounter: $<HTMLDivElement>("#ui-kills"),
        killMsgSeverity: $<HTMLSpanElement>("#kill-msg-severity"),
        killMsgVictimName: $<HTMLSpanElement>("#kill-msg-player-name"),
        killMsgWeaponUsed: $<HTMLSpanElement>("#kill-msg-weapon-used"),

        killLeaderLeader: $<HTMLSpanElement>("#kill-leader-leader"),
        killLeaderCount: $<HTMLSpanElement>("#kill-leader-kills-counter"),
        spectateKillLeader: $<HTMLButtonElement>("#btn-spectate-kill-leader"),

        splashMsgText: $<HTMLSpanElement>("#splash-server-message-text"),
        splashMsg: $<HTMLDivElement>("#splash-server-message"),
        splashUi: $<HTMLDivElement>("#splash-ui"),
        splashOptions: $<HTMLDivElement>("#splash-options"),

        btnReport: $<HTMLButtonElement>("#btn-report"),
        reportingName: $<HTMLSpanElement>("#reporting-name"),
        reportingId: $<HTMLSpanElement>("#report-name"),
        reportingModal: $<HTMLDivElement>("#report-modal"),

        gameMenu: $<HTMLDivElement>("#game-menu"),

        canvas: $<HTMLCanvasElement>("canvas"),

        playerAlive: $<HTMLDivElement>("#ui-players-alive"),

        newsPosts: $<HTMLDivElement>("#news-posts"),

        lockedInfo: $<HTMLButtonElement>("#locked-info"),
        lockedTooltip: $<HTMLDivElement>("#locked-tooltip"),
        lockedTime: $<HTMLSpanElement>("#locked-time"),

        warningTitle: $<HTMLHeadingElement>("#warning-modal-title"),
        warningText: $<HTMLParagraphElement>("#warning-modal-text"),
        warningAgreeOpts: $<HTMLDivElement>("#warning-modal-agree-options"),
        warningAgreeCheckbox: $<HTMLInputElement>("#warning-modal-agree-checkbox"),
        warningModal: $<HTMLDivElement>("#warning-modal"),

        btnStartGame: $<HTMLButtonElement>("#btn-start-game"),
        createTeamToggles: $<HTMLDivElement>("#create-team-toggles"),

        createTeamUrl: $<HTMLInputElement>("#create-team-url-field"),
        createTeamAutoFill: $<HTMLInputElement>("#create-team-toggle-auto-fill"),
        createTeamLock: $<HTMLInputElement>("#create-team-toggle-lock"),
        createTeamPlayers: $<HTMLDivElement>("#create-team-players"),
        closeCreateTeam: $<HTMLButtonElement>("#close-create-team")
    });

    private readonly _weaponSlotCache: Array<JQuery<HTMLDivElement>> = [];
    private readonly _itemCountCache: Record<string, JQuery<HTMLSpanElement>> = {};
    private readonly _itemSlotCache: Record<string, JQuery<HTMLDivElement>> = {};
    private readonly _scopeSlotCache: Record<ReferenceTo<ScopeDefinition>, JQuery<HTMLDivElement>> = {};

    readonly action = {
        active: false,
        /*
            whether this timer corresponds to an actual action being carried
            out by this player (like reloading), or if it corresponds to some
            other timed event that just so happens to piggyback off this timer
            system (getting revived). pretty much only exists for the
            aforementioned case of being revived, and prevents the "cancel" popup
            from appearing
        */
        fake: false,
        start: -1,
        time: 0
    };

    animateAction(name: string, time: number, fake = false): void {
        this.action.fake = fake;
        if (time > 0) {
            this.action.start = Date.now();
            this.ui.actionTimer
                .stop()
                .css({ "stroke-dashoffset": "226" })
                .animate(
                    { "stroke-dashoffset": "0" },
                    time * 1000,
                    "linear",
                    () => {
                        this.ui.actionContainer.hide();
                        this.action.active = false;
                    }
                );
        }

        if (name) {
            this.ui.actionName.text(name);
            this.ui.actionContainer.show();
        }

        this.action.active = true;
        this.action.time = time;
    }

    updateAction(): void {
        const amount = this.action.time - (Date.now() - this.action.start) / 1000;
        if (amount > 0) this.ui.actionTime.text(amount.toFixed(1));
    }

    cancelAction(): void {
        this.ui.actionContainer
            .hide()
            .stop();
        this.action.active = false;
    }

    gameOverScreenTimeout: number | undefined;

    showGameOverScreen(packet: GameOverPacket): void {
        const game = this.game;

        this.ui.interactMsg.hide();
        this.ui.spectatingContainer.hide();

        game.activePlayer?.actionSound?.stop();

        this.ui.gasMsg.fadeOut(500);

        // Disable joysticks div so you can click on players to spectate
        this.ui.joystickContainer.hide();

        const {
            gameOverOverlay,
            chickenDinner,
            gameOverText,
            gameOverRank,
            gameOverPlayerName,
            gameOverKills,
            gameOverDamageDone,
            gameOverDamageTaken,
            gameOverTime
        } = this.ui;

        game.gameOver = true;

        if (!packet.won) {
            this.ui.btnSpectate.removeClass("btn-disabled").show();
            game.map.indicator.setFrame("player_indicator_dead");
        } else {
            this.ui.btnSpectate.hide();
        }

        chickenDinner.toggle(packet.won);

        const playerName = this.getPlayerName(packet.playerID);
        const playerBadge = this.getPlayerBadge(packet.playerID);
        const playerBadgeText = playerBadge
            ? html`<img class="badge-icon" src="./img/game/badges/${playerBadge.idString}.svg" alt="${playerBadge.name} badge">`
            : "";

        gameOverText.html(
            packet.won
                ? "Winner winner chicken dinner!"
                : `${this.game.spectating ? this.getPlayerName(packet.playerID) : "You"} died.`
        );

        gameOverPlayerName.html(playerName + playerBadgeText);

        gameOverKills.text(packet.kills);
        gameOverDamageDone.text(packet.damageDone);
        gameOverDamageTaken.text(packet.damageTaken);
        gameOverTime.text(formatDate(packet.timeAlive));

        if (packet.won) void game.music.play();

        this.gameOverScreenTimeout = window.setTimeout(() => gameOverOverlay.fadeIn(500), 500);

        // Player rank
        gameOverRank.text(`#${packet.rank}`).toggleClass("won", packet.won);
    }

    // I'd rewrite this as MapPings.filter(…), but it's not really clear how
    // > 4 player pings is _meant_ to be handled, so I'll begrudgingly leave this alone
    readonly mapPings: readonly PlayerPing[] = [
        "warning_ping",
        "arrow_ping",
        "gift_ping",
        "heal_ping"
    ].map(ping => MapPings.fromString<PlayerPing>(ping));

    updateEmoteWheel(): void {
        const { pingWheelActive } = this.game.inputManager;
        for (let i = 0; i < 4; i++) {
            const definition = (pingWheelActive ? this.mapPings : this.emotes)[i];

            this.ui.emoteSelectors[i].css(
                "background-image",
                definition ? `url("./img/game/${pingWheelActive ? "mapPings" : "emotes"}/${definition.idString}.svg")` : ""
            );
        }
    }

    private readonly _teammateDataCache = new Map<number, PlayerHealthUI>();
    clearTeammateCache(): void {
        for (const [, entry] of this._teammateDataCache) {
            entry.destroy();
        }

        this._teammateDataCache.clear();
    }

    private _lastHealthBarAnimTime = 0;
    private _oldHealth = 0;

    updateUI(data: PlayerData): void {
        if (data.id !== undefined) this.game.activePlayerID = data.id;

        if (data.dirty.id) {
            const spectating = data.spectating;
            this.game.spectating = spectating;

            if (spectating) {
                const badge = this.getPlayerBadge(data.id);
                const badgeText = badge ? html`<img class="badge-icon" src="./img/game/badges/${badge.idString}.svg" alt="${badge.name} badge">` : "";

                this.ui.gameOverOverlay.fadeOut();
                this.ui.spectatingMsgPlayer.html(this.getPlayerName(data.id) + badgeText);
            }
            this.ui.spectatingContainer.toggle(spectating);
            this.ui.spectatingMsg.toggle(spectating);
            this.clearTeammateCache();

            if (this.game.inputManager.isMobile) {
                this.ui.emoteButton.toggle(!spectating);
                this.ui.pingToggle.toggle(!spectating);
                this.ui.menuButton.toggle(!spectating);
            }
        }

        if (data.dirty.teammates && this.game.teamMode) {
            this.teammates = data.teammates;

            const _teammateDataCache = this._teammateDataCache;
            const notVisited = new Set(_teammateDataCache.keys());

            [
                {
                    id: this.game.activePlayerID,
                    normalizedHealth: this.health / this.maxHealth,
                    downed: this.game.activePlayer?.downed,
                    disconnected: false,
                    position: undefined
                },
                ...data.teammates
            ].forEach((player, index) => {
                const { id } = player;
                notVisited.delete(id);

                const cacheEntry = _teammateDataCache.get(id);
                const nameData = this.game.playerNames.get(id);
                const nameObj = {
                    hasColor: nameData?.hasColor,
                    nameColor: nameData?.hasColor ? nameData.nameColor : null,
                    name: nameData?.name,
                    badge: nameData?.badge ?? null
                };

                if (cacheEntry !== undefined) {
                    cacheEntry.update({
                        ...player,
                        ...nameObj,
                        colorIndex: index
                    });
                    return;
                }

                const ele = new PlayerHealthUI(
                    this.game,
                    {
                        id,
                        colorIndex: index,
                        downed: player.downed,
                        normalizedHealth: player.normalizedHealth,
                        position: player.position,
                        ...nameObj
                    }
                );
                _teammateDataCache.set(id, ele);

                this.ui.teamContainer.append(ele.container);
            });

            for (const outdated of notVisited) {
                // the `notVisited` set is exclusively populated with keys from this map
                // eslint-disable-next-line @typescript-eslint/no-non-null-assertion
                _teammateDataCache.get(outdated)!.destroy();
                _teammateDataCache.delete(outdated);
            }
        }

        if (data.zoom) this.game.camera.zoom = data.zoom;

        if (data.dirty.maxMinStats) {
            this.maxHealth = data.maxHealth;
            this.minAdrenaline = data.minAdrenaline;
            this.maxAdrenaline = data.maxAdrenaline;

            if (this.maxHealth === GameConstants.player.defaultHealth) {
                this.ui.maxHealth.text("").hide();
            } else {
                this.ui.maxHealth.text(safeRound(this.maxHealth)).show();
            }

            if (
                this.maxAdrenaline === GameConstants.player.maxAdrenaline
                && this.minAdrenaline === 0
            ) {
                this.ui.minMaxAdren.text("").hide();
            } else {
                this.ui.minMaxAdren.text(`${this.minAdrenaline === 0 ? "" : `${safeRound(this.minAdrenaline)}/`}${safeRound(this.maxAdrenaline)}`).show();
            }
        }

        if (data.dirty.health) {
            this.health = Numeric.remap(data.normalizedHealth, 0, 1, 0, this.maxHealth);

            const normalizedHealth = this.health / this.maxHealth;
            const realPercentage = 100 * normalizedHealth;
            const percentage = safeRound(realPercentage);

            this.ui.healthBar
                .width(`${realPercentage}%`)
                .css("background-color", UIManager.getHealthColor(normalizedHealth, this.game.activePlayer?.downed))
                .toggleClass("flashing", percentage <= 25);

            if (realPercentage === 0) {
                this.ui.healthAnim
                    .stop()
                    .width(0);
            } else if (Date.now() - this._lastHealthBarAnimTime > 500) {
                this.ui.healthAnim
                    .stop()
                    .width(`${this._oldHealth}%`)
                    .animate({ width: `${realPercentage}%` }, 500);
                this._oldHealth = realPercentage;
                this._lastHealthBarAnimTime = Date.now();
            }

            this.ui.healthBarAmount
                .text(safeRound(this.health))
                .css("color", percentage <= 40 || this.game.activePlayer?.downed ? "#ffffff" : "#000000");
        }

        if (data.dirty.adrenaline) {
            this.adrenaline = Numeric.remap(data.normalizedAdrenaline, 0, 1, this.minAdrenaline, this.maxAdrenaline);
            const percentage = 100 * this.adrenaline / this.maxAdrenaline;

            this.ui.adrenalineBar.width(`${percentage}%`);

            this.ui.adrenalineBarAmount
                .text(safeRound(this.adrenaline))
                .css("color", this.adrenaline < 7 ? "#ffffff" : "#000000");
        }

        const inventory = data.inventory;

        if (inventory.weapons) {
            this.inventory.weapons = inventory.weapons;
            this.inventory.activeWeaponIndex = inventory.activeWeaponIndex;
        }

        if (inventory.items) {
            this.inventory.items = inventory.items;
            this.inventory.scope = inventory.scope;
            this.updateItems();
        }

        if (inventory.weapons || inventory.items) {
            this.updateWeapons();
        }
    }

    skinID?: string;

    updateWeapons(): void {
        const inventory = this.inventory;
        const activeIndex = inventory.activeWeaponIndex;
        const activeWeapon = inventory.weapons[activeIndex];
        const count = activeWeapon?.count;

        if (activeWeapon === undefined || count === undefined || UI_DEBUG_MODE) {
            this.ui.ammoCounterContainer.hide();
        } else {
            this.ui.ammoCounterContainer.show();

            this.ui.activeAmmo
                .text(count)
                .css("color", count > 0 ? "inherit" : "red");

            let showReserve = false;
            if (activeWeapon.definition.itemType === ItemType.Gun) {
                const ammoType = activeWeapon.definition.ammoType;
                let totalAmmo: number | string = this.inventory.items[ammoType];

                for (const ammo of Ammos) {
                    if (ammo.idString === ammoType && ammo.ephemeral) {
                        totalAmmo = "∞";
                        break;
                    }
                }

                showReserve = totalAmmo !== 0;

                this.ui.reserveAmmo
                    .show()
                    .text(totalAmmo);
            }

            this.ui.ammoCounterContainer.toggleClass("has-reserve", showReserve);
            if (!showReserve) {
                this.ui.reserveAmmo.hide();
            }
        }

        if (activeWeapon?.stats?.kills === undefined) { // killstreaks
            this.ui.killStreakIndicator.hide();
        } else {
            this.ui.killStreakIndicator.show();
            this.ui.killStreakCounter.text(`Streak: ${activeWeapon.stats.kills}`);
        }

        this.updateWeaponSlots();
    }

    /*
        TODO proper caching would require keeping a copy of the inventory currently being shown,
             so that we can compare it to what it should now be showing (in other words, a kind
             of "oldInventory—newInventory" thing).
    */
    updateWeaponSlots(): void {
        const inventory = this.inventory;

        const enum ClassNames {
            HasItem = "has-item",
            IsActive = "active"
        }

        const enum Selectors {
            ItemName = ".item-name",
            ItemImage = ".item-image",
            ItemAmmo = ".item-ammo"
        }

        const max = GameConstants.player.maxWeapons;
        for (let i = 0; i < max; i++) {
            const container = this._weaponSlotCache[i] ??= $(`#weapon-slot-${i + 1}`);

            const weapon = inventory.weapons[i];
            const isActive = this.inventory.activeWeaponIndex === i;

            const ammoCounter = container.children(Selectors.ItemAmmo);
            const ammoText = ammoCounter.text();
            const ammoDirty = !ammoText.length
                ? weapon?.count !== undefined
                : +ammoText !== weapon?.count;

            const hadItem = container.hasClass(ClassNames.HasItem);
            const activityChanged = container.hasClass(ClassNames.IsActive) !== isActive;

            if (weapon) {
                const definition = weapon.definition;
                const isGun = "ammoType" in definition;
                const color = isGun
                    ? Ammos.fromString((definition as GunDefinition).ammoType).characteristicColor
                    : { hue: 0, saturation: 0, lightness: 0 };

                if (!hadItem) container.addClass(ClassNames.HasItem);
                if (activityChanged) container.toggleClass(ClassNames.IsActive, isActive);

                container.css(isGun && this.game.console.getBuiltInCVar("cv_weapon_slot_style") === "colored"
                    ? {
                        "outline-color": `hsl(${color.hue}, ${color.saturation}%, ${(color.lightness + 50) / 3}%)`,
                        "background-color": `hsla(${color.hue}, ${color.saturation}%, ${color.lightness / 2}%, 50%)`,
                        "color": `hsla(${color.hue}, ${color.saturation}%, 90%)`
                    }
                    : {
                        "outline-color": "",
                        "background-color": "",
                        "color": ""
                    })
                    .children(Selectors.ItemName)
                    .text(weapon.definition.name);

                const isFists = weapon.definition.idString === "fists";
                const itemImage = container.children(Selectors.ItemImage);
                const oldSrc = itemImage.attr("src");
                const newSrc = `./img/game/weapons/${weapon.definition.idString}.svg`;
                if (oldSrc !== newSrc) {
                    this._playSlotAnimation(container);
                    // FIXME broken lol (sets background color of rectangle containing image instead of the svg's background color)
                    // itemImage.css("background-color", isFists && this.skinID !== undefined && Skins.fromStringSafe(this.skinID)?.grassTint ? GHILLIE_TINT.toHex() : "");
                    itemImage.attr("src", newSrc);
                }

                itemImage
                    .css("background-image", isFists ? `url(./img/game/skins/${this.skinID ?? this.game.console.getBuiltInCVar("cv_loadout_skin")}_fist.svg)` : "none")
                    .toggleClass("is-fists", isFists)
                    .show();

                if (weapon.definition.idString === "ghillie_suit") {
                    itemImage.css("background-color", GHILLIE_TINT.toHex());
                }

                const count = weapon.count;
                if (ammoDirty && count !== undefined) {
                    ammoCounter
                        .text(count)
                        .css("color", count > 0 ? "inherit" : "red");
                }
            } else {
                container.removeClass(ClassNames.HasItem).removeClass(ClassNames.IsActive)
                    .css({
                        "outline-color": "",
                        "background-color": "",
                        "color": ""
                    });
                container.children(Selectors.ItemName).css("color", "").text("");
                container.children(Selectors.ItemImage).removeAttr("src").hide();
                container.children(Selectors.ItemAmmo).text("");
            }
        }
    }

    private _playSlotAnimation(element: JQuery): void {
        element.toggleClass("active");
        element[0].offsetWidth; // causes browser reflow
        element.toggleClass("active");
    }

    updateItems(): void {
        for (const item in this.inventory.items) {
            const count = this.inventory.items[item];
            const countElem = this._itemCountCache[item] ??= $(`#${item}-count`);
            const itemSlot = this._itemSlotCache[item] ??= $(`#${item}-slot`);

            const itemDef = Loots.fromString(item);

            if (+countElem.text() < count && itemSlot.length) {
                this._playSlotAnimation(itemSlot);
            }

            countElem.text(count);

            if (this.game.activePlayer) {
                const backpack = this.game.activePlayer.equipment.backpack;
                itemSlot.toggleClass("full", count >= backpack.maxCapacity[item]);
            }
            const isPresent = count > 0;

            itemSlot.toggleClass("has-item", isPresent);

            if (itemDef.itemType === ItemType.Ammo && itemDef.hideUnlessPresent) {
                itemSlot.css("visibility", isPresent ? "visible" : "hidden");
            }

            if (itemDef.itemType === ItemType.Scope && !UI_DEBUG_MODE) {
                itemSlot.toggle(isPresent).removeClass("active");
            }
        }

        (
            this._scopeSlotCache[this.inventory.scope.idString] ??= $(`#${this.inventory.scope.idString}-slot`)
        ).addClass("active");
    }

    private _killMessageTimeoutID?: number;

    private _addKillMessage(
        message: (
            {
                readonly severity: KillfeedEventSeverity.Down
            } | {
                readonly severity: KillfeedEventSeverity.Kill
                readonly kills: number
                readonly streak?: number
            }
        ) & {
            readonly type: KillfeedEventType
            readonly victimName: string
            readonly weaponUsed?: string
        }
    ): void {
        const { severity, victimName, weaponUsed, type } = message;

        const {
            killMsgHeader: headerUi,
            killMsgCounter: killCounterUi,
            killMsgSeverity: severityUi,
            killMsgVictimName: victimNameUi,
            killMsgWeaponUsed: weaponUsedUi
        } = this.ui;

        let streakText = "";
        switch (severity) {
            case KillfeedEventSeverity.Kill: {
                const { streak, kills } = message;
                headerUi.text(`Kills: ${kills}`);
                killCounterUi.text(kills);
                streakText = streak ? ` (streak: ${streak})` : "";
                break;
            }
            case KillfeedEventSeverity.Down: {
                // Do not show kills counter in the down message.
                headerUi.text("");
            }
        }

        const eventText = `You ${UIManager._eventDescriptionMap[type][severity]} `;
        // some of these yield nonsensical sentences, but those that do are occur if
        // `type` takes on bogus values like "Gas" or "Airdrop"

        severityUi.text(eventText);

        victimNameUi.html(victimName);
        weaponUsedUi.text(
            ` ${weaponUsed !== undefined ? `with ${weaponUsed}` : ""}${streakText}`
        );

        this.ui.killMsgModal.fadeIn(350, () => {
            // clear the previous fade out timeout so it won't fade away too
            // fast if the player makes more than one kill in a short time span
            clearTimeout(this._killMessageTimeoutID);

            this._killMessageTimeoutID = window.setTimeout(() => {
                this.ui.killMsgModal.fadeOut(350);
            }, 3000);
        });
    }

    private _addKillFeedMessage(text: string, classes: string[]): void {
        const killFeedItem = $<HTMLDivElement>('<div class="kill-feed-item">');

        killFeedItem.html(text);
        killFeedItem.addClass(classes);

        this.ui.killFeed.prepend(killFeedItem);
        if (!UI_DEBUG_MODE) {
            let iterationCount = 0;
            while (this.ui.killFeed.children().length > 5) {
                if (++iterationCount === 1e3) {
                    console.warn("1000 iterations of removing killfeed entries; possible infinite loop");
                }

                this.ui.killFeed.children()
                    .last()
                    .remove();
            }
        }

        setTimeout(
            () => killFeedItem.fadeOut(1000, killFeedItem.remove.bind(killFeedItem)),
            7000
        );
    }

    private static readonly _eventDescriptionMap: Record<KillfeedEventType, Record<KillfeedEventSeverity, string>> = freezeDeep({
        [KillfeedEventType.Suicide]: {
            [KillfeedEventSeverity.Kill]: "committed suicide",
            [KillfeedEventSeverity.Down]: "knocked themselves out"
        },
        [KillfeedEventType.NormalTwoParty]: {
            [KillfeedEventSeverity.Kill]: "killed",
            [KillfeedEventSeverity.Down]: "knocked out"
        },
        [KillfeedEventType.BleedOut]: {
            [KillfeedEventSeverity.Kill]: "bled out",
            [KillfeedEventSeverity.Down]: "bled out non-lethally" // should be impossible
        },
        [KillfeedEventType.FinishedOff]: {
            [KillfeedEventSeverity.Kill]: "finished off",
            [KillfeedEventSeverity.Down]: "gently finished off" // should be impossible
        },
        [KillfeedEventType.FinallyKilled]: {
            [KillfeedEventSeverity.Kill]: "finally killed",
            [KillfeedEventSeverity.Down]: "finally knocked out" // should be impossible
        },
        [KillfeedEventType.Gas]: {
            [KillfeedEventSeverity.Kill]: "died to",
            [KillfeedEventSeverity.Down]: "was knocked out by"
        },
        [KillfeedEventType.Airdrop]: {
            [KillfeedEventSeverity.Kill]: "was fatally crushed",
            [KillfeedEventSeverity.Down]: "was knocked out"
        }
    });

    processKillFeedPacket(message: KillFeedPacket): void {
        const {
            messageType,
            victimId,

            eventType,
            severity,

            attackerId,
            attackerKills = 0, // HACK this is mostly to get tooling to be quiet, the entire packet api's typings suck and need to be redone
            weaponUsed,
            killstreak,

            hideFromKillfeed
        } = {
            eventType: KillfeedEventType.Suicide,
            severity: KillfeedEventSeverity.Kill,
            ...message
        };

        const weaponPresent = weaponUsed !== undefined;
        const isGrenadeImpactKill = weaponPresent && "itemType" in weaponUsed && weaponUsed.itemType === ItemType.Throwable;

        const getNameAndBadge = (id?: number): { readonly name: string, readonly badgeText: string } => {
            const hasId = id !== undefined;
            const badge = hasId ? this.getPlayerBadge(id) : undefined;

            return {
                name: hasId ? this.getPlayerName(id) : "",
                badgeText: badge
                    ? html`<img class="badge-icon" src="./img/game/badges/${badge.idString}.svg" alt="${badge.name} badge">`
                    : ""
            };
        };

        const {
            name: victimName,
            badgeText: victimBadgeText
        } = getNameAndBadge(victimId);

        const {
            name: attackerName,
            badgeText: attackerBadgeText
        } = getNameAndBadge(attackerId);

        const victimText = victimName + victimBadgeText;
        const attackerText = attackerName + attackerBadgeText;

        let messageText: string | undefined;
        const classes: string[] = [];

        switch (messageType) {
            case KillfeedMessageType.DeathOrDown: {
                // `undefined > 1` returns `false` anyways
                // eslint-disable-next-line @typescript-eslint/no-non-null-assertion
                const hasKillstreak = killstreak! > 1;

                switch (this.game.console.getBuiltInCVar("cv_killfeed_style")) {
                    case "text": {
                        let killMessage = "";

                        const description = UIManager._eventDescriptionMap[eventType][severity];

                        outer:
                        switch (eventType) {
                            case KillfeedEventType.FinallyKilled:
                                switch (attackerId) {
                                    case undefined:
                                        /*
                                            this can happen if the player is knocked out by a non-player
                                            entity (like gas or airdrop) if their team is then wiped,
                                            then no one "finally" killed them, they just… finally died
                                        */
                                        killMessage = `${victimText} finally died`;

                                        break outer;
                                    case victimId:
                                        /*
                                            usually, a case where attacker and victim are the same would be
                                            counted under the "suicide" event type, but there was no easy
                                            way to route the event through the "suicide" type whilst having
                                            it retain the "finally killed" part; this is the best option
                                            until someone comes up with another
                                        */
                                        killMessage = `${victimText} finally ended themselves`;

                                        break outer;
                                }
                                // fallthrough
                            case KillfeedEventType.NormalTwoParty:
                            case KillfeedEventType.FinishedOff:
                                killMessage = `${attackerText} ${description} ${victimText}`;
                                break;
                            case KillfeedEventType.Suicide:
                            case KillfeedEventType.BleedOut:
                                killMessage = `${victimText} ${description}`;
                                break;
                            case KillfeedEventType.Gas:
                                killMessage = `${victimText} ${description} the gas`;
                                break;
                            case KillfeedEventType.Airdrop:
                                killMessage = `${victimText} ${description} by an airdrop`;
                                break;
                        }

                        const fullyQualifiedName = weaponPresent ? weaponUsed.name : "";
                        /**
                         * English being complicated means that this will sometimes return bad results
                         * (ex: "hour", "NSA", "one" and "university") but to be honest, short of downloading
                         * a library off of somewhere, this'll have to do
                         */
                        const article = `a${"aeiou".includes(fullyQualifiedName[0]) ? "n" : ""}`;

                        const weaponNameText = weaponPresent
                            ? ` with ${isGrenadeImpactKill ? `the impact of ${article} ` : ""}${fullyQualifiedName}`
                            : "";

                        const icon = (() => {
                            switch (severity) {
                                case KillfeedEventSeverity.Down:
                                    return html`<img class="kill-icon" src="./img/misc/downed.svg" alt="Downed">`;
                                case KillfeedEventSeverity.Kill:
                                    return html`<img class="kill-icon" src="./img/misc/skull_icon.svg" alt="Skull">`;
                            }
                        })();

                        messageText = `
                        ${hasKillstreak && severity === KillfeedEventSeverity.Kill ? killstreak : ""}
                        ${icon}
                        ${killMessage}${weaponNameText}`;
                        break;
                    }
                    case "icon": {
                        const downedIcon = html`<img class="kill-icon" src="./img/misc/downed.svg" alt="Downed">`;
                        const skullIcon = html`<img class="kill-icon" src="./img/misc/skull_icon.svg" alt="Finished off">`;
                        const bleedOutIcon = html`<img class="kill-icon" src="./img/misc/bleed_out.svg" alt="Bleed out">`;
                        const finallyKilledIcon = html`<img class="kill-icon" src="./img/misc/finally_killed.svg" alt="Finally killed">`;

                        const killstreakText = hasKillstreak
                            ? html`
                            <span style="font-size: 80%">(${killstreak}
                                <img class="kill-icon" src="./img/misc/skull_icon.svg" alt="Skull" height=12>)
                            </span>`
                            : "";

                        let iconName = "";
                        switch (eventType) {
                            case KillfeedEventType.Gas:
                                iconName = "gas";
                                break;
                            case KillfeedEventType.Airdrop:
                                iconName = "airdrop";
                                break;
                            default:
                                iconName = weaponUsed?.idString ?? "";
                                break;
                        }
                        const altText = weaponUsed ? weaponUsed.name : iconName;
                        const weaponText = html`<img class="kill-icon" src="./img/killfeed/${iconName}_killfeed.svg" alt="${altText}">`;

                        const severityIcon = (() => {
                            switch (severity) {
                                case KillfeedEventSeverity.Down:
                                    return downedIcon;
                                case KillfeedEventSeverity.Kill:
                                    return "";
                            }
                        })();

                        let body = "";
                        switch (eventType) {
                            case KillfeedEventType.FinallyKilled:
                                switch (attackerId) {
                                    case undefined:
                                        body = `${skullIcon} ${victimText}`;
                                        break;
                                    case victimId:
                                        body = `${finallyKilledIcon} ${victimText}`;
                                        break;
                                    default:
                                        body = `${attackerText} ${killstreakText} ${finallyKilledIcon} ${victimText}`;
                                        break;
                                }
                                break;
                            case KillfeedEventType.NormalTwoParty:
                                body = `${attackerText} ${killstreakText} ${weaponText} ${victimText}`;
                                break;
                            case KillfeedEventType.FinishedOff:
                                body = `${skullIcon} ${attackerText} ${killstreakText} ${weaponText} ${victimText}`;
                                break;
                            case KillfeedEventType.Suicide:
                            case KillfeedEventType.Gas:
                            case KillfeedEventType.Airdrop:
                                body = `${weaponText} ${victimText}`;
                                break;
                            case KillfeedEventType.BleedOut:
                                body = `${bleedOutIcon} ${victimText}`;
                                break;
                        }

                        messageText = severityIcon + body;
                        break;
                    }
                }

                /**
                 * Whether the player pointed to by the given id is on the active player's team
                 */
                const playerIsOnThisTeam = (id?: number): boolean | undefined => {
                    let target: GameObject | undefined;

                    return id === this.game.activePlayerID || (
                        id !== undefined
                        && (
                            (
                                (target = this.game.objects.get(id))
                                && target instanceof Player
                                && target.teamID === this.game.teamID
                            ) || (
                                this._teammateDataCache.has(id)
                            )
                        )
                    );
                };

                switch (true) {
                    case playerIsOnThisTeam(victimId): {
                        classes.push("kill-feed-item-victim");
                        break;
                    }
                    case playerIsOnThisTeam(attackerId): {
                        classes.push("kill-feed-item-killer");

                        if (attackerId === this.game.activePlayerID) {
                            const base = {
                                victimName: victimText,
                                weaponUsed: weaponUsed?.name ?? "",
                                type: eventType
                            };

                            this._addKillMessage(
                                severity === KillfeedEventSeverity.Kill
                                    ? {
                                        severity,
                                        ...base,
                                        weaponUsed: eventType !== KillfeedEventType.FinallyKilled
                                            ? base.weaponUsed
                                            : undefined,
                                        kills: attackerKills,
                                        streak: killstreak
                                    }
                                    : {
                                        severity,
                                        ...base
                                    }
                            );
                        }
                        break;
                    }
                }
                break;
            }

            case KillfeedMessageType.KillLeaderAssigned: {
<<<<<<< HEAD
                if (victimId === this.game.activePlayerID) {
                    classes.push("kill-feed-item-killer");
                } else {
                    classes.push("kill-feed-kill-leader");
                }
=======
                const {
                    killLeaderLeader: leader,
                    killLeaderCount: count,
                    spectateKillLeader: spectateLeader
                } = this.ui;

                classes.push(
                    victimId === this.game.activePlayerID
                        ? "kill-feed-item-killer"
                        : "kill-feed-kill-leader"
                );
>>>>>>> 018bc8d8

                leader.html(`${victimName}${victimBadgeText}`);
                count.text(attackerKills);

                if (!hideFromKillfeed) {
                    messageText = html`<i class="fa-solid fa-crown"></i> ${victimName}${victimBadgeText} promoted to Kill Leader!`;
                    this.game.soundManager.play("kill_leader_assigned");
                }

                spectateLeader.removeClass("btn-disabled");
                break;
            }

            case KillfeedMessageType.KillLeaderUpdated: {
                this.ui.killLeaderCount.text(attackerKills);
                break;
            }

            case KillfeedMessageType.KillLeaderDead: {
                const {
                    killLeaderLeader: leader,
                    killLeaderCount: count,
                    spectateKillLeader: spectateLeader
                } = this.ui;

                leader.text("Waiting for leader");
                count.text("0");

                // noinspection HtmlUnknownTarget
                messageText = html`<img class="kill-icon" src="./img/misc/skull_icon.svg" alt="Skull"> ${attackerId
                    ? attackerId !== victimId
                        ? `${attackerName}${attackerBadgeText} killed Kill Leader!`
                        : "The Kill Leader is dead!"
                    : "The Kill Leader killed themselves!"
                }`;
<<<<<<< HEAD
                if (attackerId === this.game.activePlayerID) {
                    classes.push("kill-feed-item-killer");
                } else if (victimId === this.game.activePlayerID) {
                    classes.push("kill-feed-item-victim");
                } else {
                    classes.push("kill-feed-kill-leader");
=======

                switch (this.game.activePlayerID) {
                    case attackerId: {
                        classes.push("kill-feed-item-killer");
                        break;
                    }
                    case victimId: {
                        classes.push("kill-feed-item-victim");
                        break;
                    }
                    default: {
                        classes.push("kill-feed-kill-leader");
                        break;
                    }
>>>>>>> 018bc8d8
                }

                this.game.soundManager.play("kill_leader_dead");
                spectateLeader.addClass("btn-disabled");
                break;
            }
        }

        if (messageText) this._addKillFeedMessage(messageText, classes);
    }
}

class Wrapper<T> {
    private _dirty = true;
    get dirty(): boolean { return this._dirty; }

    private _value: T;
    get value(): T { return this._value; }
    set value(value: T) {
        if (this._value === value) return;

        this._dirty = true;
        this._value = value;
    }

    constructor(value: T) {
        this._value = value;
    }

    markClean(): void {
        if (!this._dirty) return;
        this._dirty = false;
    }
}

interface UpdateDataType {
    readonly id?: number | null
    readonly normalizedHealth?: number | null
    readonly downed?: boolean | null
    readonly disconnected?: boolean | null
    readonly position?: Vector | null
    readonly colorIndex?: number | null
    readonly name?: string | null
    readonly hasColor?: boolean | null
    readonly nameColor?: Color | null
    readonly badge?: BadgeDefinition | null
}

class PlayerHealthUI {
    readonly game: Game;

    readonly container: JQuery<HTMLDivElement>;

    readonly svgContainer: JQuery<SVGElement>;
    readonly healthDisplay: JQuery<SVGCircleElement>;

    readonly indicatorContainer: JQuery<HTMLDivElement>;
    readonly teammateIndicator: JQuery<HTMLImageElement>;

    readonly nameLabel: JQuery<HTMLSpanElement>;
    readonly badgeImage: JQuery<HTMLImageElement>;

    /*
        hierarchy:

        container
        |
        |-> svgContainer
        |   |-> healthAmount
        |
        |-> indicatorContainer
        |   |-> teammateIndicator
        |
        |-> nameLabel
        |-> badgeImage
    */

    private readonly _id = new Wrapper<number>(-1);
    get id(): number { return this._id.value; }

    private readonly _normalizedHealth = new Wrapper<number>(1);
    get normalizedHealth(): number { return this._normalizedHealth.value; }

    private readonly _downed = new Wrapper<boolean | undefined>(undefined);
    get downed(): boolean | undefined { return this._downed.value; }

    private readonly _disconnected = new Wrapper<boolean>(false);
    get disconnected(): boolean { return this._disconnected.value; }

    private readonly _position = new Wrapper<Vector | undefined>(undefined);
    get position(): Vector | undefined { return this._position.value; }

    private readonly _colorIndex = new Wrapper<number>(0);
    get colorIndex(): number { return this._colorIndex.value; }

    private readonly _name = new Wrapper<string>(GameConstants.player.defaultName);
    get name(): string { return this._name.value; }

    private readonly _hasColor = new Wrapper<boolean>(false);
    get hasColor(): boolean { return this._hasColor.value; }

    private readonly _nameColor = new Wrapper<Color | undefined>(undefined);
    get nameColor(): Color | undefined { return this._nameColor.value; }

    private readonly _badge = new Wrapper<BadgeDefinition | undefined>(undefined);
    get badge(): BadgeDefinition | undefined { return this._badge.value; }

    constructor(game: Game, data?: UpdateDataType) {
        this.game = game;
        this.container = $<HTMLDivElement>('<div class="teammate-container"></div>');
        this.svgContainer = $<SVGElement>('<svg class="teammate-health-indicator" width="48" height="48" xmlns="http://www.w3.org/2000/svg"></svg>');

        // HACK wrapping in <svg> is necessary to ensure that it's interpreted as an actual svg circle and not… whatever it'd try to interpret it as otherwise
        this.healthDisplay = $<SVGCircleElement>('<svg><circle r="21" cy="24" cx="24" stroke-width="6" stroke-dasharray="132" fill="none" style="transition: stroke-dashoffset ease-in-out 50ms;" /></svg>').find("circle");
        this.indicatorContainer = $<HTMLDivElement>('<div class="teammate-indicator-container"></div>');
        this.teammateIndicator = $<HTMLImageElement>('<img class="teammate-indicator" />');
        this.nameLabel = $<HTMLSpanElement>('<span class="teammate-name"></span>');
        this.badgeImage = $<HTMLImageElement>('<img class="teammate-badge" />');

        this.container.append(
            this.svgContainer.append(this.healthDisplay),
            this.indicatorContainer.append(this.teammateIndicator),
            this.nameLabel,
            this.badgeImage
        );

        if (typeof data?.id === "number") {
            this._id.value = data.id;
            this._id.markClean();
        }

        this.update(data);
    }

    update(data?: UpdateDataType): void {
        const id = this._id.value;
        const hadNoHealth = this._normalizedHealth.value <= 0;

        if (data !== undefined) {
            ([
                "id",
                "colorIndex",
                "downed",
                "disconnected",
                "normalizedHealth",
                "position",
                "name",
                "hasColor",
                "nameColor",
                "badge"
            ] as const).forEach(<K extends keyof UpdateDataType>(prop: K) => {
                const value = data[prop];
                if (prop in data && value !== null) {
                    type GoofyValueType = Exclude<Required<typeof data>[typeof prop], null>;

                    (this[`_${prop}`] as Wrapper<GoofyValueType>).value = value as GoofyValueType;
                }
            });
        }

        if (this._id.dirty) {
            // uh… no-op?
            console.warn(`PlayerHealthUI id unexpectedly marked dirty (was ${id}, currently ${this._id.value}); ignoring change request.`);
        }

        let recalcIndicatorFrame = false;

        if (this._normalizedHealth.dirty) {
            const normHp = this._normalizedHealth.value;

            this.healthDisplay
                .css("stroke", UIManager.getHealthColor(normHp, this._downed.value))
                .css("stroke-dashoffset", 132 * (1 - normHp));

            recalcIndicatorFrame = hadNoHealth !== (normHp <= 0);
        }

        if (this._downed.dirty) {
            this.container.toggleClass("downed", this._downed.value === true);

            recalcIndicatorFrame = true;
        }

        if (this._disconnected.dirty) {
            this.container.toggleClass("disconnected", this._disconnected.value);

            recalcIndicatorFrame = true;
        }

        let indicator: SuroiSprite | undefined;

        if (this._id.value === this.game.activePlayerID) {
            indicator = this.game.map.indicator;
        } else {
            const { teammateIndicators } = this.game.map;
            const id = this._id.value;

            if (this._position.dirty && this._position.value) {
                if ((indicator = teammateIndicators.get(id)) === undefined) {
                    teammateIndicators.set(
                        id,
                        indicator = new SuroiSprite("player_indicator")
                            .setVPos(toPixiCoords(this._position.value))
                            .setTint(TEAMMATE_COLORS[this._colorIndex.value])
                            .setScale(this.game.map.expanded ? 1 : 0.75)
                    );
                    this.game.map.teammateIndicatorContainer.addChild(indicator);
                } else {
                    indicator.setVPos(this._position.value);
                }
            }

            indicator ??= teammateIndicators.get(id);
        }

        if (recalcIndicatorFrame) {
            const frame = `player_indicator${this._normalizedHealth.value === 0 ? "_dead" : this._downed.value ? "_downed" : ""}`;
            const newSrc = `./img/game/player/${frame}.svg`;
            if (this.teammateIndicator.attr("src") !== newSrc) {
                this.teammateIndicator.attr("src", newSrc);
            }
            indicator?.setFrame(frame);
        }

        if (this._colorIndex.dirty) {
            this.indicatorContainer.css(
                "background-color",
                TEAMMATE_COLORS[this._colorIndex.value]?.toHex() ?? ""
            );
        }

        if (this._name.dirty) {
            this.nameLabel.text((this.game.uiManager.getRawPlayerNameNullish(this._id.value) ?? this._name.value) || "Loading…");
        }

        if (

            (this._hasColor.dirty && this._nameColor.value)
            || (this._nameColor.dirty && this._hasColor.value)
        ) {
            this.nameLabel.css(
                "color",
                this._hasColor.value && this._nameColor.value ? this._nameColor.value.toHex() : ""
            );
        }

        if (this._badge.dirty) {
            const teammate = this.game.playerNames.get(this._id.value);

            if (teammate?.badge) {
                const src = `./img/game/badges/${teammate.badge.idString}.svg`;

                if (this.badgeImage.attr("src") !== src) {
                    this.badgeImage
                        .attr("src", src)
                        .css({ display: "", visibility: "" });
                }
            } else {
                this.badgeImage
                    .attr("src", "")
                    .css({ display: "none", visibility: "none" });
            }
        }

        ([
            "id",
            "colorIndex",
            "downed",
            "disconnected",
            "normalizedHealth",
            "position",
            "name",
            "hasColor",
            "nameColor",
            "badge"
        ] as const).forEach(<K extends keyof UpdateDataType>(prop: K) => {
            (this[`_${prop}`] as Wrapper<unknown>).markClean();
        });
    }

    destroy(): void {
        this.container.remove();
        const id = this._id.value;
        const teammateIndicators = this.game.map.teammateIndicators;
        teammateIndicators.get(id)?.destroy();
        teammateIndicators.delete(id);
    }
}<|MERGE_RESOLUTION|>--- conflicted
+++ resolved
@@ -1150,13 +1150,6 @@
             }
 
             case KillfeedMessageType.KillLeaderAssigned: {
-<<<<<<< HEAD
-                if (victimId === this.game.activePlayerID) {
-                    classes.push("kill-feed-item-killer");
-                } else {
-                    classes.push("kill-feed-kill-leader");
-                }
-=======
                 const {
                     killLeaderLeader: leader,
                     killLeaderCount: count,
@@ -1168,7 +1161,6 @@
                         ? "kill-feed-item-killer"
                         : "kill-feed-kill-leader"
                 );
->>>>>>> 018bc8d8
 
                 leader.html(`${victimName}${victimBadgeText}`);
                 count.text(attackerKills);
@@ -1204,15 +1196,6 @@
                         : "The Kill Leader is dead!"
                     : "The Kill Leader killed themselves!"
                 }`;
-<<<<<<< HEAD
-                if (attackerId === this.game.activePlayerID) {
-                    classes.push("kill-feed-item-killer");
-                } else if (victimId === this.game.activePlayerID) {
-                    classes.push("kill-feed-item-victim");
-                } else {
-                    classes.push("kill-feed-kill-leader");
-=======
-
                 switch (this.game.activePlayerID) {
                     case attackerId: {
                         classes.push("kill-feed-item-killer");
@@ -1226,7 +1209,6 @@
                         classes.push("kill-feed-kill-leader");
                         break;
                     }
->>>>>>> 018bc8d8
                 }
 
                 this.game.soundManager.play("kill_leader_dead");
