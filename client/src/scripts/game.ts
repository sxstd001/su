--- conflicted
+++ resolved
@@ -478,11 +478,7 @@
         // game started if page is out of focus.
         if (!document.hasFocus()) this.soundManager.play("join_notification");
 
-<<<<<<< HEAD
         if (this.console.getBuiltInCVar("cv_play_ambience")) this.windAmbientSound = this.soundManager.play("wind_ambience", { loop: true });
-=======
-        // this.windAmbientSound = this.soundManager.play("wind_ambience", { loop: true });
->>>>>>> a1bf5728
 
         this.uiManager.emotes = packet.emotes;
         this.uiManager.updateEmoteWheel();
@@ -619,6 +615,7 @@
         }
 
         for (const player of players ?? this.objects.getCategory(ObjectCategory.Player)) {
+            // eslint-disable-next-line @typescript-eslint/no-unsafe-call
             player.updateGrenadePreview();
         }
 
