--- conflicted
+++ resolved
@@ -14,7 +14,7 @@
 import { type Bullet } from "./objects/bullet";
 
 import { SuroiBitStream } from "../../../common/src/utils/suroiBitStream";
-import { GasState, MAP_HEIGHT, MAP_WIDTH, PacketType } from "../../../common/src/constants";
+import { GasState, PacketType } from "../../../common/src/constants";
 
 import { PlayerManager } from "./utils/playerManager";
 import { v } from "../../../common/src/utils/vector";
@@ -63,8 +63,8 @@
     readonly gas = {
         state: GasState.Inactive,
         initialDuration: 0,
-        oldPosition: v(MAP_WIDTH / 2, MAP_HEIGHT / 2),
-        newPosition: v(MAP_WIDTH / 2, MAP_HEIGHT / 2),
+        oldPosition: v(0, 0),
+        newPosition: v(0, 0),
         oldRadius: 2048,
         newRadius: 2048,
         firstPercentageReceived: false
@@ -109,17 +109,12 @@
 
         // Start the Phaser scene when the socket connects
         this.socket.onopen = (): void => {
-<<<<<<< HEAD
-            $("#game-over-screen").hide();
-=======
+
             this.gameStarted = true;
             this.gameOver = false;
             this.spectating = false;
             this.gas.firstPercentageReceived = false;
 
-            core.phaser?.scene.start("minimap");
-            core.phaser?.scene.start("game");
->>>>>>> 000f3fcd
             if (!UI_DEBUG_MODE) {
                 clearTimeout(gameOverScreenTimeout);
                 $("#game-over-screen").hide();
