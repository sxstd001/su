--- conflicted
+++ resolved
@@ -1,26 +1,16 @@
-<<<<<<< HEAD
 import { Container, Graphics, LINE_CAP, RenderTexture, Sprite, Text, Texture, isMobile } from "pixi.js";
 import "@pixi/graphics-extras";
+import { GRID_SIZE, GasState, zIndexes } from "../../../../common/src/constants";
+import { v, vClone, vMul, type Vector } from "../../../../common/src/utils/vector";
 import { type Game } from "../game";
-import { localStorageInstance } from "../utils/localStorageHandler";
-import { type Vector, v, vClone, vMul } from "../../../../common/src/utils/vector";
+import { consoleVariables } from "../utils/console/variables";
 import { SuroiSprite, drawHitbox } from "../utils/pixi";
 import { Gas } from "./gas";
-import { GRID_SIZE, GasState, zIndexes } from "../../../../common/src/constants";
-import { type MapPacket } from "../packets/receiving/mapPacket";
+import { FloorTypes, TerrainGrid, generateTerrain } from "../../../../common/src/utils/mapUtils";
+import { MapPacket } from "../packets/receiving/mapPacket";
 import { COLORS, HITBOX_DEBUG_MODE, PIXI_SCALE } from "../utils/constants";
 import { CircleHitbox, PolygonHitbox, RectangleHitbox } from "../../../../common/src/utils/hitbox";
 import { addAdjust } from "../../../../common/src/utils/math";
-import { FloorTypes, TerrainGrid, generateTerrain } from "../../../../common/src/utils/mapUtils";
-=======
-import { Container, Graphics, LINE_CAP, Sprite, Texture, isMobile } from "pixi.js";
-import { GRID_SIZE, GasState } from "../../../../common/src/constants";
-import { v, vClone, vMul, type Vector } from "../../../../common/src/utils/vector";
-import { type Game } from "../game";
-import { consoleVariables } from "../utils/console/variables";
-import { SuroiSprite } from "../utils/pixi";
-import { Gas } from "./gas";
->>>>>>> e9e71b9b
 
 export class Minimap {
     container = new Container();
