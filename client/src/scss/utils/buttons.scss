--- conflicted
+++ resolved
@@ -132,17 +132,12 @@
 .btn-bind {
     display: flex;
     font-size: 14px;
-<<<<<<< HEAD
-    margin-inline: 2.5% !important;
-    width: 45% !important;
+    margin-inline: 2.5%;
+    width: 45%;
 
     &.active {
         outline: 5px solid $blue;
     }
-=======
-    margin-inline: 2.5%;
-    width: 45%;
->>>>>>> caee1931
 }
 
 .rules-close-btn {
