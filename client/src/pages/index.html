<!DOCTYPE html>
<html lang="en">
<<<<<<< HEAD
<head>
  <meta http-equiv="Content-Type" content="text/html;charset=UTF-8">
  <meta http-equiv="X-UA-Compatible" content="IE=7">
  <meta name="viewport" content="width=device-width, initial-scale=1.0">

  <meta name="title" content="Suroi - 2D battle royale game">
  <meta name="description" content="Suroi is an open-source 2D battle royale game inspired by surviv.io. Work in progress.">
  <meta name="keywords" content="battle royale, io game, browser game, open source">

  <meta property="og:title" content="Suroi - 2D battle royale game">
  <meta property="og:description" content="Suroi is an open-source 2D battle royale game inspired by surviv.io. Work in progress.">

  <title>Suroi - 2D battle royale game</title>

  <link rel="icon" type="image/x-icon" href="favicon.ico">

  <link rel="icon" type="image/x-icon" sizes="16x16" href="/assets/img/favicons/favicon-16x16.png" />
  <link rel="icon" type="image/x-icon" sizes="32x32" href="/assets/img/favicons/favicon-32x32.png" />
  <link rel="icon" type="image/x-icon" sizes="96x96" href="/assets/img/favicons/favicon-96x96.png" />

  <script src="https://kit.fontawesome.com/eb28bcc062.js" crossorigin="anonymous"></script>
</head>
<body>
<div id="splash-ui">
  <div id="splash-logo">
    <img src="<%=require('../assets/img/logos/suroi.svg')%>" alt="Suroi logo">
  </div>
  <div id="splash-modals">
    <div id="splash-news">
      <h2>
        News
        <i class="fa-solid fa-newspaper"></i>
      </h2>
      <div>
        <article class="splash-news-entry">
          <div class="news-date">May 6th, 2023</div>
          <div class="news-title">Long Live Suroi!</div>
          <span>
                            Welcome to the 2D Battle Royale game, Suroi. Totally free to play, and open-source as well!
                            Head over and check out the <a href="https://wiki.suroi.io" target="_blank" rel="noopener noreferrer">wiki</a>, <a href="/leaderboard" target="_blank" rel="noopener noreferrer">leaderboards</a>, and more in the dropdown menu, or check out our socials below. Join our <a href="https://discord.gg/j8pPtMa843" target="_blank" rel="noopener noreferrer">Discord</a> server to stay updated!
                        </span>
        </article>
      </div>
    </div>
    <div id="splash-center">
      <div id="splash-options">
        <input
          type="text"
          name="username-input"
          id="username-input"
          placeholder="Enter a nickname"
          maxlength="15"
        >
        <select name="server-select" id="server-select">
          <option value="na" selected>North America</option>
        </select>

        <button class="btn btn-lg btn-darken btn-primary" id="btn-play-solo">Play Solo</button>
        <!-- <button class="btn btn-lg btn-darken btn-primary" id="btn-play-duo">Play Duo</button> -->
        <!-- <button class="btn btn-lg btn-darken btn-primary" id="btn-play-squad">Play Squad</button> -->
        <!-- <button class="btn btn-lg btn-darken btn-purple" id="btn-create-team">Create Team</button> -->
      </div>
      <div id="splash-socials">
        <a href="https://discord.gg/j8pPtMa843" target="_blank" rel="noopener noreferrer" class="btn btn-darken btn-social btn-discord"></a>
        <a href="https://reddit.com" target="_blank" rel="noopener noreferrer" class="btn btn-darken btn-social btn-reddit"></a>
        <a href="https://twitter.com/HasangerGames" target="_blank" rel="noopener noreferrer" class="btn btn-darken btn-social btn-twitter"></a>
        <a href="https://www.youtube.com/@suroigame" target="_blank" rel="noopener noreferrer" class="btn btn-darken btn-social btn-youtube"></a>
        <a href="https://github.com/HasangerGames/suroi" target="_blank" rel="noopener noreferrer" class="btn btn-darken btn-social btn-github"></a>
      </div>
    </div>
    <div id="splash-inventory">
      <span>Coming Soon!</span>
    </div>

    <div id="splash-more" class="dropdown">
      <button class="btn btn-darken btn-primary btn-dropdown" id="btn-dropdown-more">
        More
        <i class="fa-solid fa-caret-down"></i>
      </button>
      <div class="dropdown-content">
        <a href="https://wiki.suroi.io" target="_blank" rel="noopener noreferrer">
          Wiki
          <i class="fa-solid fa-arrow-up-right-from-square"></i>
        </a>
        <a href="/proxy.txt" target="_blank" rel="noopener noreferrer">
          Proxies
          <i class="fa-solid fa-arrow-up-right-from-square"></i>
        </a>
        <a href="/leaderboard" target="_blank" rel="noopener noreferrer">
          Leaderboard
          <i class="fa-solid fa-arrow-up-right-from-square"></i>
        </a>
      </div>
    </div>

    <div id="splash-settings">
      <button class="btn btn-darken btn-secondary" id="btn-language"><i class="fa-solid fa-earth-americas"></i></button>
      <button class="btn btn-darken btn-secondary" id="btn-volume"><i class="fa-solid fa-volume-high"></i></button>
      <button class="btn btn-darken btn-secondary" id="btn-settings"><i class="fa-solid fa-gear"></i></button>
    </div>

    <div id="splash-backlinks">
      <span>v0.1.0</span>
    </div>
  </div>
</div>
<div id="game-ui"></div>
</body>
=======
    <head>
        <meta http-equiv="Content-Type" content="text/html; charset=UTF-8" />
        <meta http-equiv="X-UA-Compatible" content="IE=7" />
        <meta name="viewport" content="width=device-width, initial-scale=1.0" />

        <meta name="title" content="Suroi - 2D battle royale game" />
        <meta name="description" content="Suroi is an action-packed 2D battle royale game where players fight to be the last one standing, while the constantly shrinking arena adds to the excitement. With vibrant and dynamic sound effects, Suroi offers an immersive and adrenaline-fueled experience." />
        <meta name="keywords" content="battle royale, io game, browser game, open source" />

        <meta property="og:title" content="Suroi - 2D battle royale game" />
        <meta property="og:description" content="Suroi is an action-packed 2D battle royale game where players fight to be the last one standing, while the constantly shrinking arena adds to the excitement. With vibrant and dynamic sound effects, Suroi offers an immersive and adrenaline-fueled experience." />

        <title>Suroi - 2D battle royale game</title>

        <link rel="icon" type="image/x-icon" href="favicon.ico" />

        <link rel="icon" type="image/x-icon" sizes="16x16" href="<%=require('/src/assets/img/icons/favicon-16x16.png')%>" />
        <link rel="icon" type="image/x-icon" sizes="32x32" href="<%=require('/src/assets/img/icons/favicon-32x32.png')%>" />
        <link rel="icon" type="image/x-icon" sizes="96x96" href="<%=require('/src/assets/img/icons/favicon-96x96.png')%>" />

        <script src="https://kit.fontawesome.com/eb28bcc062.js" crossorigin="anonymous"></script>
    </head>
    <body>
        <div id="splash-ui">
            <div id="splash-logo">
                <img src="<%=require('../assets/img/logos/suroi.svg')%>" alt="Suroi logo" />
            </div>
            <div id="splash-modals">
                <div id="splash-news">
                    <h2>
                        News
                        <i class="fa-solid fa-newspaper"></i>
                    </h2>
                    <div>
                        <article class="splash-news-entry">
                            <div class="news-date">May 6th, 2023</div>
                            <div class="news-title">Long Live Suroi!</div>
                            <span>
                                Welcome to the 2D battle royale game, Suroi. Totally free to play, and open-source as well! Head over and check out the <a href="https://wiki.suroi.io" target="_blank" rel="noopener noreferrer">wiki</a>, <a href="/leaderboard" target="_blank" rel="noopener noreferrer">leaderboards</a>, and more in the dropdown menu, or check out our socials below. Join our <a href="https://discord.gg/j8pPtMa843" target="_blank" rel="noopener noreferrer">Discord</a> server to stay
                                updated!
                            </span>
                        </article>
                    </div>
                </div>
                <div id="splash-center">
                    <div id="splash-options">
                        <input type="text" name="username-input" id="username-input" placeholder="Enter a nickname" maxlength="15" />
                        <select name="server-select" id="server-select">
                            <option value="na" selected>North America</option>
                        </select>

                        <button class="btn btn-lg btn-darken btn-primary" id="btn-play-solo">Play Solo</button>
                        <!-- <button class="btn btn-lg btn-darken btn-primary" id="btn-play-duo">Play Duo</button> -->
                        <!-- <button class="btn btn-lg btn-darken btn-primary" id="btn-play-squad">Play Squad</button> -->
                        <!-- <button class="btn btn-lg btn-darken btn-purple" id="btn-create-team">Create Team</button> -->
                    </div>
                    <div id="splash-socials">
                        <a href="https://discord.suroi.io" target="_blank" rel="noopener noreferrer" class="btn btn-darken btn-social btn-discord"></a>
                        <a href="https://reddit.com" target="_blank" rel="noopener noreferrer" class="btn btn-darken btn-social btn-reddit"></a>
                        <a href="https://twitter.com/HasangerGames" target="_blank" rel="noopener noreferrer" class="btn btn-darken btn-social btn-twitter"></a>
                        <a href="https://www.youtube.com/@suroigame" target="_blank" rel="noopener noreferrer" class="btn btn-darken btn-social btn-youtube"></a>
                        <a href="https://github.com/HasangerGames/suroi" target="_blank" rel="noopener noreferrer" class="btn btn-darken btn-social btn-github"></a>
                    </div>
                </div>
                <div id="splash-inventory">
                    <span>Coming Soon!</span>
                </div>
                <div id="splash-more" class="dropdown">
                    <button class="btn btn-darken btn-primary btn-dropdown" id="btn-dropdown-more">
                        More
                        <i class="fa-solid fa-caret-down"></i>
                    </button>
                    <div class="dropdown-content">
                        <a href="https://wiki.suroi.io" target="_blank" rel="noopener noreferrer">
                            Wiki
                            <i class="fa-solid fa-arrow-up-right-from-square"></i>
                        </a>
                        <a href="/proxies.txt" target="_blank" rel="noopener noreferrer">
                            Proxies
                            <i class="fa-solid fa-arrow-up-right-from-square"></i>
                        </a>
                        <a href="/leaderboard" target="_blank" rel="noopener noreferrer">
                            Leaderboard
                            <i class="fa-solid fa-arrow-up-right-from-square"></i>
                        </a>
                    </div>
                </div>
                <div id="splash-backlinks">
                    <a href="/changelog" target="_blank" rel="noopener noreferrer">v0.1.0</a>
                </div>
                <div id="splash-settings">
                    <button class="btn btn-darken btn-secondary" id="btn-language"><i class="fa-solid fa-earth-americas"></i></button>
                    <button class="btn btn-darken btn-secondary" id="btn-volume"><i class="fa-solid fa-volume-high"></i></button>
                    <button class="btn btn-darken btn-secondary" id="btn-settings"><i class="fa-solid fa-gear"></i></button>
                </div>
            </div>
        </div>
        <div id="game-ui"></div>
    </body>
>>>>>>> 31f88f96
</html><|MERGE_RESOLUTION|>--- conflicted
+++ resolved
@@ -1,115 +1,5 @@
 <!DOCTYPE html>
 <html lang="en">
-<<<<<<< HEAD
-<head>
-  <meta http-equiv="Content-Type" content="text/html;charset=UTF-8">
-  <meta http-equiv="X-UA-Compatible" content="IE=7">
-  <meta name="viewport" content="width=device-width, initial-scale=1.0">
-
-  <meta name="title" content="Suroi - 2D battle royale game">
-  <meta name="description" content="Suroi is an open-source 2D battle royale game inspired by surviv.io. Work in progress.">
-  <meta name="keywords" content="battle royale, io game, browser game, open source">
-
-  <meta property="og:title" content="Suroi - 2D battle royale game">
-  <meta property="og:description" content="Suroi is an open-source 2D battle royale game inspired by surviv.io. Work in progress.">
-
-  <title>Suroi - 2D battle royale game</title>
-
-  <link rel="icon" type="image/x-icon" href="favicon.ico">
-
-  <link rel="icon" type="image/x-icon" sizes="16x16" href="/assets/img/favicons/favicon-16x16.png" />
-  <link rel="icon" type="image/x-icon" sizes="32x32" href="/assets/img/favicons/favicon-32x32.png" />
-  <link rel="icon" type="image/x-icon" sizes="96x96" href="/assets/img/favicons/favicon-96x96.png" />
-
-  <script src="https://kit.fontawesome.com/eb28bcc062.js" crossorigin="anonymous"></script>
-</head>
-<body>
-<div id="splash-ui">
-  <div id="splash-logo">
-    <img src="<%=require('../assets/img/logos/suroi.svg')%>" alt="Suroi logo">
-  </div>
-  <div id="splash-modals">
-    <div id="splash-news">
-      <h2>
-        News
-        <i class="fa-solid fa-newspaper"></i>
-      </h2>
-      <div>
-        <article class="splash-news-entry">
-          <div class="news-date">May 6th, 2023</div>
-          <div class="news-title">Long Live Suroi!</div>
-          <span>
-                            Welcome to the 2D Battle Royale game, Suroi. Totally free to play, and open-source as well!
-                            Head over and check out the <a href="https://wiki.suroi.io" target="_blank" rel="noopener noreferrer">wiki</a>, <a href="/leaderboard" target="_blank" rel="noopener noreferrer">leaderboards</a>, and more in the dropdown menu, or check out our socials below. Join our <a href="https://discord.gg/j8pPtMa843" target="_blank" rel="noopener noreferrer">Discord</a> server to stay updated!
-                        </span>
-        </article>
-      </div>
-    </div>
-    <div id="splash-center">
-      <div id="splash-options">
-        <input
-          type="text"
-          name="username-input"
-          id="username-input"
-          placeholder="Enter a nickname"
-          maxlength="15"
-        >
-        <select name="server-select" id="server-select">
-          <option value="na" selected>North America</option>
-        </select>
-
-        <button class="btn btn-lg btn-darken btn-primary" id="btn-play-solo">Play Solo</button>
-        <!-- <button class="btn btn-lg btn-darken btn-primary" id="btn-play-duo">Play Duo</button> -->
-        <!-- <button class="btn btn-lg btn-darken btn-primary" id="btn-play-squad">Play Squad</button> -->
-        <!-- <button class="btn btn-lg btn-darken btn-purple" id="btn-create-team">Create Team</button> -->
-      </div>
-      <div id="splash-socials">
-        <a href="https://discord.gg/j8pPtMa843" target="_blank" rel="noopener noreferrer" class="btn btn-darken btn-social btn-discord"></a>
-        <a href="https://reddit.com" target="_blank" rel="noopener noreferrer" class="btn btn-darken btn-social btn-reddit"></a>
-        <a href="https://twitter.com/HasangerGames" target="_blank" rel="noopener noreferrer" class="btn btn-darken btn-social btn-twitter"></a>
-        <a href="https://www.youtube.com/@suroigame" target="_blank" rel="noopener noreferrer" class="btn btn-darken btn-social btn-youtube"></a>
-        <a href="https://github.com/HasangerGames/suroi" target="_blank" rel="noopener noreferrer" class="btn btn-darken btn-social btn-github"></a>
-      </div>
-    </div>
-    <div id="splash-inventory">
-      <span>Coming Soon!</span>
-    </div>
-
-    <div id="splash-more" class="dropdown">
-      <button class="btn btn-darken btn-primary btn-dropdown" id="btn-dropdown-more">
-        More
-        <i class="fa-solid fa-caret-down"></i>
-      </button>
-      <div class="dropdown-content">
-        <a href="https://wiki.suroi.io" target="_blank" rel="noopener noreferrer">
-          Wiki
-          <i class="fa-solid fa-arrow-up-right-from-square"></i>
-        </a>
-        <a href="/proxy.txt" target="_blank" rel="noopener noreferrer">
-          Proxies
-          <i class="fa-solid fa-arrow-up-right-from-square"></i>
-        </a>
-        <a href="/leaderboard" target="_blank" rel="noopener noreferrer">
-          Leaderboard
-          <i class="fa-solid fa-arrow-up-right-from-square"></i>
-        </a>
-      </div>
-    </div>
-
-    <div id="splash-settings">
-      <button class="btn btn-darken btn-secondary" id="btn-language"><i class="fa-solid fa-earth-americas"></i></button>
-      <button class="btn btn-darken btn-secondary" id="btn-volume"><i class="fa-solid fa-volume-high"></i></button>
-      <button class="btn btn-darken btn-secondary" id="btn-settings"><i class="fa-solid fa-gear"></i></button>
-    </div>
-
-    <div id="splash-backlinks">
-      <span>v0.1.0</span>
-    </div>
-  </div>
-</div>
-<div id="game-ui"></div>
-</body>
-=======
     <head>
         <meta http-equiv="Content-Type" content="text/html; charset=UTF-8" />
         <meta http-equiv="X-UA-Compatible" content="IE=7" />
@@ -209,5 +99,4 @@
         </div>
         <div id="game-ui"></div>
     </body>
->>>>>>> 31f88f96
 </html>