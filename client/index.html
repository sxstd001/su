<!--suppress HtmlUnknownTarget -->
<!doctype html>
<html lang="en">
  <head>
    <meta charset="UTF-8" />
    <meta
      name="viewport"
      content="width=device-width, initial-scale=1.0, maximum-scale=1.0, user-scalable=no"
    />

    <meta name="title" content="Suroi - 2D battle royale game" />
    <meta
      name="description"
      content="Miss surviv.io and Surviv Reloaded? Suroi is an open-source 2D battle royale game inspired by surviv.io. Work in progress."
    />
    <meta
      name="keywords"
      content="battle royale, io game, browser game, open source"
    />

    <meta property="og:title" content="Suroi - 2D battle royale game" />
    <meta
      property="og:description"
      content="Miss surviv.io and Surviv Reloaded? Suroi is an open-source 2D battle royale game inspired by surviv.io. Work in progress."
    />
    <meta property="og:site_name" content="suroi.io" />
    <meta
      property="og:image"
      content="https://suroi.io/img/backgrounds/embed_background.png"
    />

    <title>Suroi - 2D battle royale game</title>

    <link rel="icon" type="image/x-icon" href="./favicon.ico" />
    <link
      rel="icon"
      type="image/svg+xml"
      sizes="any"
      href="./img/logos/suroi_small_winter.svg"
    />

    <link
      rel="icon"
      type="image/x-icon"
      sizes="16x16"
      href="./img/logos/suroi_favicon_16x16.png"
    />
    <link
      rel="icon"
      type="image/x-icon"
      sizes="32x32"
      href="./img/logos/suroi_favicon_32x32.png"
    />
    <link
      rel="icon"
      type="image/x-icon"
      sizes="96x96"
      href="./img/logos/suroi_favicon_96x96.png"
    />

    <link rel="manifest" href="./manifest.json" />
    <style>
      body > :not(#loading-logo) {
        opacity: 0;
      }

      #loading-logo {
        position: absolute;
        width: 100px;
        height: 100px;
        margin-left: auto;
        margin-right: auto;
        margin-top: auto;
        margin-bottom: auto;
        left: 0;
        right: 0;
        top: 0;
        bottom: 0;
        animation: fade-out 3s, rotate 3s infinite linear;
      }

      @keyframes rotate {
        from {
          transform: rotate(0deg);
        }
        to {
          transform: rotate(360deg);
        }
      }
    </style>
  </head>

  <body>
    <img id="loading-logo" src="data:image/svg+xml,%3Csvg xmlns='http://www.w3.org/2000/svg' xmlns:svg='http://www.w3.org/2000/svg' viewBox='-26 -28 512 512' version='1.1' id='svg940' width='512' height='512'%3E%3Cdefs id='defs928'%3E%3CclipPath id='b'%3E%3Ccircle cy='-15' r='9.5' id='circle900' cx='0'/%3E%3Ccircle cy='-15' r='9.5' transform='rotate(120)' id='circle902' cx='0'/%3E%3Ccircle cy='-15' r='9.5' transform='rotate(-120)' id='circle904' cx='0'/%3E%3C/clipPath%3E%3Cmask id='a' width='60' height='60' x='-30' y='-30' maskUnits='userSpaceOnUse'%3E%3Cpath fill='%23ffffff' d='M -27,-27 H 27 V 27 H -27 Z' id='path907'/%3E%3Cpath d='m 2,-23 v -4 h -4 v 4 m 1.5,17 v 4 h 1 v -4' id='path909'/%3E%3Ccircle cy='-15' r='10.5' id='circle911' cx='0'/%3E%3Cg transform='rotate(120)' id='g917'%3E%3Cpath d='m 2,-23 v -4 h -4 v 4 m 1.5,17 v 4 h 1 v -4' id='path913'/%3E%3Ccircle cy='-15' r='10.5' id='circle915' cx='0'/%3E%3C/g%3E%3Cg transform='rotate(-120)' id='g923'%3E%3Cpath d='m 2,-23 v -4 h -4 v 4 m 1.5,17 v 4 h 1 v -4' id='path919'/%3E%3Ccircle cy='-15' r='10.5' id='circle921' cx='0'/%3E%3C/g%3E%3Ccircle r='3' id='circle925' cx='0' cy='0'/%3E%3C/mask%3E%3C/defs%3E%3Cg id='g958' transform='matrix(8.163575,0,0,8.163575,191.35518,205.68233)'%3E%3Ccircle style='fill:%23000000;fill-opacity:1;stroke:%23008af0;stroke-width:3.75;stroke-linejoin:round;stroke-miterlimit:4;stroke-dasharray:none;stroke-opacity:1' id='path1805' cx='4.7338104' cy='2.7338104' r='29.48381'/%3E%3Ccircle style='fill:none;fill-opacity:1;stroke:%23ff7500;stroke-width:3;stroke-linejoin:round;stroke-miterlimit:4;stroke-dasharray:none;stroke-opacity:1' id='path1388' cx='4.7338099' cy='2.7338099' r='28.553837'/%3E%3Cg id='g2312' transform='matrix(0.95833334,0,0,0.95833334,0.90047659,-1.8798139)'%3E%3Cg mask='url(%23a)' id='g936' style='fill:%23ff7500;fill-opacity:1;stroke:none;stroke-opacity:1' transform='matrix(0.97854222,0,0,0.97853768,4,4.6909786)'%3E%3Ccircle cy='-11' r='15' id='circle930' style='fill:%23ff7500;fill-opacity:1;stroke:none;stroke-opacity:1' cx='0'/%3E%3Ccircle cy='-11' r='15' transform='rotate(120)' id='circle932' style='fill:%23ff7500;fill-opacity:1;stroke:none;stroke-opacity:1' cx='0'/%3E%3Ccircle cy='-11' r='15' transform='rotate(-120)' id='circle934' style='fill:%23ff7500;fill-opacity:1;stroke:none;stroke-opacity:1' cx='0'/%3E%3C/g%3E%3Ccircle r='11.75' fill='none' stroke='%23000' stroke-width='3.5' clip-path='url(%23b)' id='circle938' style='stroke:%23008aff;stroke-opacity:1' cx='0' cy='0' transform='matrix(0.97854222,0,0,0.97853768,4,4.6909786)'/%3E%3C/g%3E%3C/g%3E%3C/svg%3E" />
    <div id="console" style="display: none">
        <div id="console-container">
          <div id="console-header">
            <span>Console</span>
            <button id="console-close"><i class="fa-solid fa-xmark"></i></button>
          </div>
          <div id="console-out"></div>
          <textarea id="console-in" autocapitalize="off" autocomplete="off" ></textarea>
        </div>
      <div id="console-autocmp" style="display: none"></div>
    </div>
    <div id="splash-ui">
      <div id="splash-logo">
        <img
          src="./img/logos/suroi_beta.svg"
          alt="Suroi logo"
          draggable="false"
        />
      </div>
      <div id="splash-modals">
        <div id="splash-news" class="persistent-scrollbar">
          <h2>
            <a href="./news/">
              <i class="fa-solid fa-newspaper"></i>
              News
              <i class="fa-solid fa-arrow-up-right-from-square"></i>
            </a>
          </h2>
          <div id="news-posts"></div>
        </div>
        <div id="splash-center">
          <div id="splash-server-message" style="display: none">
            <span id="splash-server-message-text"></span>
          </div>
          <div id="splash-rotate-message" style="display: none">
            <i class="fa-solid fa-rotate"></i> For a better experience, please
            rotate your device to landscape.
          </div>
          <div id="splash-options">
            <input
              type="text"
              name="username-input"
              id="username-input"
              placeholder="Enter a nickname"
              maxlength="16"
            />
            <div id="server-select" class="dropdown">
              <button id="btn-server-select">
                <span id="server-name">-</span>
                <span style="margin-left: auto">
                  <img
                    src="./img/misc/player_icon.svg"
                    width="16"
                    height="16"
                    alt="Player count"
                  />
                  <span id="server-player-count">-</span>
                </span>
                <!--<span style="margin-left: 5px">
                  <img src="./img/misc/ping_icon.svg" width="16" height="16" alt="Ping">
                  <span id="server-ping">-</span>
                </span>-->
                <i class="fa-solid fa-caret-down"></i>
              </button>
              <ul class="dropdown-content" id="server-list"></ul>
            </div>
<<<<<<< HEAD
            <button class="btn btn-lg btn-darken btn-primary btn-disabled" id="btn-play-solo"><span style="position: relative; bottom: 1px;"><div class="spin"></div>Loading...</span></button>
            <button class="btn btn-lg btn-darken btn-primary btn-disabled" id="btn-play-duo"><span style="position: relative; bottom: 1px;"><div class="spin"></div>Loading...</span></button>
=======
            <button
              class="btn btn-lg btn-darken btn-primary btn-disabled"
              id="btn-play-solo"
            >
              <span style="position: relative; bottom: 1px"
                ><div class="spin"></div>
                Loading...</span
              >
            </button>
>>>>>>> 3ab68b1b
            <!-- <button class="btn btn-lg btn-darken btn-primary" id="btn-play-duo">Play Duo</button> -->
            <!-- <button class="btn btn-lg btn-darken btn-primary" id="btn-play-squad">Play Squad</button> -->
            <!-- <button class="btn btn-lg btn-darken btn-purple" id="btn-create-team">Create Team</button> -->
            <button
              class="rules-close-btn btn-darken"
              id="rules-close-btn"
              style="display: none"
            >
              <i class="fa-solid fa-xmark"></i>
            </button>
            <button
              class="btn btn-lg btn-darken btn-secondary"
              id="btn-rules"
              style="display: none"
            >
              <div class="pulsating-circle" style="display: none"></div>
              <span>Rules &amp; Tutorial</span>
            </button>
          </div>
          <div id="splash-socials">
            <a
              href="https://discord.suroi.io"
              target="_blank"
              rel="noopener noreferrer"
              class="btn btn-darken btn-social btn-discord"
            ></a>
            <a
              href="https://reddit.com/r/suroigame"
              target="_blank"
              rel="noopener noreferrer"
              class="btn btn-darken btn-social btn-reddit"
            ></a>
            <a
              href="https://twitter.com/suroigame"
              target="_blank"
              rel="noopener noreferrer"
              class="btn btn-darken btn-social btn-twitter"
            ></a>
            <a
              href="https://www.youtube.com/@suroigame"
              target="_blank"
              rel="noopener noreferrer"
              class="btn btn-darken btn-social btn-youtube"
            ></a>
            <a
              href="https://github.com/HasangerGames/suroi"
              target="_blank"
              rel="noopener noreferrer"
              class="btn btn-darken btn-social btn-github"
            ></a>
            <a
              href="https://wiki.suroi.io"
              target="_blank"
              rel="noopener noreferrer"
              class="btn btn-darken btn-social btn-wiki"
            >
              <!-- TODO: This serves as a placeholder, implement an actual wiki logo -->
              <span>W</span></a
            >
          </div>
        </div>
        <div id="splash-customize">
          <div id="skin-container">
            <div id="skin-base"></div>
            <div id="skin-left-fist"></div>
            <div id="skin-right-fist"></div>
          </div>
          <div style="display: flex; flex-direction: row; gap: 15px">
            <button
              class="btn btn-lg btn-darken btn-primary"
              id="btn-customize"
            >
              <i class="fa-solid fa-shirt"></i>
              Loadout
            </button>
            <button
              class="btn btn-lg btn-darken btn-secondary"
              id="btn-settings"
            >
              <i class="fa-solid fa-gear"></i>
              Settings
            </button>
          </div>
        </div>
        <div id="splash-featured-people">
          <div class="featured-container">
            <p class="featured-heading">Featured YouTubr</p>
            <a
              class="featured-content"
              id="youtube-featured-content"
              href=""
              target="_blank"
            >
              <img
                class="featured-logo"
                src="./img/misc/youtube-icon.svg"
                alt="YouTube icon"
              />
              <span class="featured-name" id="youtube-featured-name"></span>
            </a>
          </div>
          <div class="featured-container">
            <p class="featured-heading">Featured Streamr</p>
            <a
              class="featured-content"
              id="twitch-featured-content"
              target="_blank"
              href=""
            >
              <img
                class="featured-logo"
                src="./img/misc/twitch-icon.svg"
                alt="Twitch icon"
              />
              <span class="featured-name" id="twitch-featured-name"></span>
            </a>
          </div>
        </div>
        <!--<div id="splash-more" class="dropdown">
          <button class="btn btn-darken btn-primary btn-dropdown" id="btn-dropdown-more">
            More
            <i class="fa-solid fa-caret-down"></i>
          </button>
          <div class="dropdown-content">
            <a href="https://wiki.suroi.io" target="_blank" rel="noopener noreferrer">
              Wiki
              <i class="fa-solid fa-arrow-up-right-from-square"></i>
            </a>
            <a href="./proxy.txt" target="_blank" rel="noopener noreferrer">
              Proxies
              <i class="fa-solid fa-arrow-up-right-from-square"></i>
            </a>
            <a href="./leaderboard/" target="_blank" rel="noopener noreferrer">
              Leaderboard
              <i class="fa-solid fa-arrow-up-right-from-square"></i>
            </a>
            <a href="./news/" target="_blank" rel="noopener noreferrer">
              News
              <i class="fa-solid fa-arrow-up-right-from-square"></i>
            </a>
          </div>
        </div>-->
      </div>
      <div>
        <div id="splash-backlinks">
          <a href="./changelog/" target="_blank" rel="noopener noreferrer"
            >v%VITE_APP_VERSION%</a
          >
        </div>
        <div id="splash-settings">
          <button
            style="display: none"
            class="btn btn-darken btn-secondary"
            id="btn-language"
          >
            <i class="fa-solid fa-earth-americas"></i>
          </button>
          <button
            style="display: none"
            class="btn btn-darken btn-secondary"
            id="btn-volume"
          >
            <i class="fa-solid fa-volume-high"></i>
          </button>
        </div>
      </div>
    </div>
    <div id="game">
      <div id="game-ui">
        <div id="joysticks-containers">
          <div id="left-joystick-container"></div>
          <div id="right-joystick-container"></div>
        </div>
        <button
          class="btn btn-lg btn-primary"
          id="btn-close-minimap"
          style="display: none"
        >
          <i class="fa-solid fa-close"></i>
        </button>
        <button
          class="btn btn-lg btn-primary"
          id="btn-reload"
          style="display: none"
        >
          <i class="fa-solid fa-rotate-right"></i>
        </button>
        <div id="top-left-container">
          <div style="display: flex">
            <div id="minimap-border"></div>
            <div style="display: flex; flex-direction: column; gap: 5px">
              <button
                class="btn btn-lg btn-primary fa-solid fa-bars"
                style="display: none; margin-left: 5px"
                id="btn-game-menu"
              ></button>
              <button
                class="btn btn-lg btn-primary"
                id="btn-emotes"
                style="display: none; margin-left: 5px"
              >
                <img
                  src="./img/misc/emotes_icon.svg"
                  style="margin-bottom: -3px"
                />
              </button>
            </div>
          </div>
          <div id="gas-timer">
            <img id="gas-timer-image" src="./img/misc/gas-waiting-icon.svg" />
            <span id="gas-timer-text">0:00</span>
          </div>
          <div id="debug-hud">
            <div id="fps-counter"></div>
            <div id="ping-counter"></div>
            <div id="coordinates-hud"></div>
          </div>
        </div>

        <div class="ui-leaderboard">
          <div id="ui-kill-leader">
            <div id="kill-leader-leader-container">
              <span id="kill-leader-leader">Waiting for leader</span>
              <i
                class="fa-solid fa-crown"
                style="margin-left: 5px; margin-right: 5px"
              ></i>
              <span id="kill-leader-kills-counter">0</span>
            </div>
          </div>
          <div class="counter">
            <img src="./img/misc/player_icon.svg" />
            <div class="counter-text" id="ui-players-alive">1</div>
          </div>
          <div
            class="counter"
            id="kill-counter"
            style="margin-top: 5px; display: none"
          >
            <img src="./img/misc/skull_icon.svg" />
            <div class="counter-text" id="ui-kills">0</div>
          </div>
          <div id="kill-feed"></div>
        </div>
        <div id="action-container" style="display: none">
          <div id="action-timer">
            <h2 id="action-time">0.0</h2>
            <svg
              id="action-timer-anim"
              width="160"
              height="160"
              xmlns="http://www.w3.org/2000/svg"
            >
              <circle
                r="36"
                cy="81"
                cx="81"
                stroke="#ffffff"
                stroke-width="7"
                stroke-dasharray="226"
                fill="#16161675"
              />
            </svg>
          </div>
          <div id="action-name"></div>
        </div>
        <div id="interact-message" style="display: none">
          <kbd id="interact-key"></kbd>
          <span id="interact-text"></span>
        </div>
        <div id="center-bottom-container">
          <div id="weapon-ammo-container" style="display: none">
            <div id="weapon-clip-ammo"></div>
            <div id="weapon-inventory-ammo"></div>
          </div>
          <div id="adrenaline-bar-container">
            <div id="adrenaline-bar"></div>
            <span id="adrenaline-bar-percentage"></span>
            <span id="adrenaline-bar-min-max"></span>
          </div>
          <div id="health-bar-container">
            <div id="health-bar-animation"></div>
            <div id="health-bar"></div>
            <span id="health-bar-percentage"></span>
            <span id="health-bar-max"></span>
          </div>
          <div id="killstreak-indicator-container" style="display: none">
            <span id="killstreak-indicator-counter">Streak: 0</span>
          </div>
        </div>

        <div id="center-top-container">
          <div class="inventory-container" id="scopes-container"></div>
          <div id="spectating-container" style="display: none">
            <div id="spectating-msg">
              Spectating <span id="spectating-msg-player"></span>
            </div>
            <div id="spectating-buttons-container">
              <button id="btn-spectate-previous" class="btn btn-lg btn-primary">
                <i class="fa-solid fa-arrow-left"></i>
              </button>
              <button id="btn-report" class="btn btn-lg btn-danger">
                Report
              </button>
              <button id="btn-spectate-next" class="btn btn-lg btn-primary">
                <i class="fa-solid fa-arrow-right"></i>
              </button>
              <button
                id="btn-spectate-kill-leader"
                class="btn btn-lg btn-secondary"
              >
                Spectate Kill Leader
              </button>
              <button id="btn-spectate-replay" class="btn btn-lg btn-primary">
                Play Again
              </button>
              <button id="btn-spectate-menu" class="btn btn-lg btn-secondary">
                Menu
              </button>
            </div>
          </div>
          <div id="gas-msg" style="display: none">
            <div id="gas-msg-info"></div>
          </div>
        </div>

        <div id="kill-msg" style="display: none">
          <div id="kill-msg-kills"></div>
          You killed <span id="kill-msg-player-name"></span
          ><span id="kill-msg-weapon-used"></span>
        </div>
        <div class="items-container" id="healing">
          <div class="inventory-container" id="healing-items-container"></div>
        </div>
        <div class="items-container" id="ammo">
          <div class="inventory-container" id="ammo-container"></div>
          <div class="inventory-container" id="special-ammo-container"></div>
        </div>
        <div class="inventory-container" id="equipment-container">
          <div class="inventory-slot has-item" id="helmet-slot">
            <img class="item-image" draggable="false" />
            <span class="item-name"></span>
            <div class="item-tooltip"></div>
          </div>
          <div class="inventory-slot has-item" id="vest-slot">
            <img class="item-image" draggable="false" />
            <span class="item-name"></span>
            <div class="item-tooltip"></div>
          </div>
          <div class="inventory-slot has-item" id="backpack-slot">
            <img class="item-image" draggable="false" />
            <span class="item-name"></span>
            <div class="item-tooltip"></div>
          </div>
        </div>
        <div class="inventory-container" id="weapons-container">
          <div class="inventory-slot" id="weapon-slot-1">
            <span class="slot-number">1</span>
            <span class="item-ammo"></span>
            <img class="item-image" draggable="false" />
            <span class="item-name"></span>
          </div>
          <div class="inventory-slot" id="weapon-slot-2">
            <span class="slot-number">2</span>
            <span class="item-ammo"></span>
            <img class="item-image" draggable="false" />
            <span class="item-name"></span>
          </div>
          <div class="inventory-slot" id="weapon-slot-3">
            <span class="slot-number">3</span>
            <span class="item-ammo"></span>
            <img class="item-image" draggable="false" />
            <span class="item-name"></span>
          </div>
          <div class="inventory-slot" id="weapon-slot-4">
            <span class="slot-number">4</span>
            <span class="item-ammo"></span>
            <img class="item-image" draggable="false" />
            <span class="item-name"></span>
          </div>
        </div>
        <div id="emote-wheel" style="display: none">
          <div class="emote-top"></div>
          <div class="emote-right"></div>
          <div class="emote-bottom"></div>
          <div class="emote-left"></div>
        </div>
        <div id="game-over-overlay" style="display: none">
          <div id="game-over-top-screen">
            <img id="chicken-dinner" src="./img/game/emotes/chicken.svg" />
            <h1 id="game-over-text" class="modal-item">You died.</h1>
            <div id="game-over-rank-container">
              <span>Rank</span>
              <span id="game-over-rank" class="modal-item"></span>
            </div>
          </div>
          <div id="game-over-screen">
            <h1 id="game-over-player-name" class="modal-item">Player</h1>
            <div class="modal-item" id="game-over-stats">
              <div class="stat">
                <span class="stat-name">Kills:</span>
                <span class="stat-value" id="game-over-kills"></span>
              </div>
              <div class="stat">
                <span class="stat-name">Damage done:</span>
                <span class="stat-value" id="game-over-damage-done"></span>
              </div>
              <div class="stat">
                <span class="stat-name">Damage taken:</span>
                <span class="stat-value" id="game-over-damage-taken"></span>
              </div>
              <div class="stat">
                <span class="stat-name">Time alive:</span>
                <span class="stat-value" id="game-over-time"></span>
              </div>
            </div>
            <div class="modal-item">
              <button
                class="btn btn-lg btn-darken btn-primary"
                id="btn-play-again"
              >
                Play Again
              </button>
              <div style="display: flex; gap: 8px">
                <button
                  class="btn btn-lg btn-darken btn-primary"
                  id="btn-spectate"
                >
                  Spectate
                </button>
                <button
                  class="btn btn-lg btn-darken btn-secondary"
                  id="btn-menu"
                >
                  Menu
                </button>
              </div>
            </div>
          </div>
        </div>
      </div>
    </div>

    <div class="modal" id="game-menu" style="display: none">
      <div class="modal-item">
        <button
          class="btn btn-lg btn-darken btn-secondary"
          id="btn-settings-game"
        >
          <i class="fa-solid fa-gear"></i> Settings
        </button>
      </div>
      <div class="modal-item">
        <button class="btn btn-lg btn-darken btn-secondary" id="btn-fullscreen">
          <i class="fa-solid fa-expand"></i> Fullscreen
        </button>
      </div>
      <div class="modal-item">
        <button class="btn btn-lg btn-darken btn-primary" id="btn-resume-game">
          <i class="fa-solid fa-play"></i> Resume
        </button>
      </div>
      <div class="modal-item">
        <button class="btn btn-lg btn-darken btn-danger" id="btn-quit-game">
          <i class="fa-solid fa-arrow-right-from-bracket"></i> Quit
        </button>
      </div>
    </div>
    <div class="modal dialog" id="report-modal" style="display: none">
      <div class="dialog-header">
        <h3>
          <span style="font-weight: 600">Reporting</span
          ><span id="reporting-name"></span>
        </h3>
        <span
          class="dialog-close-btn fa-solid fa-xmark"
          id="close-report"
        ></span>
      </div>
      <div id="report-modal-content">
        <div id="report-id-container">
          <span>Report ID:</span>
          <span id="report-id"></span>
        </div>
        <p>
          <strong>Please follow the instructions below!</strong> If you don't,
          your report will be ignored.
        </p>
        <h4>How to Submit a Report</h4>
        <ol>
          <li>
            Join the <a href="https://discord.suroi.io">Discord server.</a>
          </li>
          <li>
            Go to the
            <a
              href="https://discord.com/channels/1077043833621184563/1135288369526607973"
              >#cheater-reports channel.</a
            >
          </li>
          <li>Read the report guidelines in the pinned post.</li>
          <li>Submit your report as a post.</li>
        </ol>
      </div>
    </div>
    <div class="modal dialog" id="warning-modal" style="display: none">
      <div id="warning-modal-content">
        <h1
          style="color: red; text-align: center; margin-top: 0"
          id="warning-modal-title"
        ></h1>
        <p id="warning-modal-text"></p>
        <div id="warning-modal-agree-options" style="display: none">
          <br />
          <input
            type="checkbox"
            class="regular-checkbox"
            id="warning-modal-agree-checkbox"
          />
          <label for="warning-modal-agree-checkbox">I agree not to team</label>
          <br /><br />
          <button
            class="btn btn-lg btn-darken btn-primary btn-disabled"
            id="warning-btn-play-solo"
            style="width: 100%"
          >
            Play <strong>Solo</strong>
          </button>
        </div>
      </div>
    </div>
    <div class="modal dialog" id="settings-menu" style="display: none">
      <div class="dialog-header">
        <h3>Settings</h3>
        <span
          class="dialog-close-btn fa-solid fa-xmark"
          id="close-settings"
        ></span>
      </div>
      <div id="settings-tabs-container">
        <div class="tab-bar" id="settings-tab-bar">
          <button class="tab active" id="tab-volume">
            <i class="fa-solid fa-volume-high"></i>Volume
          </button>
          <button class="tab" id="tab-keybinds">
            <i class="fa-solid fa-keyboard"></i>Keybinds
          </button>
          <button class="tab" id="tab-graphics">
            <i class="fa-solid fa-display"></i>Graphics
          </button>
          <button class="tab" id="tab-interface">
            <i class="fa-solid fa-list"></i>Interface
          </button>
          <button class="tab" id="tab-import-export">
            <i class="fa-solid fa-file-export"></i>Save/Load
          </button>
          <button class="tab" id="tab-mobile">
            <i class="fa-solid fa-mobile"></i>Mobile
          </button>
        </div>
        <div id="settings-tabs" class="persistent-scrollbar">
          <div class="tab-content active" id="tab-volume-content">
            <div class="modal-item">
              <label>
                <span class="setting-title">Master Volume</span>
                <span class="range-input-value"></span>
                <input
                  type="range"
                  max="1"
                  min="0"
                  id="slider-master-volume"
                  step="0.1"
                  value="1"
                />
              </label>
            </div>
            <div class="modal-item">
              <label>
                <span class="setting-title">SFX Volume</span>
                <span class="range-input-value"></span>
                <input
                  type="range"
                  max="1"
                  min="0"
                  id="slider-sfx-volume"
                  step="0.1"
                  value="1"
                />
              </label>
            </div>
            <div class="modal-item">
              <label>
                <span class="setting-title">Music Volume</span>
                <span class="range-input-value"></span>
                <input
                  type="range"
                  max="1"
                  min="0"
                  id="slider-music-volume"
                  step="0.1"
                  value="1"
                />
              </label>
            </div>
            <div class="modal-item checkbox-setting">
              <label>
                <span class="setting-title">Old menu music<i>*</i></span>
                <input type="checkbox" id="toggle-old-music" />
              </label>
            </div>
            <p style="color: red"><i>* Requires reload to apply</i></p>
          </div>
          <div
            class="tab-content"
            id="tab-keybinds-content"
            style="display: none"
          ></div>
          <div
            class="tab-content"
            id="tab-graphics-content"
            style="display: none"
          >
            <div class="modal-item checkbox-setting">
              <label>
                <span class="setting-title">Anti-aliasing<i>*</i></span>
                <input type="checkbox" id="toggle-antialias" />
              </label>
            </div>
            <div class="modal-item checkbox-setting">
              <label>
                <span class="setting-title">Movement smoothing</span>
                <input type="checkbox" id="toggle-movement-smoothing" />
              </label>
            </div>
            <div class="modal-item checkbox-setting">
              <label>
                <span class="setting-title">Responsive rotation</span>
                <input type="checkbox" id="toggle-responsive-rotation" />
              </label>
            </div>
            <div class="modal-item checkbox-setting">
              <label>
                <span class="setting-title">Camera shake</span>
                <input type="checkbox" id="toggle-camera-shake" />
              </label>
            </div>
            <p style="color: red"><i>* Requires reload to apply</i></p>
          </div>
          <div
            class="tab-content"
            id="tab-interface-content"
            style="display: none"
          >
            <div class="modal-item" id="ui-scale-container">
              <label>
                <span class="setting-title">Interface Scale</span>
                <span class="range-input-value"></span>
                <input
                  type="range"
                  max="2"
                  min="0.1"
                  id="slider-ui-scale"
                  step="0.05"
                />
              </label>
            </div>
            <div class="modal-item">
              <label>
                <span class="setting-title">Minimap Transparency</span>
                <span class="range-input-value"></span>
                <input
                  type="range"
                  max="1"
                  min="0.1"
                  id="slider-minimap-transparency"
                  step="0.1"
                />
              </label>
            </div>
            <div class="modal-item">
              <label>
                <span class="setting-title">Fullscreen Map Transparency</span>
                <span class="range-input-value"></span>
                <input
                  type="range"
                  max="1"
                  min="0.1"
                  id="slider-big-map-transparency"
                  step="0.1"
                />
              </label>
            </div>
            <div class="modal-item checkbox-setting">
              <label>
                <span class="setting-title">Hide minimap</span>
                <input type="checkbox" id="toggle-hide-minimap" />
              </label>
            </div>
            <div class="modal-item checkbox-setting">
              <label>
                <span class="setting-title">Hide rules button</span>
                <input type="checkbox" id="toggle-hide-rules" />
              </label>
            </div>
            <div class="modal-item checkbox-setting">
              <label>
                <span class="setting-title">Warn before leaving</span>
                <input type="checkbox" id="toggle-leave-warning" />
              </label>
            </div>
            <div class="modal-item checkbox-setting">
              <label>
                <span class="setting-title">Show FPS</span>
                <input type="checkbox" id="toggle-fps" />
              </label>
            </div>
            <div class="modal-item checkbox-setting">
              <label>
                <span class="setting-title">Show ping</span>
                <input type="checkbox" id="toggle-ping" />
              </label>
            </div>
            <div class="modal-item checkbox-setting">
              <label>
                <span class="setting-title">Show coordinates</span>
                <input type="checkbox" id="toggle-coordinates" />
              </label>
            </div>
            <div class="modal-item checkbox-setting">
              <label>
                <span class="setting-title">Anonymous player names</span>
                <input type="checkbox" id="toggle-anonymous-player" />
              </label>
            </div>
            <div class="modal-item checkbox-setting">
              <label>
                <span class="setting-title">Text-based kill feed</span>
                <input type="checkbox" id="toggle-text-kill-feed" />
              </label>
            </div>
            <div class="modal-item checkbox-setting">
              <label>
                <span class="setting-title">Loop scope selection</span>
                <input type="checkbox" id="toggle-scope-looping" />
              </label>
            </div>
          </div>
          <div
            class="tab-content"
            id="tab-import-export-content"
            style="display: none"
          >
            <div class="modal-item">
              <button
                class="btn btn-darken btn-lg btn-secondary"
                id="import-settings-btn"
              >
                <i class="fa-solid fa-file-import"></i>
                Load settings
              </button>
            </div>
            <div class="modal-item">
              <button
                class="btn btn-darken btn-lg btn-secondary"
                id="export-settings-btn"
              >
                <i class="fa-solid fa-file-export"></i>
                Copy settings to clipboard
              </button>
            </div>
            <div class="modal-item">
              <button
                class="btn btn-darken btn-lg btn-danger"
                id="reset-settings-btn"
              >
                <i class="fa-solid fa-trash"></i>
                Reset settings
              </button>
            </div>
          </div>
          <div
            class="tab-content"
            id="tab-mobile-content"
            style="display: none"
          >
            <i>Changing these settings requires reloading the page</i>
            <div class="modal-item">
              <button
                style="margin-bottom: 10px"
                class="btn btn-lg btn-darken btn-secondary"
                onclick="location.reload()"
              >
                <i class="fa-solid fa-rotate-right"></i> Reload
              </button>
            </div>
            <div class="modal-item checkbox-setting">
              <label>
                <span class="setting-title">Enable Mobile Controls</span>
                <input type="checkbox" id="toggle-mobile-controls" />
              </label>
            </div>
            <div class="modal-item">
              <label>
                <span class="setting-title">Joystick size</span>
                <span class="range-input-value"></span>
                <input
                  type="range"
                  max="400"
                  min="25"
                  id="slider-joystick-size"
                  step="25"
                />
              </label>
            </div>
            <div class="modal-item">
              <label>
                <span class="setting-title">Joystick transparency</span>
                <span class="range-input-value"></span>
                <input
                  type="range"
                  max="1"
                  min="0.1"
                  id="slider-joystick-transparency"
                  step="0.1"
                />
              </label>
            </div>
          </div>
        </div>
      </div>
    </div>
    <div
      class="modal dialog persistent-scrollbar"
      id="customize-menu"
      style="display: none"
    >
      <div class="dialog-header">
        <h3>Loadout</h3>
        <span
          class="dialog-close-btn fa-solid fa-xmark"
          id="close-customize"
        ></span>
      </div>
      <div id="customize-tabs-container">
        <div class="tab-bar" id="customize-tab-bar">
          <button class="tab active" id="tab-skins">
            <i class="fa-solid fa-shirt"></i>Skins
          </button>
          <button class="tab" id="tab-emotes">
            <img src="./img/misc/emotes_icon.svg" />Emotes
          </button>
          <button class="tab" id="tab-crosshairs">
            <img src="./img/misc/crosshair_icon.svg" />Crosshair
          </button>
        </div>
        <div id="customize-tabs">
          <div class="tab-content active" id="tab-skins-content">
            <div id="skins-list"></div>
          </div>
          <div
            class="tab-content"
            id="tab-emotes-content"
            style="display: none"
          >
            <div id="emote-customize-wheel">
              <div class="emote-top"></div>
              <div class="emote-right"></div>
              <div class="emote-bottom"></div>
              <div class="emote-left"></div>
            </div>
            <div id="emotes-list"></div>
          </div>
          <div
            class="tab-content"
            id="tab-crosshairs-content"
            style="display: none"
          >
            <div id="crosshair-customize">
              <div id="crosshair-preview">
                <div id="crosshair-image"></div>
              </div>
              <div id="crosshair-controls">
                <span id="crosshair-controls-disabled" style="display: none"
                  >System default</span
                >
                <div class="modal-item">
                  <label>
                    <span class="setting-title">Size:</span>
                    <span class="range-input-value"></span>
                    <input
                      type="range"
                      max="5"
                      min="0.5"
                      id="slider-crosshair-size"
                      step="0.1"
                    />
                  </label>
                </div>
                <div class="modal-item">
                  <label>
                    <span class="setting-title">Color:</span>
                    <input
                      type="color"
                      id="crosshair-color-picker"
                      value="#000000"
                    />
                  </label>
                </div>
                <div class="modal-item">
                  <label>
                    <span class="setting-title">Stroke Size:</span>
                    <span class="range-input-value"></span>
                    <input
                      type="range"
                      max="0.2"
                      min="0"
                      id="slider-crosshair-stroke-size"
                      step="0.005"
                    />
                  </label>
                </div>
                <div class="modal-item">
                  <label>
                    <span class="setting-title">Stroke Color:</span>
                    <input
                      type="color"
                      id="crosshair-stroke-picker"
                      value="#000000"
                    />
                  </label>
                </div>
              </div>
            </div>
            <div id="crosshairs-list"></div>
          </div>
        </div>
      </div>
    </div>
    <script src="./src/index.ts" type="module"></script>
  </body>
</html><|MERGE_RESOLUTION|>--- conflicted
+++ resolved
@@ -158,10 +158,6 @@
               </button>
               <ul class="dropdown-content" id="server-list"></ul>
             </div>
-<<<<<<< HEAD
-            <button class="btn btn-lg btn-darken btn-primary btn-disabled" id="btn-play-solo"><span style="position: relative; bottom: 1px;"><div class="spin"></div>Loading...</span></button>
-            <button class="btn btn-lg btn-darken btn-primary btn-disabled" id="btn-play-duo"><span style="position: relative; bottom: 1px;"><div class="spin"></div>Loading...</span></button>
-=======
             <button
               class="btn btn-lg btn-darken btn-primary btn-disabled"
               id="btn-play-solo"
@@ -171,7 +167,6 @@
                 Loading...</span
               >
             </button>
->>>>>>> 3ab68b1b
             <!-- <button class="btn btn-lg btn-darken btn-primary" id="btn-play-duo">Play Duo</button> -->
             <!-- <button class="btn btn-lg btn-darken btn-primary" id="btn-play-squad">Play Squad</button> -->
             <!-- <button class="btn btn-lg btn-darken btn-purple" id="btn-create-team">Create Team</button> -->
