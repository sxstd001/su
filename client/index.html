--- conflicted
+++ resolved
@@ -581,395 +581,258 @@
       </div>
     </div>
 
-    <div class="modal" id="game-menu" style="display: none">
-      <div class="modal-item">
-        <button
-          class="btn btn-lg btn-darken btn-secondary"
-          id="btn-settings-game"
-        >
-          <i class="fa-solid fa-gear"></i> Settings
-        </button>
-      </div>
-      <div class="modal-item">
-        <button class="btn btn-lg btn-darken btn-secondary" id="btn-fullscreen">
-          <i class="fa-solid fa-expand"></i> Fullscreen
-        </button>
-      </div>
-      <div class="modal-item">
-        <button class="btn btn-lg btn-darken btn-primary" id="btn-resume-game">
-          <i class="fa-solid fa-play"></i> Resume
-        </button>
-      </div>
-      <div class="modal-item">
-        <button class="btn btn-lg btn-darken btn-danger" id="btn-quit-game">
-          <i class="fa-solid fa-arrow-right-from-bracket"></i> Quit
-        </button>
-      </div>
-    </div>
-    <div class="modal dialog" id="report-modal" style="display: none">
-      <div class="dialog-header">
-        <h3>
-          <span style="font-weight: 600">Reporting</span
-          ><span id="reporting-name"></span>
-        </h3>
-        <span
-          class="dialog-close-btn fa-solid fa-xmark"
-          id="close-report"
-        ></span>
-      </div>
-      <div id="report-modal-content">
-        <div id="report-id-container">
-          <span>Report ID:</span>
-          <span id="report-id"></span>
-        </div>
-        <p>
-          <strong>Please follow the instructions below!</strong> If you don't,
-          your report will be ignored.
-        </p>
-        <h4>How to Submit a Report</h4>
-        <ol>
-          <li>
-            Join the <a href="https://discord.suroi.io">Discord server.</a>
-          </li>
-          <li>
-            Go to the
-            <a
-              href="https://discord.com/channels/1077043833621184563/1135288369526607973"
-              >#cheater-reports channel.</a
-            >
-          </li>
-          <li>Read the report guidelines in the pinned post.</li>
-          <li>Submit your report as a post.</li>
-        </ol>
-      </div>
-    </div>
-    <div class="modal dialog" id="warning-modal" style="display: none">
-      <div id="warning-modal-content">
-        <h1
-          style="color: red; text-align: center; margin-top: 0"
-          id="warning-modal-title"
-        ></h1>
-        <p id="warning-modal-text"></p>
-        <div id="warning-modal-agree-options" style="display: none">
-          <br />
-          <input
-            type="checkbox"
-            class="regular-checkbox"
-            id="warning-modal-agree-checkbox"
-          />
-          <label for="warning-modal-agree-checkbox">I agree not to team</label>
-          <br /><br />
-          <button
-            class="btn btn-lg btn-darken btn-primary btn-disabled"
-            id="warning-btn-play-solo"
-            style="width: 100%"
-          >
-            Play <strong>Solo</strong>
-          </button>
-        </div>
-      </div>
-    </div>
-    <div class="modal dialog" id="settings-menu" style="display: none">
-      <div class="dialog-header">
-        <h3>Settings</h3>
-        <span
-          class="dialog-close-btn fa-solid fa-xmark"
-          id="close-settings"
-        ></span>
-      </div>
-      <div id="settings-tabs-container">
-        <div class="tab-bar" id="settings-tab-bar">
-          <button class="tab active" id="tab-volume">
-            <i class="fa-solid fa-volume-high"></i>Volume
-          </button>
-          <button class="tab" id="tab-keybinds">
-            <i class="fa-solid fa-keyboard"></i>Keybinds
-          </button>
-          <button class="tab" id="tab-graphics">
-            <i class="fa-solid fa-display"></i>Graphics
-          </button>
-          <button class="tab" id="tab-interface">
-            <i class="fa-solid fa-list"></i>Interface
-          </button>
-          <button class="tab" id="tab-import-export">
-            <i class="fa-solid fa-file-export"></i>Save/Load
-          </button>
-          <button class="tab" id="tab-mobile">
-            <i class="fa-solid fa-mobile"></i>Mobile
-          </button>
-        </div>
-        <div id="settings-tabs" class="persistent-scrollbar">
-          <div class="tab-content active" id="tab-volume-content">
-            <div class="modal-item">
-              <label>
-                <span class="setting-title">Master Volume</span>
-                <span class="range-input-value"></span>
-                <input
-                  type="range"
-                  max="1"
-                  min="0"
-                  id="slider-master-volume"
-                  step="0.1"
-                  value="1"
-                />
-              </label>
-            </div>
-            <div class="modal-item">
-              <label>
-                <span class="setting-title">SFX Volume</span>
-                <span class="range-input-value"></span>
-                <input
-                  type="range"
-                  max="1"
-                  min="0"
-                  id="slider-sfx-volume"
-                  step="0.1"
-                  value="1"
-                />
-              </label>
-            </div>
-            <div class="modal-item">
-              <label>
-                <span class="setting-title">Music Volume</span>
-                <span class="range-input-value"></span>
-                <input
-                  type="range"
-                  max="1"
-                  min="0"
-                  id="slider-music-volume"
-                  step="0.1"
-                  value="1"
-                />
-              </label>
-            </div>
-            <div class="modal-item checkbox-setting">
-              <label>
-                <span class="setting-title">Old menu music<i>*</i></span>
-                <input type="checkbox" id="toggle-old-music" />
-              </label>
-            </div>
-            <p style="color: red"><i>* Requires reload to apply</i></p>
-          </div>
-          <div
-            class="tab-content"
-            id="tab-keybinds-content"
-            style="display: none"
-          ></div>
-          <div
-            class="tab-content"
-            id="tab-graphics-content"
-            style="display: none"
-          >
-            <div class="modal-item checkbox-setting">
-              <label>
-                <span class="setting-title">Anti-aliasing<i>*</i></span>
-                <input type="checkbox" id="toggle-antialias" />
-              </label>
-            </div>
-            <div class="modal-item checkbox-setting">
-              <label>
-                <span class="setting-title">Movement smoothing</span>
-                <input type="checkbox" id="toggle-movement-smoothing" />
-              </label>
-            </div>
-            <div class="modal-item checkbox-setting">
-              <label>
-                <span class="setting-title">Responsive rotation</span>
-                <input type="checkbox" id="toggle-responsive-rotation" />
-              </label>
-            </div>
-            <div class="modal-item checkbox-setting">
-              <label>
-                <span class="setting-title">Camera shake</span>
-                <input type="checkbox" id="toggle-camera-shake" />
-              </label>
-            </div>
-            <p style="color: red"><i>* Requires reload to apply</i></p>
-          </div>
-          <div
-            class="tab-content"
-            id="tab-interface-content"
-            style="display: none"
-          >
-            <div class="modal-item" id="ui-scale-container">
-              <label>
-                <span class="setting-title">Interface Scale</span>
-                <span class="range-input-value"></span>
-                <input
-                  type="range"
-                  max="2"
-                  min="0.1"
-                  id="slider-ui-scale"
-                  step="0.05"
-                />
-              </label>
-            </div>
-            <div class="modal-item">
-              <label>
-                <span class="setting-title">Minimap Transparency</span>
-                <span class="range-input-value"></span>
-                <input
-                  type="range"
-                  max="1"
-                  min="0.1"
-                  id="slider-minimap-transparency"
-                  step="0.1"
-                />
-              </label>
-            </div>
-            <div class="modal-item">
-              <label>
-                <span class="setting-title">Fullscreen Map Transparency</span>
-                <span class="range-input-value"></span>
-                <input
-                  type="range"
-                  max="1"
-                  min="0.1"
-                  id="slider-big-map-transparency"
-                  step="0.1"
-                />
-              </label>
-            </div>
-            <div class="modal-item checkbox-setting">
-              <label>
-                <span class="setting-title">Hide minimap</span>
-                <input type="checkbox" id="toggle-hide-minimap" />
-              </label>
-            </div>
-            <div class="modal-item checkbox-setting">
-              <label>
-                <span class="setting-title">Hide rules button</span>
-                <input type="checkbox" id="toggle-hide-rules" />
-              </label>
-            </div>
-            <div class="modal-item checkbox-setting">
-              <label>
-                <span class="setting-title">Warn before leaving</span>
-                <input type="checkbox" id="toggle-leave-warning" />
-              </label>
-            </div>
-            <div class="modal-item checkbox-setting">
-              <label>
-                <span class="setting-title">Show FPS</span>
-                <input type="checkbox" id="toggle-fps" />
-              </label>
-            </div>
-            <div class="modal-item checkbox-setting">
-              <label>
-                <span class="setting-title">Show ping</span>
-                <input type="checkbox" id="toggle-ping" />
-              </label>
-            </div>
-            <div class="modal-item checkbox-setting">
-              <label>
-                <span class="setting-title">Show coordinates</span>
-                <input type="checkbox" id="toggle-coordinates" />
-              </label>
-            </div>
-            <div class="modal-item checkbox-setting">
-              <label>
-                <span class="setting-title">Anonymous player names</span>
-                <input type="checkbox" id="toggle-anonymous-player" />
-              </label>
-            </div>
-            <div class="modal-item checkbox-setting">
-              <label>
-                <span class="setting-title">Text-based kill feed</span>
-                <input type="checkbox" id="toggle-text-kill-feed" />
-              </label>
-            </div>
-            <div class="modal-item checkbox-setting">
-              <label>
-                <span class="setting-title">Loop scope selection</span>
-                <input type="checkbox" id="toggle-scope-looping" />
-              </label>
-            </div>
-          </div>
-          <div
-            class="tab-content"
-            id="tab-import-export-content"
-            style="display: none"
-          >
-            <div class="modal-item">
-              <button
-                class="btn btn-darken btn-lg btn-secondary"
-                id="import-settings-btn"
-              >
-                <i class="fa-solid fa-file-import"></i>
-                Load settings
-              </button>
-            </div>
-            <div class="modal-item">
-              <button
-                class="btn btn-darken btn-lg btn-secondary"
-                id="export-settings-btn"
-              >
-                <i class="fa-solid fa-file-export"></i>
-                Copy settings to clipboard
-              </button>
-            </div>
-            <div class="modal-item">
-              <button
-                class="btn btn-darken btn-lg btn-danger"
-                id="reset-settings-btn"
-              >
-                <i class="fa-solid fa-trash"></i>
-                Reset settings
-              </button>
-            </div>
-          </div>
-          <div
-            class="tab-content"
-            id="tab-mobile-content"
-            style="display: none"
-          >
-            <i>Changing these settings requires reloading the page</i>
-            <div class="modal-item">
-              <button
-                style="margin-bottom: 10px"
-                class="btn btn-lg btn-darken btn-secondary"
-                onclick="location.reload()"
-              >
-                <i class="fa-solid fa-rotate-right"></i> Reload
-              </button>
-            </div>
-            <div class="modal-item checkbox-setting">
-              <label>
-                <span class="setting-title">Enable Mobile Controls</span>
-                <input type="checkbox" id="toggle-mobile-controls" />
-              </label>
-            </div>
-            <div class="modal-item">
-              <label>
-                <span class="setting-title">Joystick size</span>
-                <span class="range-input-value"></span>
-                <input
-                  type="range"
-                  max="400"
-                  min="25"
-                  id="slider-joystick-size"
-                  step="25"
-                />
-              </label>
-            </div>
-            <div class="modal-item">
-              <label>
-                <span class="setting-title">Joystick transparency</span>
-                <span class="range-input-value"></span>
-                <input
-                  type="range"
-                  max="1"
-                  min="0.1"
-                  id="slider-joystick-transparency"
-                  step="0.1"
-                />
-              </label>
-            </div>
-          </div>
-        </div>
-      </div>
-    </div>
-<<<<<<< HEAD
+  <div class="modal" id="game-menu" style="display: none">
+    <div class="modal-item">
+      <button class="btn btn-lg btn-darken btn-secondary" id="btn-settings-game"><i class="fa-solid fa-gear"></i>
+        Settings</button>
+    </div>
+    <div class="modal-item">
+      <button class="btn btn-lg btn-darken btn-secondary" id="btn-fullscreen"><i class="fa-solid fa-expand"></i>
+        Fullscreen</button>
+    </div>
+    <div class="modal-item">
+      <button class="btn btn-lg btn-darken btn-primary" id="btn-resume-game"><i class="fa-solid fa-play"></i>
+        Resume</button>
+    </div>
+    <div class="modal-item">
+      <button class="btn btn-lg btn-darken btn-danger" id="btn-quit-game"><i
+          class="fa-solid fa-arrow-right-from-bracket"></i> Quit</button>
+    </div>
+  </div>
+  <div class="modal dialog" id="report-modal" style="display: none">
+    <div class="dialog-header">
+      <h3><span style="font-weight: 600">Reporting</span><span id="reporting-name"></span></h3>
+      <span class="dialog-close-btn fa-solid fa-xmark" id="close-report"></span>
+    </div>
+    <div id="report-modal-content">
+      <div id="report-id-container">
+        <span>Report ID:</span>
+        <span id="report-id"></span>
+      </div>
+      <p><strong>Please follow the instructions below!</strong> If you don't, your report will be ignored.</p>
+      <h4>How to Submit a Report</h4>
+      <ol>
+        <li>Join the <a href="https://discord.suroi.io">Discord server.</a></li>
+        <li>Go to the <a href="https://discord.com/channels/1077043833621184563/1135288369526607973">#cheater-reports
+            channel.</a></li>
+        <li>Read the report guidelines in the pinned post.</li>
+        <li>Submit your report as a post.</li>
+      </ol>
+    </div>
+  </div>
+  <div class="modal dialog" id="warning-modal" style="display: none">
+    <div id="warning-modal-content">
+      <h1 style="color: red; text-align: center; margin-top: 0" id="warning-modal-title"></h1>
+      <p id="warning-modal-text"></p>
+      <div id="warning-modal-agree-options" style="display: none">
+        <br>
+        <input type="checkbox" class="regular-checkbox" id="warning-modal-agree-checkbox">
+        <label for="warning-modal-agree-checkbox">I agree not to team</label>
+        <br><br>
+        <button class="btn btn-lg btn-darken btn-primary btn-disabled" id="warning-btn-play-solo" style="width: 100%">Play <strong>Solo</strong></button>
+      </div>
+    </div>
+  </div>
+  <div class="modal dialog" id="settings-menu" style="display: none">
+    <div class="dialog-header">
+      <h3>Settings</h3>
+      <span class="dialog-close-btn fa-solid fa-xmark" id="close-settings"></span>
+    </div>
+    <div id="settings-tabs-container">
+      <div class="tab-bar" id="settings-tab-bar">
+        <button class="tab active" id="tab-volume"><i class="fa-solid fa-volume-high"></i>Volume</button>
+        <button class="tab" id="tab-keybinds"><i class="fa-solid fa-keyboard"></i>Keybinds</button>
+        <button class="tab" id="tab-graphics"><i class="fa-solid fa-display"></i>Graphics</button>
+        <button class="tab" id="tab-interface"><i class="fa-solid fa-list"></i>Interface</button>
+        <button class="tab" id="tab-import-export"><i class="fa-solid fa-file-export"></i>Save/Load</button>
+        <button class="tab" id="tab-mobile"><i class="fa-solid fa-mobile"></i>Mobile</button>
+      </div>
+      <div id="settings-tabs" class="persistent-scrollbar">
+        <div class="tab-content active" id="tab-volume-content">
+          <div class="modal-item">
+            <label>
+              <span class="setting-title">Master Volume</span>
+              <span class="range-input-value"></span>
+              <input type="range" max="1" min="0" id="slider-master-volume" step="0.1" value="1">
+            </label>
+          </div>
+          <div class="modal-item">
+            <label>
+              <span class="setting-title">SFX Volume</span>
+              <span class="range-input-value"></span>
+              <input type="range" max="1" min="0" id="slider-sfx-volume" step="0.1" value="1">
+            </label>
+          </div>
+          <div class="modal-item">
+            <label>
+              <span class="setting-title">Music Volume</span>
+              <span class="range-input-value"></span>
+              <input type="range" max="1" min="0" id="slider-music-volume" step="0.1" value="1">
+            </label>
+          </div>
+          <div class="modal-item checkbox-setting">
+            <label>
+              <span class="setting-title">Old menu music<i>*</i></span>
+              <input type="checkbox" id="toggle-old-music">
+            </label>
+          </div>
+          <p style="color: red"><i>* Requires reload to apply</i></p>
+        </div>
+        <div class="tab-content" id="tab-keybinds-content" style="display: none">
+        </div>
+        <div class="tab-content" id="tab-graphics-content" style="display: none">
+          <div class="modal-item checkbox-setting">
+            <label>
+              <span class="setting-title">Anti-aliasing<i>*</i></span>
+              <input type="checkbox" id="toggle-antialias">
+            </label>
+          </div>
+          <div class="modal-item checkbox-setting">
+            <label>
+              <span class="setting-title">Movement smoothing</span>
+              <input type="checkbox" id="toggle-movement-smoothing">
+            </label>
+          </div>
+          <div class="modal-item checkbox-setting">
+            <label>
+              <span class="setting-title">Responsive rotation</span>
+              <input type="checkbox" id="toggle-responsive-rotation">
+            </label>
+          </div>
+          <div class="modal-item checkbox-setting">
+            <label>
+              <span class="setting-title">Camera shake</span>
+              <input type="checkbox" id="toggle-camera-shake">
+            </label>
+          </div>
+          <p style="color: red"><i>* Requires reload to apply</i></p>
+        </div>
+        <div class="tab-content" id="tab-interface-content" style="display: none">
+          <div class="modal-item" id="ui-scale-container">
+            <label>
+              <span class="setting-title">Interface Scale</span>
+              <span class="range-input-value"></span>
+              <input type="range" max="2" min="0.1" id="slider-ui-scale" step="0.05">
+            </label>
+          </div>
+          <div class="modal-item">
+            <label>
+              <span class="setting-title">Minimap Transparency</span>
+              <span class="range-input-value"></span>
+              <input type="range" max="1" min="0.1" id="slider-minimap-transparency" step="0.1">
+            </label>
+          </div>
+          <div class="modal-item">
+            <label>
+              <span class="setting-title">Fullscreen Map Transparency</span>
+              <span class="range-input-value"></span>
+              <input type="range" max="1" min="0.1" id="slider-big-map-transparency" step="0.1">
+            </label>
+          </div>
+          <div class="modal-item checkbox-setting">
+            <label>
+              <span class="setting-title">Hide minimap</span>
+              <input type="checkbox" id="toggle-hide-minimap">
+            </label>
+          </div>
+          <div class="modal-item checkbox-setting">
+            <label>
+              <span class="setting-title">Hide rules button</span>
+              <input type="checkbox" id="toggle-hide-rules">
+            </label>
+          </div>
+          <div class="modal-item checkbox-setting">
+            <label>
+              <span class="setting-title">Warn before leaving</span>
+              <input type="checkbox" id="toggle-leave-warning">
+            </label>
+          </div>
+          <div class="modal-item checkbox-setting">
+            <label>
+              <span class="setting-title">Show FPS</span>
+              <input type="checkbox" id="toggle-fps">
+            </label>
+          </div>
+          <div class="modal-item checkbox-setting">
+            <label>
+              <span class="setting-title">Show ping</span>
+              <input type="checkbox" id="toggle-ping">
+            </label>
+          </div>
+          <div class="modal-item checkbox-setting">
+            <label>
+              <span class="setting-title">Show coordinates</span>
+              <input type="checkbox" id="toggle-coordinates">
+            </label>
+          </div>
+          <div class="modal-item checkbox-setting">
+            <label>
+              <span class="setting-title">Anonymous player names</span>
+              <input type="checkbox" id="toggle-anonymous-player">
+            </label>
+          </div>
+          <div class="modal-item checkbox-setting">
+            <label>
+              <span class="setting-title">Text-based kill feed</span>
+              <input type="checkbox" id="toggle-text-kill-feed">
+            </label>
+          </div>
+          <div class="modal-item checkbox-setting">
+            <label>
+              <span class="setting-title">Loop scope selection</span>
+              <input type="checkbox" id="toggle-scope-looping">
+            </label>
+          </div>
+        </div>
+        <div class="tab-content" id="tab-import-export-content" style="display: none">
+          <div class="modal-item">
+            <button class="btn btn-darken btn-lg btn-secondary" id="import-settings-btn">
+              <i class="fa-solid fa-file-import"></i>
+              Load settings
+            </button>
+          </div>
+          <div class="modal-item">
+            <button class="btn btn-darken btn-lg btn-secondary" id="export-settings-btn">
+              <i class="fa-solid fa-file-export"></i>
+              Copy settings to clipboard
+            </button>
+          </div>
+          <div class="modal-item">
+            <button class="btn btn-darken btn-lg btn-danger" id="reset-settings-btn">
+              <i class="fa-solid fa-trash"></i>
+              Reset settings
+            </button>
+          </div>
+        </div>
+        <div class="tab-content" id="tab-mobile-content" style="display: none">
+          <i>Changing these settings requires reloading the page</i>
+          <div class="modal-item">
+            <button style="margin-bottom: 10px;" class="btn btn-lg btn-darken btn-secondary"
+              onclick="location.reload()"><i class="fa-solid fa-rotate-right"></i> Reload</button>
+          </div>
+          <div class="modal-item checkbox-setting">
+            <label>
+              <span class="setting-title">Enable Mobile Controls</span>
+              <input type="checkbox" id="toggle-mobile-controls">
+            </label>
+          </div>
+          <div class="modal-item">
+            <label>
+              <span class="setting-title">Joystick size</span>
+              <span class="range-input-value"></span>
+              <input type="range" max="400" min="25" id="slider-joystick-size" step="25">
+            </label>
+          </div>
+          <div class="modal-item">
+            <label>
+              <span class="setting-title">Joystick transparency</span>
+              <span class="range-input-value"></span>
+              <input type="range" max="1" min="0.1" id="slider-joystick-transparency" step="0.1">
+            </label>
+          </div>
+        </div>
+      </div>
+    </div>
   </div>
   <div class="modal dialog persistent-scrollbar" id="customize-menu" style="display: none">
     <div class="dialog-header">
@@ -1001,118 +864,51 @@
             </div>
           </div>
           <div id="emotes-list"></div>
-=======
-    <div
-      class="modal dialog persistent-scrollbar"
-      id="customize-menu"
-      style="display: none"
-    >
-      <div class="dialog-header">
-        <h3>Loadout</h3>
-        <span
-          class="dialog-close-btn fa-solid fa-xmark"
-          id="close-customize"
-        ></span>
-      </div>
-      <div id="customize-tabs-container">
-        <div class="tab-bar" id="customize-tab-bar">
-          <button class="tab active" id="tab-skins">
-            <i class="fa-solid fa-shirt"></i>Skins
-          </button>
-          <button class="tab" id="tab-emotes">
-            <img src="./img/misc/emotes_icon.svg" />Emotes
-          </button>
-          <button class="tab" id="tab-crosshairs">
-            <img src="./img/misc/crosshair_icon.svg" />Crosshair
-          </button>
->>>>>>> 270bf393
-        </div>
-        <div id="customize-tabs">
-          <div class="tab-content active" id="tab-skins-content">
-            <div id="skins-list"></div>
-          </div>
-          <div
-            class="tab-content"
-            id="tab-emotes-content"
-            style="display: none"
-          >
-            <div id="emote-customize-wheel">
-              <div class="emote-top"></div>
-              <div class="emote-right"></div>
-              <div class="emote-bottom"></div>
-              <div class="emote-left"></div>
-            </div>
-            <div id="emotes-list"></div>
-          </div>
-          <div
-            class="tab-content"
-            id="tab-crosshairs-content"
-            style="display: none"
-          >
-            <div id="crosshair-customize">
-              <div id="crosshair-preview">
-                <div id="crosshair-image"></div>
+        </div>
+        <div class="tab-content" id="tab-crosshairs-content" style="display: none;">
+          <div id="crosshair-customize">
+            <div id="crosshair-preview">
+              <div id="crosshair-image"></div>
+            </div>
+            <div id="crosshair-controls">
+              <span id="crosshair-controls-disabled" style="display: none">System default</span>
+              <div class="modal-item">
+                <label>
+                  <span class="setting-title">Size:</span>
+                  <span class="range-input-value"></span>
+                  <input type="range" max="5" min="0.5" id="slider-crosshair-size" step="0.1">
+                </label>
               </div>
-              <div id="crosshair-controls">
-                <span id="crosshair-controls-disabled" style="display: none"
-                  >System default</span
-                >
-                <div class="modal-item">
-                  <label>
-                    <span class="setting-title">Size:</span>
-                    <span class="range-input-value"></span>
-                    <input
-                      type="range"
-                      max="5"
-                      min="0.5"
-                      id="slider-crosshair-size"
-                      step="0.1"
-                    />
-                  </label>
-                </div>
-                <div class="modal-item">
-                  <label>
-                    <span class="setting-title">Color:</span>
-                    <input
-                      type="color"
-                      id="crosshair-color-picker"
-                      value="#000000"
-                    />
-                  </label>
-                </div>
-                <div class="modal-item">
-                  <label>
-                    <span class="setting-title">Stroke Size:</span>
-                    <span class="range-input-value"></span>
-                    <input
-                      type="range"
-                      max="0.2"
-                      min="0"
-                      id="slider-crosshair-stroke-size"
-                      step="0.005"
-                    />
-                  </label>
-                </div>
-                <div class="modal-item">
-                  <label>
-                    <span class="setting-title">Stroke Color:</span>
-                    <input
-                      type="color"
-                      id="crosshair-stroke-picker"
-                      value="#000000"
-                    />
-                  </label>
-                </div>
+              <div class="modal-item">
+                <label>
+                  <span class="setting-title">Color:</span>
+                  <input type="color" id="crosshair-color-picker" value="#000000">
+                </label>
               </div>
-            </div>
-            <div id="crosshairs-list"></div>
-          </div>
+              <div class="modal-item">
+                <label>
+                  <span class="setting-title">Stroke Size:</span>
+                  <span class="range-input-value"></span>
+                  <input type="range" max="0.2" min="0" id="slider-crosshair-stroke-size" step="0.005">
+                </label>
+              </div>
+              <div class="modal-item">
+                <label>
+                  <span class="setting-title">Stroke Color:</span>
+                  <input type="color" id="crosshair-stroke-picker" value="#000000">
+                </label>
+              </div>
+            </div>
+          </div>
+          <div id="crosshairs-list"></div>
         </div>
         <div class="tab-content" id="tab-badges-content" style="display: none">
           <div id="badges-list"></div>
         </div>
       </div>
     </div>
-    <script src="./src/index.ts" type="module"></script>
-  </body>
+  </div>
+  <script src="./src/index.ts" type="module"></script>
+</body>
+
 </html>